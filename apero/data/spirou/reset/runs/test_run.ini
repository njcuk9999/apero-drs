--- conflicted
+++ resolved
@@ -1,10 +1,6 @@
 # Note this is a example file
 #   Please copy this before making changes
-<<<<<<< HEAD
 # FOR USE WITH VERSION 0.8.001 (2023-01-30)
-=======
-# FOR USE WITH VERSION 0.7.288 (2023-09-06)
->>>>>>> 1ca48245
 
 # -----------------------------------------------------------------------------
 # Core variables
