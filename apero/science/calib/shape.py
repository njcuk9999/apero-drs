--- conflicted
+++ resolved
@@ -15,10 +15,6 @@
 import numpy as np
 from scipy.ndimage import filters
 from scipy.ndimage import map_coordinates as mapc
-<<<<<<< HEAD
-from scipy.optimize import curve_fit
-=======
->>>>>>> c2607f6e
 from scipy.signal import convolve2d
 from scipy.stats import stats
 
@@ -417,13 +413,8 @@
                 boxvalues = mask2[ypeak1 + dd[y_it], xpeak1 + dd[x_it]]
                 # push these values into the map
                 map_dxdy[y_it, x_it] = np.mean(boxvalues)
-<<<<<<< HEAD
-        # To determine the  accurate shift between a nightly FP and the master
-        # FP, we first find the round pixel offset. To do so, we put the master
-=======
         # To determine the  accurate shift between a nightly FP and the reference
         # FP, we first find the round pixel offset. To do so, we put the reference
->>>>>>> c2607f6e
         # FP peaks on a binary mask of the night's FP peaks and count the
         # number of matches for a range of offsets. Normally, the best match
         # is the shift with the largest fraction of FP peaks falling at peak
