#!/usr/bin/env python
# -*- coding: utf-8 -*-
"""
# CODE NAME HERE

# CODE DESCRIPTION HERE

Created on 2023-03-14 at 11:27

@author: cook
"""
from typing import Any, Dict, List, Literal, Optional, Union

import numpy as np
import pandas as pd
import sqlalchemy
from astropy.table import Table as AstropyTable
from sqlalchemy.exc import IntegrityError
from sqlalchemy.orm import sessionmaker
from sqlalchemy_utils import database_exists, create_database

from apero.base import base
from apero.base import drs_base

# =============================================================================
# Define variables
# =============================================================================
__NAME__ = 'apero.base.drs_db.py'
__PACKAGE__ = base.__PACKAGE__
__INSTRUMENT__ = 'None'
__version__ = base.__version__
__author__ = base.__author__
__date__ = base.__date__
__release__ = base.__release__
# -----------------------------------------------------------------------------
# unique hash column
UHASH_COL = 'UHASH'
# ReturnType of the update dictionary
UpdateDictReturn = Union[List[Dict[str, Any]], Dict[str, Any]]

DEBUG = True
# define database names
DATABASE_NAMES = ['calib', 'tellu', 'findex', 'log', 'astrom', 'lang',
                  'reject']


# =============================================================================
# Define functions
# =============================================================================
class AperoDatabaseException(Exception):
    """
    Database exception
    """
    pass


class AperoDatabaseError(AperoDatabaseException):
    def __init__(self, message: Union[str, None] = None,
                 errorobj: Any = None, url: str = None,
                 func_name: Union[str, None] = None):
        """
        Construct the Database Error instance

        :param message: str a mesage to pass / print
        :param errorobj: the error instance (or anything else)
        :param url: str, the database URL
        :param func_name: str, the function name where error occured
        """
        self.message = message
        self.errorobj = errorobj
        self.url = url
        self.func_name = func_name
        # call super class
        super().__init__(message)

    def __getstate__(self) -> dict:
        """
        For when we have to pickle the class
        :return:
        """
        # set state to __dict__
        state = dict(self.__dict__)
        # return dictionary state (for pickle)
        return state

    def __setstate__(self, state):
        """
        For when we have to unpickle the class

        :param state: dictionary from pickle
        :return:
        """
        # update dict with state
        self.__dict__.update(state)

    def __str__(self):
        """
        Standard __str__ return (used in raising as Exception)
        :return:
        """
        emsg = drs_base.BETEXT['00-002-00028']
        if self.url is not None:
            emsg += drs_base.BETEXT['00-002-00029']
        if self.func_name is not None:
            emsg += drs_base.BETEXT['00-002-00030']
        return emsg.format(self.message, self.url, self.func_name)


class AperoDatabase:
    def __init__(self, url, tablename: Union[str, None],
                 verbose: bool = False,):
        """
        APERO Database class
        """
        # set the class name
        self.classname = 'AperoDatabase'
        # store the uri used
        self.url = url
        # store verboseness
        self.verbose = verbose
        # define the engine to use
        self.engine = sqlalchemy.create_engine(url, echo=verbose)
        # define the table name
        self.tablename = tablename

    def __getstate__(self) -> dict:
        """
        For when we have to pickle the class
        :return:
        """
        # what to exclude from state
        exclude = ['engine']
        # need a dictionary for pickle
        state = dict()
        for key, item in self.__dict__.items():
            if key not in exclude:
                state[key] = item
        # return dictionary state
        return state

    def __setstate__(self, state):
        """
        For when we have to unpickle the class

        :param state: dictionary from pickle
        :return:
        """
        # set function name
        _ = __NAME__ + 'Database.__setstate__()'
        # update dict with state
        self.__dict__.update(state)
        # re-create engine after pickle
        self.engine = sqlalchemy.create_engine(self.url, echo=self.verbose)

    def __str__(self):
        """
        Standard string return
        :return:
        """
        return 'Database[{0}]'.format(self.url)

    def __repr__(self):
        """
        Standard string representation
        :return:
        """
        return self.__str__()

    def add_database(self):
        if not database_exists(self.engine.url):
            create_database(self.engine.url)

    def add_table(self, tablename: str,
                  columns: List[sqlalchemy.Column],
                  indexes: List[sqlalchemy.Index] = None,
                  uniques: List[sqlalchemy.UniqueConstraint] = None):
        """
        Add a table to the database

        :param tablename: str, the name of the table
        :param columns: list of sqlalchemy.Column instances
        :param indexes: Optional, list of sqlalchemy.Index instances
        :param uniques: Optional, list of sqlalchemy.UniqueConstraint instances

        :return:
        """
        # ----------------------------------------------------------------------
        # get a list of unique columns
        unique_cols = self._unique_cols(columns=columns)
        # deal with adding the hash columns
        if len(unique_cols) > 0:
            # create a hash column
            hash_col = sqlalchemy.Column(UHASH_COL, sqlalchemy.String(64),
                                         unique=True)
            # add the hash columns to columns
            columns.append(hash_col)
        # ----------------------------------------------------------------------
        # deal with indexes being None
        if indexes is None:
            indexes = []
        # deal with uniques being None
        if uniques is None:
            uniques = []
        # ----------------------------------------------------------------------
        # check to see if table name exists in database
        inspector = sqlalchemy.inspect(self.engine)
        # remove current table if adding a table
        if inspector.has_table(tablename):
            self.delete_table(tablename)
        # define the meta data
        metadata = sqlalchemy.MetaData()
        # create the table
        _ = sqlalchemy.Table(tablename, metadata, *columns, *indexes, *uniques)
        # create table
        metadata.create_all(self.engine)

    def get_tables(self):
        """
        Get a list of tables in the database

        :return:
        """
        # get inspector
        inspector = sqlalchemy.inspect(self.engine)
        # get table names
        return inspector.get_table_names()

    def count(self, tablename: Optional[str] = None,
              condition: Optional[str] = None) -> int:
        """
        Counts the number of rows in table. If condition is set
        counts just these rows

        :param tablename: A str which specifies which table within the
                   database to retrieve data from.  If there is only one
                   table to pick from, this may be left as None to use it
                   automatically.
        :param condition: Filter results using a SQL conditions string
                       -- see examples, and possibly this
                       useful tutorial:
                           https://www.sqlitetutorial.net/sqlite-where/.
                       If None, no results will be filtered out.

        :return: int, the count
        """
        # define the meta data
        metadata = sqlalchemy.MetaData()
        metadata.reflect(bind=self.engine)
        # get the table name
        if tablename is None:
            tablename = self.tablename
        # create a table to fill
        sqltable = sqlalchemy.Table(tablename, metadata)
        # Create a session
        session_obj = sessionmaker(bind=self.engine)
        # ---------------------------------------------------------------------
        with session_obj() as session:
            # set up query
            query = session.query(sqlalchemy.func.count())
            # add the table to select from
            query = query.select_from(sqltable)
            # if we have a condition filter by it
            if condition is not None:
                query = query.filter(sqlalchemy.text(condition))
            # get the count
            count = query.scalar()
        # ---------------------------------------------------------------------
        # return the count
        return count

    def unique(self, column: str, tablename: Optional[str] = None,
               condition: Optional[str] = None) -> np.ndarray:
        """
        Get the unique values for a column (with condition if set)

        :param column: a string containing the comma-separated columns to
             retrieve from the database.  You may also apply basic
             math functions and aggregators to the columns
             ( see examples below).
             "*" retrieves all available columns.
        :param tablename: A str which specifies which table within the database to
                   retrieve data from.  If there is only one table to pick
                   from, this may be left as None to use it automatically.
        :param condition: Filter results using a SQL conditions string
                       -- see examples, and possibly this
                       useful tutorial:
                           https://www.sqlitetutorial.net/sqlite-where/.
                       If None, no results will be filtered out.

        :return:
        """
        # define the meta data
        metadata = sqlalchemy.MetaData()
        metadata.reflect(bind=self.engine)
        # get the table name
        if tablename is None:
            tablename = self.tablename
        # create a table to fill
        sqltable = sqlalchemy.Table(tablename, metadata)
        # add the table to select from
        query = sqltable.select().with_only_columns(getattr(sqltable.c, column))
        # deal with where condition
        if condition is not None:
            query = query.where(sqlalchemy.text(condition))
        # make sure we only get unique values
        query = query.distinct()
        # get the unique values
        with self.engine.begin() as conn:
            result = conn.execute(query).fetchall()
        # flatten result
        items = [item for sublist in result for item in sublist]
        # remove None from items
        items = [item for item in items if item is not None]
        # return unique result
        return np.array(list(set(items)))

    def get(self, columns: str, tablename: Optional[str] = None,
            condition: Optional[str] = None,
            sort_by: Optional[Union[List[str], str]] = None,
            sort_descending: bool = True, max_rows: Optional[int] = None,
            return_array: bool = False, return_table: bool = False,
            return_pandas: bool = False, groupby: Optional[str] = None
            ) -> Union[tuple, pd.DataFrame, np.ndarray, AstropyTable]:
        """
        Retrieves data from the database with a variety of options.

        :param columns: a string containing the comma-separated columns to
                     retrieve from the database.  You may also apply basic
                     math functions and aggregators to the columns
                     ( see examples below).
                     "*" retrieves all available columns.
        :param tablename: A str which specifies which table within the
                          database to retrieve data from.  If there is only
                          one table to pick from, this may be left as None to
                          use it automatically.
        :param condition: Filter results using a SQL conditions string
                       -- see examples, and possibly this
                       useful tutorial:
                           https://www.sqlitetutorial.net/sqlite-where/.
                       If None, no results will be filtered out.
        :param sort_by: A str to sort the results by, which may be a column name
                    or simple functions thereof.  If None, the results are not
                    sorted.
        :param sort_descending: Whether to sort the outputs ascending or
                               descending.  This has no effect if sortBy is
                               set to None.
        :param max_rows: The number of rows to truncate the output to.
                        If this is None, all matching rows are returned.
        :param return_array: Whether to transform the results into a numpy array.
                        This works well only when the outputs all have the
                        same type, so it is off by default. Takes slightly
                        longer than default return
        :param return_table: Whether to transform the results into astropy
                             table - takes slightly longer than return_array
        :param return_pandas: Whether to transform the results into a pandas
                              table - takes slightly longer than return_array
        :param groupby: str or None, if set sets the group by sql criteria

        :returns:
            The requested data (if any) filtered, sorted, and truncated
            according to the arguments. The format is a list of rows containing
            a tuple of columns, unless returnArray is True, in which case the
            output is a numpy array.

        Examples:
            # Returns the entire table (if there is only one)
            db.get()
            # Returns the planet density, sorted descending by radius.
            db.get("mass / (radius*radius*radius)", sortBy="radius")
            # Returns the full row of the largest planet.
            db.get(sortBy="radius", maxRows=1)
            # Returns all planets of sufficient mass and radius.
            db.get(condition="mass > 1 and radius > 1")
            # Returns the names of the five largest planets.
            db.get("name", sortBy="radius", maxRows=5)
        """
        # define the meta data
        metadata = sqlalchemy.MetaData()
        metadata.reflect(bind=self.engine)
        # get the table name
        if tablename is None:
            tablename = self.tablename
        # create a table to fill
        sqltable = sqlalchemy.Table(tablename, metadata)
        # create a query statement
        if columns == '*':
            query = sqltable.select()
        else:
            sqlcols = [getattr(sqltable.c, col) for col in columns.split(',')]
            query = sqltable.select().with_only_columns(*sqlcols)
        # ---------------------------------------------------------------------
        # add condition
        if condition is not None:
            query = query.where(sqlalchemy.text(condition))
        # ---------------------------------------------------------------------
        # deal with descending
        if sort_descending:
            ordering = sqlalchemy.desc
        else:
            ordering = sqlalchemy.asc
        # ---------------------------------------------------------------------
        # deal with sort by
        if sort_by is not None:
            if isinstance(sort_by, list):
                for column in sort_by:
                    query = query.order_by(ordering(column))
            else:
                query = query.order_by(ordering(sort_by))
        # ---------------------------------------------------------------------
        # deal with max rows
        if max_rows is not None:
            query = query.limit(max_rows)
        # ---------------------------------------------------------------------
<<<<<<< HEAD
        # add the group by statement
        if groupby is not None:
            query = query.group_by(groupby)
        # ---------------------------------------------------------------------
        # execute the query
        with self.engine.begin() as conn:
            result = conn.execute(query)
            # get the results as a list
            if return_pandas:
                rows = pd.DataFrame(result.fetchall(), columns=result.keys())
            elif return_table:
                rows = pd.DataFrame(result.fetchall(), columns=result.keys())
                rows = AstropyTable.from_pandas(rows)
            elif return_array:
                rows = np.array(result.fetchall())
            else:
                rows = result.fetchall()
        # ---------------------------------------------------------------------
        return rows

    def set(self, columns: Optional[Union[str, List[str]]] = None,
            values: Optional[Union[str, List[str]]] = None,
            tablename: Optional[str] = None, condition: Optional[str] = None,
            update_dict: Optional[UpdateDictReturn] = None):
=======
        # if a pandas table is requested use the _to_pandas method to
        #  execute the command
        if return_pandas:
            return self._to_pandas(command)
        # else we execute natively
        else:
            result = self.execute(command, fetch=True)
            # if numpy array requested return it as one
            if return_array:
                return np.asarray(result)
            # if astropy table request return it as one (need the cursor for
            #    columns)
            if return_table:
                return self._to_astropy_table(self._to_pandas(command))
            # else just return the result as is (a tuple)
            return result

    def set(self, columns: Union[str, List[str]], values: Union[str, List[str]],
            table: Optional[str] = None, condition: Optional[str] = None,
            unique_cols: Optional[List[str]] = None):
>>>>>>> 1ca48245
        """
        Changes the data in existing rows.

        :param columns: The names of the columns to be changed, as a list of
                        strings.  If there is only one column to change, it
                        can just be a string.
        :param values: The values to set the columns to as a list. This must be
                       the same length as columns, and can consist either of a
                       str, float or int.  Alternatively, a bytestring can be
                       given to set the value to the result of a SQL statement
                       given by the bytestring.  If there is only one value,
                       putting in a list is optional.
        :param condition: An SQL condition string to identify the rows to be
                          modified.  This may be set to None to apply the
                          modification to all rows.
        :param tablename: A str which specifies which table within the
                          database to retrieve data from.  If there is only
                          one table to pick from, this may be left as None
                          to use it automatically.
        :param update_dict: A dictionary of column names and values to set
                            them to.  This is an alternative to using "values"

        Examples:
            # Sets the mass of a particular row identified by name.
            db.set('mass', 1., 'name="HD 80606 b"')
            # Increments the value of 'counts' for all rows
            db.set('counts', b'counts+1', None)
            # Resets all mass and radius values to null
            db.set(['mass', 'radius'], [b'null', b'null'], None)
        """
        # define the meta data
        metadata = sqlalchemy.MetaData()
        metadata.reflect(bind=self.engine)
        # get the table name
        if tablename is None:
            tablename = self.tablename
        # create a table to fill
        sqltable = sqlalchemy.Table(tablename, metadata)
        # ---------------------------------------------------------------------
        # get a list of the unique columns
        unique_cols = self._unique_cols(tablename)
        # ---------------------------------------------------------------------
        # create an update query statement
        update_query = sqlalchemy.update(sqltable)
        # ---------------------------------------------------------------------
        # create a dictionary of the columns and values
        if columns is None:
            columns = list(update_dict.keys())
        if columns == '*':
            # noinspection PyUnresolvedReferences
            columns = [col.name for col in sqltable.columns]
        # ---------------------------------------------------------------------
        # make the update dictionary
        if update_dict is None and values is not None:
            update_dict = {col: val for col, val in zip(columns, values)}
        # ---------------------------------------------------------------------
        # add the hash column
        if len(unique_cols) > 0:
            update_dict = _hash_col(update_dict, unique_cols)
            # condition based on only on unique_col
            condition = '{0}="{1}"'.format(UHASH_COL, update_dict[UHASH_COL])
        # ---------------------------------------------------------------------
        # add condition
        if condition is not None:
            update_query = update_query.where(sqlalchemy.text(condition))
        # ---------------------------------------------------------------------
        # add values to update
        update_query = update_query.values(update_dict)
        # ---------------------------------------------------------------------
        # execute the query
        with self.engine.begin() as conn:
            conn.execute(update_query)

    def add_row(self, values: Optional[List[object]] = None,
                tablename: Optional[str] = None,
                columns: Union[str, List[str]] = "*",
                insert_dict: Optional[UpdateDictReturn] = None):
        """
        Changes the data in existing rows.

        :param columns: The names of the columns to be changed, as a list of
                        strings.  If there is only one column to change, it
                        can just be a string.
        :param values: The values to set the columns to as a list. This must be
                       the same length as columns, and can consist either of a
                       str, float or int.  Alternatively, a bytestring can be
                       given to set the value to the result of a SQL statement
                       given by the bytestring.  If there is only one value,
                       putting in a list is optional.
        :param tablename: A str which specifies which table within the
                          database to retrieve data from.  If there is only
                          one table to pick from, this may be left as None to
                          use it automatically.
        :param insert_dict: A dictionary of column names and values to set
                            them to.  This is an alternative to using "values"

        Examples:
            # Sets the mass of a particular row identified by name.
            db.set('mass', 1., 'name="HD 80606 b"')
            # Increments the value of 'counts' for all rows
            db.set('counts', b'counts+1', None)
            # Resets all mass and radius values to null
            db.set(['mass', 'radius'], [b'null', b'null'], None)
        """
        # define the meta data
        metadata = sqlalchemy.MetaData()
        metadata.reflect(bind=self.engine)
        # get the table name
        if tablename is None:
            tablename = self.tablename
        # create a table to fill
        sqltable = sqlalchemy.Table(tablename, metadata)
        # ---------------------------------------------------------------------
        # get a list of the unique columns
        unique_cols = self._unique_cols(tablename)
        # ---------------------------------------------------------------------
        # create an update query statement
        insert_query = sqlalchemy.insert(sqltable)
        # ---------------------------------------------------------------------
        # create a dictionary of the columns and values
        if columns is None:
            if isinstance(insert_dict, list):
                columns = list(insert_dict[0].keys())
                values = [list(d.values()) for d in insert_dict]
            else:
                columns = list(insert_dict.keys())
        if columns == '*':
            # noinspection PyUnresolvedReferences
            columns = [col.name for col in sqltable.columns]
        # ---------------------------------------------------------------------
        # make the update dictionary
        if insert_dict is None and values is not None:
            insert_dict = {col: val for col, val in zip(columns, values)}
        # ---------------------------------------------------------------------
        # add the hash column
        if len(unique_cols) > 0:
            insert_dict = _hash_col(insert_dict, unique_cols)
        # ---------------------------------------------------------------------
        # add values to update
        insert_query = insert_query.values(insert_dict)
        # ---------------------------------------------------------------------
        # execute the query
        with self.engine.begin() as conn:
            try:
                conn.execute(insert_query)
            except IntegrityError:
                # need to deal with insert_dict being a list
                #   in this case we have to add each row individually
                #   then check each of those rows to see if they exist
                if isinstance(insert_dict, list):
                    for insert_dict_it in insert_dict:
                        self.add_row(insert_dict=insert_dict_it)
                # otherwise we set the row based on the hash. There should be
                #    no cases where we have unique columns and no HASH column
                else:
                    # if the row already exists, update it
                    self.set(update_dict=insert_dict, condition=None)

    def delete_rows(self, tablename: Optional[str] = None,
                    condition: Optional[str] = None):
        """
        Delete a row from the table

        :param tablename: A str which specifies which table within the database
                          to retrieve data from.  If there is only one table to
                          pick from, this may be left as None to use it
                          automatically
        :param condition: An SQL condition string to identify the rows to be
                          modified.  This may be set to None to apply the
                          modification to all rows.

        :return: None removes row(s) from table
        """
        # define the meta data
        metadata = sqlalchemy.MetaData()
        metadata.reflect(bind=self.engine)
        # get the table name
        if tablename is None:
            tablename = self.tablename
        # create a table to fill
        sqltable = sqlalchemy.Table(tablename, metadata)
        # ---------------------------------------------------------------------
        # set up a delete query
        delete_query = sqlalchemy.delete(sqltable)
        # ---------------------------------------------------------------------
        # add condition
        if condition is not None:
            delete_query = delete_query.where(sqlalchemy.text(condition))
        # ---------------------------------------------------------------------
        # execute the query
        with self.engine.begin() as conn:
            conn.execute(delete_query)

    def delete_table(self, tablename: str):
        """
        Deletes a table from the database, erasing all contained data
        permenantly!

        :param tablename: The name of the table to be deleted.
                          See Database.tables for a list of eligible tables.
        """
        func_name = __NAME__ + '.Database.delete_table()'
        # make sure table is a string
        if not isinstance(tablename, str):
            # log error: table 'name' must be a string
            ecode = '00-002-00039'
            emsg = drs_base.BETEXT[ecode]
            eargs = [self.url, tablename, func_name]
            # log base error
            raise drs_base.base_error(ecode, emsg, 'error', args=eargs,
                                      exceptionname='DatabaseError',
                                      exception=func_name)
        # ---------------------------------------------------------------------
        # check to see if table name exists in database
        inspector = sqlalchemy.inspect(self.engine)
        # cannot delete if table does not exist
        if not inspector.has_table(tablename):
            return
        # ---------------------------------------------------------------------
        # define the meta data
        metadata = sqlalchemy.MetaData()
        metadata.reflect(bind=self.engine)
        # get the table name
        if tablename is None:
            tablename = self.tablename
        # create a table to fill
        sqltable = sqlalchemy.Table(tablename, metadata)
        # ---------------------------------------------------------------------
        # execute the query
        with self.engine.begin() as _:
            sqltable.drop(self.engine)

    def rename_table(self, old_name: str, new_name: str):
        """
        Renames a table.

        :param old_name: The name of the table to be deleted. See
                         Database.tables for a list of eligible tables.
        :param new_name: The new name of the table. This must not be already
                         taken or an SQL keyword.
        """
        # ---------------------------------------------------------------------
        # define command
        # TODO: Question: Does this work with all SQL dialects?
        # noinspection SqlDialectInspection,SqlNoDataSourceInspection
        command = 'ALTER TABLE {} RENAME TO {}'.format(old_name, new_name)
        # ---------------------------------------------------------------------
        # execute the query
        with self.engine.begin() as conn:
            conn.execute(sqlalchemy.text(command))
        # ---------------------------------------------------------------------
        # if old_name is the current tablename then change it the new_name
        if old_name == self.tablename:
            self.tablename = new_name

    def colnames(self, columns: str,
                 tablename: Optional[str] = None) -> List[str]:
        """
        Get the column names from table (i.e. deal with * or columns separated
        by commas)

        :param columns: str, comma separate set of column names or *
        :param tablename: str, the name of the Table

        :return: list of strings, the column names
        """
        # define the meta data
        metadata = sqlalchemy.MetaData()
        metadata.reflect(bind=self.engine)
        # get the table name
        if tablename is None:
            tablename = self.tablename
        # create a table to fill
        sqltable = sqlalchemy.Table(tablename, metadata)
        # ---------------------------------------------------------------------
        # create a dictionary of the columns and values
        if columns == '*':
            # noinspection PyTypeChecker
            columns = [col.name for col in sqltable.columns]
        else:
            columns.split(',')
        # ---------------------------------------------------------------------
        return columns

    def add_from_pandas(self, dataframe: pd.DataFrame,
                        tablename: Optional[str] = None,
                        if_exists: Literal["fail", "replace", "append"] = 'append',
                        index: bool = False):
        """
        Use pandas to add rows to database

        :param dataframe: pandas dataframe, the pandas dataframe to add to
                          the database
        :param tablename: A str which specifies which table within the database
                          to retrieve data from.  If there is only one table to
                          pick from, this may be left as None to use it
                          automatically.
        :param if_exists: how to behave if the table already exists in database
                          valid responses are 'fail', 'replace' or 'append'
                          * fail: Raise a ValueError.
                          * replace: Drop the table before inserting new values.
                          * append: Insert new values to the existing table.
        :param index: whether to include an index column in database

        :return:
        """
        # set function name
        func_name = __NAME__ + '.Database.add_from_pandas()'
        # deal with no table name
        if tablename is None:
            tablename = self.tablename
        # ---------------------------------------------------------------------
        # deal with empty unique column list
        # get a list of the unique columns
        unique_cols = self._unique_cols(tablename)
        # need to add uhash column
        if len(unique_cols) > 0:
            dataframe = _hash_df(dataframe, unique_cols)
        # ---------------------------------------------------------------------
        # try to add pandas dataframe to table
        with self.engine.begin() as conn:
            try:
                dataframe.to_sql(tablename, conn, if_exists=if_exists,
                                 index=index)
            except Exception as e:
                # log error: Pandas.to_sql
                ecode = '00-002-00047'
                emsg = drs_base.BETEXT[ecode]
                eargs = [type(e), str(e), func_name, self.url, tablename,
                         func_name]
                # log base error
                raise drs_base.base_error(ecode, emsg, 'error', args=eargs,
                                          exceptionname='AperoDatabaseError',
                                          exception=AperoDatabaseError)

    def backup(self):
        _ = self
        # TODO: Can we add this?
        emsg = 'The backup method is not implemented'
        NotImplemented(emsg)

    def reload_from_backup(self):
        _ = self
        # TODO: Can we add this?
        emsg = 'The reload_from_backup method is not implemented'
        NotImplemented(emsg)

    # -------------------------------------------------------------------------
    # Private Methods
    # -------------------------------------------------------------------------
    def _infer_table_(self, tablename: Optional[str] = None) -> str:
        """
        Infer the table from the database

        :param tablename: str, the name of the table

        :return: sqlalchemy.Table
        """
        # set function name
        func_name = '{0}.{1}.{2}()'.format(__NAME__, self.classname,
                                           '_infer_table_')
        # ---------------------------------------------------------------------
        # use an inspector to get a list of table names
        inspector = sqlalchemy.inspect(self.engine)
        # get the table names
        table_names = inspector.get_table_names()
        # ---------------------------------------------------------------------
        # if we have a tablename set the return this
        if self.tablename is not None:
            if self.tablename in table_names:
                return self.tablename
        # if the argument tablename is a string return this
        if isinstance(tablename, str):
            if tablename in table_names:
                return tablename
        # ---------------------------------------------------------------------
        if len(table_names) != 1:
            # log error: pick one -- table cannot be None
            ecode = '00-002-00041'
            emsg = drs_base.BETEXT[ecode]
            # get string list of tables
            strtables = ''
            for _table in table_names:
                strtables += '\n\t\t- ' + _table
            # add error args
            eargs = [self.url, strtables, func_name]
            # log base error
            raise drs_base.base_error(ecode, emsg, 'error', args=eargs,
                                      exceptionname='AperoDatabaseError',
                                      exception=AperoDatabaseError)
        return table_names[0]

    def _unique_cols(self, tablename: Optional[str] = None,
                     columns: Optional[List[sqlalchemy.Column]] = None
                     ) -> List[str]:
        """
        Get the unique columns from the table

        :return: list of strings
        """
        # ---------------------------------------------------------------------
        # deal with having columns
        if columns is not None:
            # find all unique columns
            unique_cols = []
            for _col in columns:
                if _col.unique:
                    # do not add uhash column to unique columns
                    if _col == UHASH_COL:
                        continue
                    unique_cols.append(_col.name)
            # return a list of unique columns
            return unique_cols
        # ---------------------------------------------------------------------
        # get tablename
        if tablename is None:
            tablename = self._infer_table_()
        # define an inspector
        inspector = sqlalchemy.inspect(self.engine)
        # find all unique columns
        unique_cols = set()
        for _entry in inspector.get_unique_constraints(tablename):
            for _col in _entry['column_names']:
                # do not have uhash column to unique columns
                if _col == UHASH_COL:
                    continue
                unique_cols.add(_col)
        # return a list of unique columns
        return list(unique_cols)


class AperoDatabaseColumns:
    def __init__(self, name_prefix: Optional[str] = None):
        """
        SQL database columns definition

        """
        self.names = []
        self.datatypes = []

        self.name_prefix = name_prefix
        self.altnames = []
        self.comments = []

        self.columns = []
        self.indexes = []
        self.uniques = []

    def __getstate__(self) -> dict:
        """
        For when we have to pickle the class
        :return:
        """
        # set state to __dict__
        state = dict(self.__dict__)
        # return dictionary state
        return state

    def __setstate__(self, state: dict):
        """
        For when we have to unpickle the class

        :param state: dictionary from pickle
        :return:
        """
        # update dict with state
        self.__dict__.update(state)

    def add(self, name: str, datatype: Any, is_unique: bool = False,
            is_index: bool = False, comment: Optional[str] = None):
        """
        Add a column to the database

        :param name: str, the name of the column
        :param datatype: str, the sql data type e.g. FLOAT, REAL, INT, CHAR,
                         VARCHAR, TEXT, BLOB
        :param is_unique: bool, if True this column is flagged as unique
        :param is_index: bool, if True this column is indexed
        :param comment: str (optional), if set this is the comment associated
                        with this column

        :return: None
        """
        self.names.append(name)
        self.comments.append(comment)
        if self.name_prefix is not None:
            self.altnames.append('{0}{1}'.format(self.name_prefix, name))
        # add sqlalchemy column
        self.columns.append(sqlalchemy.Column(name, datatype))
        # deal with being an index
        if is_index:
            self.indexes.append(sqlalchemy.Index(f'idx_{name}', name))
        # deal with being unique)
        if is_unique:
            self.uniques.append(sqlalchemy.UniqueConstraint(name,
                                                            name=f'uix_{name}'))

    def __add__(self, other: 'AperoDatabaseColumns'):
        """
        Add one Database Column list to another

<<<<<<< HEAD
        :param other: DatabaseColumns instance to be added to self
=======
        :param columns: str, comma separate set of column names or *
        :param table: str, the name of the Table

        :return: list of strings, the column names
        """
        # get all columns names
        allcolnames, allcoltypes = self.table_info(table)
        # if user wants all columns return them all
        if columns == '*':
            # return the out put columns
            return allcolnames
        else:
            # get user columns
            user_colnames = columns.split(',')
            user_colnames = list(map(lambda x: x.strip(), user_colnames))
            # set up storage of output columns
            out_coltypes = []
            # loop around all the columns in table
            for it, col in enumerate(allcolnames):
                # if column one of the one user wants add it to return
                if col in user_colnames:
                    out_coltypes.append(allcoltypes[it])
            # return the out put columns
            return out_coltypes

    # private methods
    def _infer_table_(self, table: Optional[str] = None) -> str:
        """
        Infer the table name if table is None (if only one table)

        :param table: str or None - if None tries to infer the table name
                      (only if we have one table)
        :return:
        """
        # set function name
        func_name = '{0}.{1}.{2}()'.format(__NAME__, self.classname,
                                           '_infer_table_')
        # infer table name from tname
        if self.tname is not None:
            if self.tname.lower() in self.tables:
                return str(self.tname.lower())
            # need to deal with no table
            elif table is None:
                # log error: tname not defined and multiple tables defined
                ecode = '00-002-00053'
                emsg = drs_base.BETEXT[ecode]
                # get string list of tables
                strtables = ''
                for _table in self.tables:
                    strtables += '\n\t\t- ' + _table
                # add error args
                eargs = [self.tname, self.path, strtables, func_name]
                # log base error
                raise drs_base.base_error(ecode, emsg, 'error', args=eargs,
                                          exceptionname='DatabaseError',
                                          exception=DatabaseError)
        # deal with no table
        if table is None:
            if len(self.tables) != 1:
                # log error: pick one -- table cannot be None
                ecode = '00-002-00041'
                emsg = drs_base.BETEXT[ecode]
                # get string list of tables
                strtables = ''
                for _table in self.tables:
                    strtables += '\n\t\t- ' + _table
                # add error args
                eargs = [self.path, strtables, func_name]
                # log base error
                raise drs_base.base_error(ecode, emsg, 'error', args=eargs,
                                          exceptionname='DatabaseError',
                                          exception=DatabaseError)
            return self.tables[0]
        return table

    def _update_table_list_(self):
        """
        Reads the database for tables and updates the class members
        accordingly.
        """
        emsg = 'Please abstract method with SQLiteDatabase or MySQLDatabase'
        NotImplemented(emsg)

    def _to_astropy_table(self, result) -> Table:
        """
        Convert result to astropy table

        :param result:
        :return:
        """
        # set function name
        func_name = __NAME__ + '.Database._to_astropy_table()'
        # set up table
        table = Table()
        for it, col in enumerate(result.columns):
            # noinspection PyBroadException
            try:
                if result[col].dtype in [int, float, bool]:
                    table[col] = np.array(result[col])
                else:
                    table[col] = list(map(lambda x: str(x), list(result[col])))
            except Exception as e:
                # log error: Cannot convert command to astropy table
                ecode = '00-002-00042'
                emsg = drs_base.BETEXT[ecode]
                eargs = [type(e), str(e), self.path, table, func_name]
                # log base error
                raise drs_base.base_error(ecode, emsg, 'error', args=eargs,
                                          exceptionname='DatabaseError',
                                          exception=DatabaseError)
        # return astropy table
        return table

    def add_from_pandas(self, df: pd.DataFrame, table: Optional[str] = None,
                        if_exists: str = 'append', index: bool = False,
                        unique_cols: Optional[List[str]] = None):
        """
        Use pandas to add rows to database

        :param df: pandas dataframe, the pandas dataframe to add to the database
        :param table: A str which specifies which table within the database
                      to retrieve data from.  If there is only one table to
                      pick from, this may be left as None to use it
                      automatically.
        :param if_exists: how to behave if the table already exists in database
                          valid responses are 'fail', 'replace' or 'append'
                          * fail: Raise a ValueError.
                          * replace: Drop the table before inserting new values.
                          * append: Insert new values to the existing table.
        :param index: whether to include an index column in database
        :param unique_cols: list of strings or None, if set this is columns that
                            are used to form the unique hash for specifying
                            unique rows

        :return:
        """
        emsg = 'Please abstract method with SQLiteDatabase or MySQLDatabase'
        NotImplemented(emsg)

    def _to_pandas(self, command: str) -> Any:
        """
        Use pandas to get sql command
        :param command:
        :return:
        """
        emsg = 'Please abstract method with SQLiteDatabase or MySQLDatabase'
        NotImplemented(emsg)


class DatabaseColumns:
    def __init__(self, name_prefix: Optional[str] = None):
        """
        SQL database columns definition

        """
        self.names = []
        self.datatypes = []
        self.dtypes = []
        self.unique_cols = []
        self.index_cols = []
        self.name_prefix = name_prefix
        self.altnames = []
        self.comments = []
        self.index_groups = []

    def __getstate__(self) -> dict:
        """
        For when we have to pickle the class
        :return:
        """
        # set state to __dict__
        state = dict(self.__dict__)
        # return dictionary state
        return state

    def __setstate__(self, state: dict):
        """
        For when we have to unpickle the class

        :param state: dictionary from pickle
        :return:
        """
        # update dict with state
        self.__dict__.update(state)

    def add(self, name: str, datatype: str, is_unique: bool = False,
            is_index: bool = False, comment: Optional[str] = None):
        """
        Add a column to the database

        :param name: str, the name of the column
        :param datatype: str, the sql data type e.g. FLOAT, REAL, INT, CHAR,
                         VARCHAR, TEXT, BLOB
        :param is_unique: bool, if True this column is flagged as unique
        :param is_index: bool, if True this column is indexed
        :param comment: str (optional), if set this is the comment associated
                        with this column

        :return: None
        """
        self.names.append(name)
        self.datatypes.append(datatype)
        self.dtypes.append(self._dtyper(datatype))
        if is_unique:
            self.unique_cols.append(name)
        if is_index:
            self.index_cols.append(name)
        self.comments.append(comment)
        if self.name_prefix is not None:
            self.altnames.append('{0}{1}'.format(self.name_prefix, name))

    def __add__(self, other: 'DatabaseColumns'):
        """
        Add one Database Column list to another

        :param other: DatabaseColumns instance to be added to self

        :return: None
        """
        new = DatabaseColumns(name_prefix=self.name_prefix)
        # add to names
        new.names = self.names + other.names
        new.datatypes = self.datatypes + other.datatypes
        new.dtypes = self.dtypes + other.dtypes
        new.unique_cols = self.unique_cols + other.unique_cols
        new.index_cols = self.index_cols + other.index_cols
        new.comments = self.comments + other.comments
        new.altnames = self.altnames + other.altnames
        # return the new
        return new

    @staticmethod
    def _dtyper(datatype):
        """
        Translate sql data types into python data types
        """
        if datatype == 'INT':
            return int
        if datatype == 'FLOAT':
            return float
        if datatype in ['TEXT', 'BLOB']:
            return str
        if datatype.startswith('VARCHAR'):
            return str
        # default is to cast to string
        return str

    def get_index_groups(self) -> Union[List[List[str]], None]:
        """
        get the index groups - return None if empty
        :return:
        """
        if len(self.index_groups) == 0:
            return None
        else:
            return self.index_groups


class SQLiteDatabase(Database):
    # A wrapper for an SQLite database.
    def __init__(self, path: str, verbose: bool = False):
        """
        Create an object for reading and writing to a SQLite database.

        :param path: the location on disk of the database.
                     This may be :memory: to create a temporary in-memory
                     database which will not be saved when the program closes.
        """
        # call to super class
        super().__init__(verbose=verbose)
        # storage for database path
        self.host = None
        self.user = None
        self.path = path
        self.backup_path = ''
        self.passwd = None
        self.dbname = None
        self.tname = 'main'
        # update table list
        self._update_table_list_()

    def connection(self, host: Union[str, None] = None,
                   user: Union[str, None] = None,
                   passwd: Union[str, None] = None,
                   dbname: Union[str, None] = None,
                   connect_kind: str = 'sqlite',
                   func: Union[str, None] = None,
                   kind: Union[str, None] = None):
        """
        Connect to the sqlite database
        Only use within with statement (so connection is closed afterwards)

        :param host: str, the host name
        :param user: str, the user name
        :param passwd: str, the password
        :param dbname: str, the database name (can be None)
        :param connect_kind: str, the type of connection
        :param func: str, the function name that called the connection
        :param kind: str, a description of the use of the connection

        :return: return the sqlite connection
        """
        # set function name
        func_name = '{0}.{1}.{2}()'.format(__NAME__, 'SQLiteDatabase',
                                           'connection')
        # deal with no host / user / password / database name
        _ = host, user, passwd, dbname
        # try to connect
        try:
            if connect_kind == 'sqlite':
                return sqlite3.connect(self.path, timeout=TIMEOUT)
        except Exception as e:
            # log error: {0}: {1} \n\t Command: {2} \n\t Function: {3}
            ecode = '00-002-00043'
            emsg = drs_base.BETEXT[ecode]
            eargs = [type(e), str(e), 'sqlite3.connect', self.path, func_name]
            # log base error
            raise drs_base.base_error(ecode, emsg, 'error', args=eargs,
                                      exceptionname='DatabaseError',
                                      exception=DatabaseError)

    def __str__(self):
        """
        Standard string return
        :return: 
        """
        return 'SQLiteDatabase[{0}]'.format(self.path)

    def __getstate__(self) -> dict:
        """
        For when we have to pickle the class
        :return:
        """
        # what to exclude from state
        exclude = []
        # need a dictionary for pickle
        state = dict()
        for key, item in self.__dict__.items():
            if key not in exclude:
                state[key] = item
        # return dictionary state
        return state

    def __setstate__(self, state):
        """
        For when we have to unpickle the class

        :param state: dictionary from pickle
        :return:
        """
        # update dict with state
        self.__dict__.update(state)
        # update table list
        self._update_table_list_()

    # table methods
    def add_table(self, name: str, field_names: List[str],
                  field_types: List[Union[str, type]],
                  unique_cols: Optional[List[str]] = None,
                  index_cols: Optional[List[str]] = None,
                  index_groups: Optional[List[List[str]]] = None):
        """
        Adds a table to the database file.

        :param name: The name of the table to create. This must not already be
                     in use or a SQL keyword.
        :param field_names: The names of the fields (columns) in the table as a
                           list of str objects.  These can't be SQL keywords.
        :param field_types: The data types of the fields as a list. The list
                            can contain either SQL type specifiers or the
                            python int, str, and float types.
        :param unique_cols: list of str, the field_names that should be unique
        :param index_cols: optional list of strings, columns to index
        :param index_groups: optional list of list of strings, column groups
                             to index together

        Examples:
            # "REAL" does the same thing as float
            db.addTable('planets', ['name', 'mass', 'radius'],
                        [str, float, "REAL"])
        """
        func_name = __NAME__ + '.Database.add_table()'
        # translator between python types and SQL types
        translator = {str: "TEXT", int: "INTEGER", float: "REAL"}
        # storage for fields
        fields = []
        # deal with index columns
        if index_cols is None:
            index_cols = []
        # make sure field_names and field_types are the same size
        if len(field_names) != len(field_types):
            # log error: field_names and field_types must be the same length
            ecode = '00-002-00036'
            emsg = drs_base.BETEXT[ecode]
            eargs = [self.path, name, func_name]
            # log base error
            raise drs_base.base_error(ecode, emsg, 'error', args=eargs,
                                      exceptionname='DatabaseError',
                                      exception=DatabaseError)
        # loop around fields
        for it in range(len(field_names)):
            # get this iterations values
            fname, ftype = field_names[it], field_types[it]
            # make sure names are strings
            if not isinstance(fname, str):
                # log error: field_names must be strings
                ecode = '00-002-00037'
                emsg = drs_base.BETEXT[ecode]
                eargs = [self.path, name, func_name]
                # log base error
                raise drs_base.base_error(ecode, emsg, 'error', args=eargs,
                                          exceptionname='DatabaseError',
                                          exception=DatabaseError)
            # deal with type
            if isinstance(ftype, type):
                # deal with wrong type
                if ftype not in translator:
                    # log error: field_types must be string or [int/float/str]
                    ecode = '00-002-00038'
                    emsg = drs_base.BETEXT[ecode]
                    eargs = [self.path, name, func_name]
                    # log base error
                    raise drs_base.base_error(ecode, emsg, 'error', args=eargs,
                                              exceptionname='DatabaseError',
                                              exception=DatabaseError)
                # set as sql type
                # noinspection PyTypeChecker
                ftype = translator[ftype]
            # else we must have a string --> so break if not
            elif not isinstance(ftype, str):
                # log error: field_types must be string or [int/float/str]
                ecode = '00-002-00038'
                emsg = drs_base.BETEXT[ecode]
                eargs = [self.path, name, func_name]
                # log base error
                raise drs_base.base_error(ecode, emsg, 'error', args=eargs,
                                          exceptionname='DatabaseError',
                                          exception=DatabaseError)
            # set type
            fields.append('{0} {1}'.format(fname, ftype))
        # ---------------------------------------------------------------------
        # unique columns become a 255 hash
        if unique_cols is not None:
            # flag we found uhash col
            found_ucol = False
            # loop around fields
            for it, field in enumerate(fields):
                # if we have the UHASH column replace it
                if UHASH_COL in field:
                    fields[it] = field + ' UNIQUE'
                    found_ucol = True
                    break
            # deal with requiring new uhash column
            if not found_ucol:
                fields.append('{0} VARCHAR(64) UNIQUE'.format(UHASH_COL))
        # ---------------------------------------------------------------------
        # deal with indexes - extra commands for sqlite
        extra_commands = []
        for index_col in index_cols:
            if index_col in field_names:
                index_args = [index_col, name]
                index_cmd = 'CREATE INDEX idx_{0} ON {1} ({0});'
                extra_commands += [index_cmd.format(*index_args)]
        # ---------------------------------------------------------------------
        # now create sql command
        cargs = [name, ", ".join(fields)]
        command = "CREATE TABLE IF NOT EXISTS {0}({1});".format(*cargs)
        # ---------------------------------------------------------------------
        # execute command
        self.execute(command, fetch=False)
        # ---------------------------------------------------------------------
        # execute extra commands
        for extra_command in extra_commands:
            self.execute(extra_command, fetch=False)
        # update the table list
        self._update_table_list_()

    def add_unique_uhash_col(self, table: Optional[str] = None):
        """
        Need a way to update the unique column (uhash) if set -
        this is because pandas removes uniqueness from the column

        In sqlite there is no command to do this so we have to create a new
        table with the correct types and then copy table across

        :param table: str or None, the table name
        :return:
        """
        # get current column names and column types
        colnames, coltypes = self.table_info(table)
        # deal with not having uhash column - return
        if UHASH_COL not in colnames:
            return
        # 1. create a temporary table to store these
        tmp_name = table + '_tmp'
        self.add_table(tmp_name, colnames, coltypes, unique_cols=[UHASH_COL])
        # 2. move all data from old table to new temporary table
        command = 'INSERT INTO {0} SELECT * FROM {1};'.format(tmp_name, table)
        self.execute(command, fetch=False)
        # 3. drop original table
        command = 'DROP TABLE {0};'.format(table)
        self.execute(command, fetch=False)
        # 4. rename temporary table
        self.rename_table(tmp_name, table)

    def _execute(self, cursor: sqlite3.Cursor, command: str,
                 fetch: bool = True):
        """
        Dummy function to try to catch database UNIQUE(col) error and
        catch locked errors (up to a max wait time)

        :param cursor: sqlite cursor (self.cursor())
        :param command: str, The SQL command to be run.
        :return:
        """
        # start a counter
        time_count = 0
        # while counter is less than maximum wait time
        while time_count < MAXWAIT:
            try:
                cursor.execute(command)
                if fetch:
                    result = cursor.fetchall()
                    return result
                else:
                    return None
            # catch operational error
            except sqlite3.OperationalError as e:
                # catch the operational error: database is locked
                if 'database is locked' in str(e):
                    time_count += 1
                    # sleep 1 second before trying to execute command against
                    time.sleep(1)
                else:
                    raise e
            # deal with unique error on INSERT
            except sqlite3.IntegrityError as e:
                # look for word 'unique' in exception
                if 'unique' in str(e).lower():
                    raise UniqueEntryException(str(e))
                # else raise exception
                else:
                    raise sqlite3.IntegrityError(str(e))

        # if we get to this point raise operational error
        emsg = 'database locked for > {0} s'.format(MAXWAIT)
        raise sqlite3.OperationalError(emsg)

    def add_from_pandas(self, df: pd.DataFrame, table: Optional[str] = None,
                        if_exists: str = 'append', index: bool = False,
                        unique_cols: Optional[List[str]] = None):
        """
        Use pandas to add rows to database

        :param df: pandas dataframe, the pandas dataframe to add to the database
        :param table: A str which specifies which table within the database
                      to retrieve data from.  If there is only one table to
                      pick from, this may be left as None to use it
                      automatically.
        :param if_exists: how to behave if the table already exists in database
                          valid responses are 'fail', 'replace' or 'append'
                          * fail: Raise a ValueError.
                          * replace: Drop the table before inserting new values.
                          * append: Insert new values to the existing table.
        :param index: whether to include an index column in database
        :param unique_cols: list of strings or None, if set this is columns that
                            are used to form the unique hash for specifying
                            unique rows

        :return:
        """
        # set function name
        func_name = __NAME__ + '.SQLiteDatabase.add_from_pandas()'
        # infer table name
        table = self._infer_table_(table)
        # deal with empty unique column list
        if unique_cols is not None and len(unique_cols) == 0:
            unique_cols = None
        # need to add uhash column
        if unique_cols is not None:
            df = _hash_df(df, unique_cols)
        # check if_exists criteria
        if if_exists not in ['fail', 'replace', 'append']:
            # log error: Pandas.to_sql
            ecode = '00-002-00047'
            emsg = drs_base.BETEXT[ecode]
            eargs = ['DatabaseError', '{0} not in fail/replace/append',
                     self.path, table, func_name]
            # log base error
            raise drs_base.base_error(ecode, emsg, 'error', args=eargs,
                                      exceptionname='DatabaseError',
                                      exception=DatabaseError)
        # try to add pandas dataframe to table
        try:
            conargs = dict(func=func_name, kind='_TO_SQL:SQLiteDatabase')
            with closing(self.connection(**conargs)) as tmpconn:
                df.to_sql(table, tmpconn, if_exists=if_exists, index=index)
                tmpconn.close()
            # pandas removes uniqueness of columns - need to readd this
            #   constraint if unique_cols is not None
            if unique_cols is not None:
                self.add_unique_uhash_col(table)

        except Exception as e:
            # log error: Pandas.to_sql
            ecode = '00-002-00047'
            emsg = drs_base.BETEXT[ecode]
            eargs = [type(e), str(e), func_name, self.path, table, func_name]
            # log base error
            raise drs_base.base_error(ecode, emsg, 'error', args=eargs,
                                      exceptionname='DatabaseError',
                                      exception=DatabaseError)

    def _to_pandas(self, command: str) -> pd.DataFrame:
        """
        Use pandas to get sql command
        :param command:
        :return:
        """
        # set function name
        func_name = __NAME__ + '.SQLiteDatabase._to_pandas()'
        # try to read sql using pandas
        # noinspection PyBroadException
        try:
            conargs = dict(func=func_name, kind='_READ_SQL:sqlite3')
            with closing(self.connection(**conargs)) as tmpconn:
                df = pd.read_sql(command, tmpconn)
                tmpconn.close()
        except Exception as _:
            # log error: Could not read SQL command as pandas table
            ecode = '00-002-00048'
            emsg = drs_base.BETEXT[ecode]
            eargs = [command, self.path, func_name]
            # log base error
            raise drs_base.base_error(ecode, emsg, 'error', args=eargs,
                                      exceptionname='DatabaseError',
                                      exception=DatabaseError)
        # return dataframe
        return df

    def table_info(self, table: Optional[str] = None
                   ) -> Tuple[List[str], List[str]]:
        """
        Get the table information for a table name

        :param table: str, the name of the Table
        :return:
        """
        func_name = __NAME__ + '.Database.colnames()'
        # infer the table name if None
        table = self._infer_table_(table)
        # set up command
        command = "PRAGMA table_info({})".format(table)
        # get cursor
        conargs = dict(func=func_name, kind='_execute:colnames')
        conn = self.connection(**conargs)
        cursor = self.cursor(conn)
        # try to execute SQL command
        try:
            # try to execute SQL command
            result = self._execute(cursor, command, fetch=True)
            # get columns
            colnames = list(map(lambda x: x[1], result))
            coltypes = list(map(lambda x: x[2], result))
            # commit and close
            conn.commit()
            cursor.close()
            conn.close()
        # catch all errors and pipe to database error
        except Exception as e:
            # close connection
            cursor.close()
            conn.close()
            # log error: {0}: {1} \n\t Command: {2} \n\t Function: {3}
            ecode = '00-002-00040'
            emsg = drs_base.BETEXT[ecode]
            eargs = [type(e), str(e), self.path, table, func_name]
            # log base error
            raise drs_base.base_error(ecode, emsg, 'error', args=eargs,
                                      exceptionname='DatabaseError',
                                      exception=DatabaseError)
        # return a list of columns
        return colnames, coltypes

    # admin methods
    def backup(self):
        """
        Back up the database

        :return:
        """
        func_name = '{0}.{1}.{2}()'.format(__NAME__, self.classname, 'backup')
        # check that tname exists - if it doesn't don't try to backup
        self._update_table_list_()
        if self.tname not in self.tables:
            return
        # construct backup path
        backup_path = str(self.path).replace('.db', 'backup.db')
        # remove old backup
        # noinspection PyBroadException
        try:
            if os.path.exists(backup_path):
                os.remove(backup_path)
        except Exception as _:
            pass
        # make backup database
        conargs = dict(func=func_name, kind='backup')
        with closing(self.connection(**conargs)) as conn:
            with closing(sqlite3.connect(backup_path)) as backup_conn:
                # copy main into backup database
                conn.backup(backup_conn)
                # close connections
                backup_conn.close()
                conn.close()

    def reload_from_backup(self, pconst: Any = None):
        """
        Reload database from back up the database

        :param pconst: PseudoConsts - apero.core.constants.pload() this is
                       required to get the unique columns - if unset assumes
                       there are no unique columns

        :return:
        """
        func_name = '{0}.{1}.{2}()'.format(__NAME__, self.classname, 'backup')
        # don't use pconst here
        _ = pconst
        # construct backup path
        backup_path = str(self.path).replace('.db', 'backup.db')
        # make backup database
        conargs = dict(func=func_name, kind='backup')
        with closing(self.connection(**conargs)) as conn:
            with closing(sqlite3.connect(backup_path)) as backup_conn:
                # copy main into backup database
                backup_conn.backup(conn)
                # close connections
                backup_conn.close()
                conn.close()

    def lock(self):
        """
        Lock the database (until unlock is done)
        :return:
        """
        self.execute('BEGIN EXCLUSIVE;', fetch=False)

    def unlock(self):
        """
        Unlock the database (when a lock was done)
        :return:
        """
        self.execute('COMMIT;', fetch=False)

    def _update_table_list_(self):
        """
        Reads the database for tables and updates the class members
        accordingly.
        """
        # Get the new list of tables
        command = 'SELECT name from sqlite_master where type= "table"'
        # execute command
        _tables = self.execute(command, fetch=True)
        # the table names are the first entry in each row so get the table
        #  names from these (and update self.tables)
        self.tables = []
        for _table in _tables:
            # append table name
            self.tables.append(_table[0].lower())


class MySQLDatabase(Database):
    # A wrapper for a MySQL database.
    def __init__(self, path: str, host: str, user: str, passwd: str,
                 database: str, tablename: str, verbose: bool = False,
                 absolute_table_name: bool = False,
                 tries: int = 20):
        """
        Create an object for reading and writing to a SQLite database.

        :param path: str, the path (only used for backups - so not required
                     unless using the backup method)
        :param host: str, the mysql host name (user@host)
        :param user: str, the mysql user name (user@host)
        :param passwd: str, the password for user@host mysql connection
        :param database: str, the database to connect to
        :param tablename: str, the table name
        :param verbose: bool, whether to verbosely print out database
                        functionality
        :param absolute_table_name: bool, if True does not change the tablename
                                    used when you need to specific a specific
                                    table
        """
        # set class name
        self.classname = 'MySQLDatabase'
        # mysql doesn't use path
        _ = path
        # set function name
        func_name = '{0}.{1}.{2}()'.format(__NAME__, self.classname,
                                           '__init__()')
        # set path
        aperohome = os.path.join(os.path.expanduser('~'), '.apero')
        if not os.path.exists(aperohome):
            os.makedirs(aperohome)
        # path is in the home directory (for backups)
        self.path = os.path.join(aperohome, '{0}_at_{1}'.format(user, host))
        # deal with mysql not being imported
        if mysql is None:
            # log error: Cannot import mysql connector
            ecode = '00-002-00044'
            emsg = drs_base.BETEXT[ecode]
            eargs = [self.path, func_name]
            # log base error
            raise drs_base.base_error(ecode, emsg, 'error', args=eargs,
                                      exceptionname='DatabaseError',
                                      exception=DatabaseError)
        # call to super class
        super().__init__(verbose=verbose)
        # set a tries criteria
        self.tries = tries
        # storage for database path
        self.host = host
        self.user = user
        self.passwd = passwd
        self.dbname = database
        # deal with setting table name (we only have one per manager hence
        #   why this is set)
        if absolute_table_name:
            if tablename is not None:
                self.tname = tablename.lower()
        else:
            self.tname = _proxy_table(tablename)
        # re-set path after call to super
        self.path = os.path.join(aperohome, '{0}_at_{1}'.format(user, host))
        self.backup_path = self.path + '.{0}.mysql.backup'.format(tablename)
        # deal with database for sql
        self.add_database()
        # update table list
        self._update_table_list_()

    def connection(self, host: Union[str, None] = None,
                   user: Union[str, None] = None,
                   passwd: Union[str, None] = None,
                   dbname: Union[str, None] = None,
                   connect_kind: str = 'mysql.connect',
                   func: Union[str, None] = None,
                   kind: Union[str, None] = None):
        """
        Connect to the mysql database
        Only use within with statement (so connection is closed afterwards)

        :param host: str, the host name
        :param user: str, the user name
        :param passwd: str, the password
        :param dbname: str, the database name (can be None)
        :param connect_kind: str, the type of connection
        :param func: str, the function name that called the connection
        :param kind: str, a description of the use of the connection

        :return: return the mysql connection
        """

        # set function name
        func_name = '{0}.{1}.{2}()'.format(__NAME__, self.classname,
                                           'connection')
        if self.tname is None:
            tname = 'none'
        else:
            tname = self.tname
        # deal with no host / user / password / database name
        if host is None:
            host = self.host
        if user is None:
            user = self.user
        if passwd is None:
            passwd = self.passwd
        # deal with database name
        if dbname == 'NULL':
            dbname = None
        elif dbname is None:
            dbname = self.dbname
        # delay processes
        count = 0
        error = None
        while count <= self.tries:
            # try to connect
            try:
                if connect_kind == 'mysql.connect':
                    conn = _mysql_connect(host, user, passwd, dbname)
                    return conn

                else:
                    conn = _mysql_sqlalchemy_connect(host, user, passwd, dbname)
                    return conn

            except Exception as e:
                # deal with warnings going to errors
                if base.WARN_TO_ERROR:
                    raise e
                error = e
                # deal with not trying --> don't wait
                if self.tries == 0:
                    raise e

                connkind = ('CONNECT-WAIT: {0} || MySQL {1}@{2}:{3}.{4} || '
                            '{5}:{6} || Tries {7}')
                connkind = connkind.format(connect_kind, host, user, dbname,
                                           tname, func, kind, count)
                print(connkind)

                time.sleep(MYSQL_WAIT + np.random.uniform() * 1)
                count += 1

        # if we get to this point log an error
        # log error: {0}: {1} \n\t Command: {2} \n\t Function: {3}
        ecode = '00-002-00045'
        emsg = drs_base.BETEXT[ecode]
        # extra error info
        connkind = ('CONNECT: {0} || MySQL {1}@{2}:{3}.{4} || {5}:{6} '
                    '|| Tries {7}')
        connkind = connkind.format(connect_kind, host, user, dbname, tname,
                                   func, kind, count)
        eargs = [type(error), str(error), connkind, self.path, tname, func_name]
        raise drs_base.base_error(ecode, emsg, 'error', args=eargs,
                                  exceptionname='DatabaseError',
                                  exception=DatabaseError)

    def __str__(self):
        """
        Standard string return
        :return:
        """
        return 'MySQLDatabase[{0}]'.format(self.path)

    def __getstate__(self) -> dict:
        """
        For when we have to pickle the class
        :return:
        """
        # what to exclude from state
        exclude = []
        # need a dictionary for pickle
        state = dict()
        for key, item in self.__dict__.items():
            if key not in exclude:
                state[key] = item
        # return dictionary state
        return state

    def __setstate__(self, state):
        """
        For when we have to unpickle the class

        :param state: dictionary from pickle
        :return:
        """
        # update dict with state
        self.__dict__.update(state)
        # update table list
        self._update_table_list_()

    # get / set / execute / add methods
    def execute(self, command: str, fetch: bool) -> Any:
        """
        Directly execute an SQL command on the database and return
        any results.

        :param command: str, The SQL command to be run.
        :param fetch: bool, if True there is a result to fetch

        :returns: The outputs of the command, if any, as a list.
        """
        # set function name
        func_name = __NAME__ + '.Database.execute()'
        # print input if verbose
        if self._verbose_:
            print("SQL INPUT: ", command)
        # get cursor
        conargs = dict(func=func_name, kind='execute:_execute')
        with closing(self.connection(**conargs)) as conn:
            with closing(self.cursor(conn)) as cursor:
                # try to execute SQL command
                try:
                    result = self._execute(cursor, command, fetch=fetch)
                    # commit and close
                    conn.commit()
                    cursor.close()
                    conn.close()
                # pass unique exception upwards
                except UniqueEntryException as e:
                    # close
                    cursor.close()
                    conn.close()
                    raise UniqueEntryException(str(e))
                # catch all errors and pipe to database error
                except Exception as e:
                    # close
                    cursor.close()
                    conn.close()
                    ecode = '00-002-00032'
                    emsg = drs_base.BETEXT[ecode]
                    eargs = [type(e), str(e), command, self.path, func_name]
                    # log base error
                    raise drs_base.base_error(ecode, emsg, 'error', args=eargs,
                                              exceptionname='DatabaseError',
                                              exception=DatabaseError)

        # print output of sql command if verbose
        if self._verbose_:
            print("SQL OUTPUT:", result)
        # return the sql result
        return result

    def add_database(self):
        """
        Check for 'database' in the MySQL Database construct and if not add
        'database' to MySQL

        :return: None, either adds database or does nothing
        """
        # set function name
        func_name = '{0}.{1}.{2}'.format(__NAME__, self.classname,
                                         'add_database')
        # ---------------------------------------------------------------------
        # get the cursor
        conargs = dict(func=func_name, kind='SHOW')
        with closing(self.connection(dbname='NULL', **conargs)) as tmpconn:
            with closing(tmpconn.cursor()) as cursor:
                # Get the new list of tables
                command = 'SHOW DATABASES'
                # execute command
                try:
                    cursor = _mysql_exectue(cursor, command)
                    _databases = cursor.fetchall()
                except Exception as e:
                    # close
                    cursor.close()
                    tmpconn.close()
                    # log error
                    ecode = '00-002-00050'
                    emsg = drs_base.BETEXT[ecode]
                    eargs = [self.dbname, type(e), str(e), self.path, func_name]
                    # log base error
                    raise drs_base.base_error(ecode, emsg, 'error', args=eargs,
                                              exceptionname='DatabaseError',
                                              exception=DatabaseError)
                # the table names are the first entry in each row so get the
                #  table names from these (and update self.tables)
                databases = []
                for _database in _databases:
                    # append table name
                    databases.append(_database[0])
                # close
                cursor.close()
                tmpconn.close()
        # ---------------------------------------------------------------------
        # check for database in databases (and add it if not there)
        if self.dbname not in databases:
            conargs = dict(func=func_name, kind='CREATE')
            with closing(self.connection(dbname='NULL', **conargs)) as tmpconn:
                with closing(tmpconn.cursor()) as cursor:
                    try:
                        command = 'CREATE DATABASE {0}'.format(self.dbname)
                        cursor = _mysql_exectue(cursor, command)
                        # close
                        cursor.close()
                        tmpconn.close()
                    except Exception as e:
                        # close
                        cursor.close()
                        tmpconn.close()
                        # log error
                        ecode = '00-002-00050'
                        emsg = drs_base.BETEXT[ecode]
                        eargs = [self.dbname, type(e), str(e), self.path,
                                 func_name]
                        # log base error
                        raise drs_base.base_error(ecode, emsg, 'error',
                                                  args=eargs,
                                                  exceptionname='DatabaseError',
                                                  exception=DatabaseError)

    def cursor(self, conn):
        """
        Attempt to retrieve a database cursor and reconnect on failure

        :return: The cursor
        """
        return conn.cursor()

    def _execute(self, cursor: mysql.connection.MySQLCursor, command: str,
                 fetch: bool = True):
        """
        Dummy function to try to catch database UNIQUE(col) error

        :param cursor: mysql cursor (self.cursor())
        :param command: str, The SQL command to be run.
        :return:
        """
        # while counter is less than maximum wait time
        try:
            cursor = _mysql_exectue(cursor, command)
            if fetch:
                result = cursor.fetchall()
                return result
            else:
                return None
        # deal with unique error on INSERT
        except mysql.IntegrityError as e:
            # look for word 'unique' in exception
            if 'duplicate' in str(e).lower():
                raise UniqueEntryException(str(e))
            # else raise exception
            else:
                raise mysql.IntegrityError(str(e))

    # table methods
    def add_table(self, name: str, field_names: List[str],
                  field_types: List[Union[str, type]],
                  unique_cols: Optional[List[str]] = None,
                  index_cols: Optional[List[str]] = None,
                  index_groups: Optional[List[List[str]]] = None):
        """
        Adds a table to the database file.

        :param name: The name of the table to create. This must not already be
                     in use or a SQL keyword.
        :param field_names: The names of the fields (columns) in the table as a
                           list of str objects.  These can't be SQL keywords.
        :param field_types: The data types of the fields as a list. The list
                            can contain either SQL type specifiers or the
                            python int, str, and float types.
        :param unique_cols: list of str, the field_names that should be unique
        :param index_cols: optional list of strings, columns to index
        :param index_groups: optional list of list of strings, column groups
                             to index together

        Examples:
            # "REAL" does the same thing as float
            db.addTable('planets', ['name', 'mass', 'radius'],
                        [str, float, "REAL"])
        """
        func_name = __NAME__ + '.Database.add_table()'
        # translator between python types and SQL types
        translator = {str: "TEXT", int: "INTEGER", float: "REAL"}
        # storage for fields
        fields = []
        # deal with index columns
        if index_cols is None:
            index_cols = []
        # make sure field_names and field_types are the same size
        if len(field_names) != len(field_types):
            # log error: field_names and field_types must be the same length
            ecode = '00-002-00036'
            emsg = drs_base.BETEXT[ecode]
            eargs = [self.path, name, func_name]
            # log base error
            raise drs_base.base_error(ecode, emsg, 'error', args=eargs,
                                      exceptionname='DatabaseError',
                                      exception=DatabaseError)
        # loop around fields
        for it in range(len(field_names)):
            # get this iterations values
            fname, ftype = field_names[it], field_types[it]
            # make sure names are strings
            if not isinstance(fname, str):
                # log error: field_names must be strings
                ecode = '00-002-00037'
                emsg = drs_base.BETEXT[ecode]
                eargs = [self.path, name, func_name]
                # log base error
                raise drs_base.base_error(ecode, emsg, 'error', args=eargs,
                                          exceptionname='DatabaseError',
                                          exception=DatabaseError)
            # deal with type
            if isinstance(ftype, type):
                # deal with wrong type
                if ftype not in translator:
                    # log error: field_types must be string or [int/float/str]
                    ecode = '00-002-00038'
                    emsg = drs_base.BETEXT[ecode]
                    eargs = [self.path, name, func_name]
                    # log base error
                    raise drs_base.base_error(ecode, emsg, 'error', args=eargs,
                                              exceptionname='DatabaseError',
                                              exception=DatabaseError)
                # set as sql type
                # noinspection PyTypeChecker
                ftype = translator[ftype]
            # else we must have a string --> so break if not
            elif not isinstance(ftype, str):
                # log error: field_types must be string or [int/float/str]
                ecode = '00-002-00038'
                emsg = drs_base.BETEXT[ecode]
                eargs = [self.path, name, func_name]
                # log base error
                raise drs_base.base_error(ecode, emsg, 'error', args=eargs,
                                          exceptionname='DatabaseError',
                                          exception=DatabaseError)
            # set type
            fields.append('{0} {1}'.format(fname, ftype))
        # ---------------------------------------------------------------------
        # unique columns become a 255 hash
        if unique_cols is not None and len(unique_cols) > 0:
            extra_str = ', {0} VARCHAR(64), UNIQUE({0})'.format(UHASH_COL)
        else:
            extra_str = ''
        # ---------------------------------------------------------------------
        # deal with indexes
        for index_col in index_cols:
            if index_col in field_names:
                extra_str += ', INDEX ({0})'.format(index_col)
        # ---------------------------------------------------------------------
        # now create sql command
        cargs = [name, ", ".join(fields) + extra_str]
        command = "CREATE TABLE IF NOT EXISTS {}({});".format(*cargs)
        # ---------------------------------------------------------------------
        # execute command
        self.execute(command, fetch=False)
        # ---------------------------------------------------------------------
        # deal with index groups (if given)
        if index_groups is not None:
            for index_group in index_groups:
                # construct index group name
                group_name = '_'.join(index_group)
                # check that all columns are in database
                for col in index_group:
                    if col not in field_names:
                        ecode = '00-002-00052'
                        emsg = ('Index group error. Column {0} not in {1} '
                                '(Group={2})')
                        eargs = [col, name, group_name, self.path, func_name]
                        raise drs_base.base_error(ecode, emsg, args=eargs,
                                                  exceptionname='DatabaseError',
                                                  exception=DatabaseError)
                # construct command
                cargs = [group_name, name, ', '.join(index_group)]
                command = 'CREATE INDEX {0} ON {1} ({2});'.format(*cargs)
                # execute command
                self.execute(command, fetch=False)
        # ---------------------------------------------------------------------
        # update the table list
        self._update_table_list_()

    def add_unique_uhash_col(self, table: Optional[str] = None):
        """
        Need a way to update the unique column (uhash) if set -
        this is because pandas removes uniqueness from the column

        :param table: str or None, the table name
        :return:
        """
        # infer table name
        table = self._infer_table_(table)
        # need to make sure UHASH is a VARCHAR(64)
        command = 'ALTER TABLE {0} MODIFY COLUMN {1} VARCHAR(64);'
        command = command.format(table, UHASH_COL)
        self.execute(command, fetch=False)
        # now create sql command
        command = "ALTER TABLE {0} ADD UNIQUE ({1});"
        command = command.format(table, UHASH_COL)
        # execute command
        self.execute(command, fetch=False)

    def add_from_pandas(self, df: pd.DataFrame, table: Optional[str] = None,
                        if_exists: str = 'append', index: bool = False,
                        unique_cols: Optional[List[str]] = None):
        """
        Use pandas to add rows to database

        :param df: pandas dataframe, the pandas dataframe to add to the database
        :param table: A str which specifies which table within the database
                      to retrieve data from.  If there is only one table to
                      pick from, this may be left as None to use it
                      automatically.
        :param if_exists: how to behave if the table already exists in database
                          valid responses are 'fail', 'replace' or 'append'
                          * fail: Raise a ValueError.
                          * replace: Drop the table before inserting new values.
                          * append: Insert new values to the existing table.
        :param index: whether to include an index column in database
        :param unique_cols: list of strings or None, if set this is columns that
                            are used to form the unique hash for specifying
                            unique rows

        :return:
        """
        # set function name
        func_name = __NAME__ + '.Database.add_from_pandas()'
        # infer table name
        table = self._infer_table_(table)
        # deal with empty unique column list
        if unique_cols is not None and len(unique_cols) == 0:
            unique_cols = None
        # need to add uhash column
        if unique_cols is not None:
            df = _hash_df(df, unique_cols)
        # check if_exists criteria
        if if_exists not in ['fail', 'replace', 'append']:
            # log error: Pandas.to_sql
            ecode = '00-002-00047'
            emsg = drs_base.BETEXT[ecode]
            eargs = ['DatabaseError', '{0} not in fail/replace/append',
                     self.path, table, func_name]
            # log base error
            raise drs_base.base_error(ecode, emsg, 'error', args=eargs,
                                      exceptionname='DatabaseError',
                                      exception=DatabaseError)
        # try to add pandas dataframe to table
        try:
            conargs = dict(func=func_name, kind='TO_SQL:SQLALCHEMY')
            with closing(self.connection(connect_kind='sqlalchemy', **conargs)) as dconn:
                df.to_sql(table, dconn, if_exists=if_exists, index=index)
                dconn.close()
                # pandas removes uniqueness of columns - need to readd this
                #   constraint if unique_cols is not None
                if unique_cols is not None and len(unique_cols) > 0:
                    self.add_unique_uhash_col(table)

        except Exception as e:
            # log error: Pandas.to_sql
            ecode = '00-002-00047'
            emsg = drs_base.BETEXT[ecode]
            eargs = [type(e), str(e), func_name, self.path, table, func_name]
            # log base error
            raise drs_base.base_error(ecode, emsg, 'error', args=eargs,
                                      exceptionname='DatabaseError',
                                      exception=DatabaseError)

    def _to_pandas(self, command: str) -> pd.DataFrame:
        """
        Use pandas to get sql command
        :param command:
        :return:
        """
        # set function name
        func_name = __NAME__ + '.Database._to_pandas()'
        # try to read sql using pandas
        # noinspection PyBroadException
        try:
            with closing(self.connection(connect_kind='sqlalchemy')) as dconn:
                df = _read_sql(command, dconn)
                dconn.close()
        except Exception as _:
            # log error: Could not read SQL command as pandas table
            ecode = '00-002-00048'
            emsg = drs_base.BETEXT[ecode]
            eargs = [command, self.path, func_name]
            # log base error
            raise drs_base.base_error(ecode, emsg, 'error', args=eargs,
                                      exceptionname='DatabaseError',
                                      exception=DatabaseError)
        # return dataframe
        return df

    def _update_table_list_(self):
        """
        Reads the database for tables and updates the class members
        accordingly.
        """
        # Get the new list of tables
        command = 'SHOW TABLES'
        # execute command
        _tables = self.execute(command, fetch=True)
        # the table names are the first entry in each row so get the table
        #  names from these (and update self.tables)
        self.tables = []
        for _table in _tables:
            # append table name
            self.tables.append(_table[0].lower())
>>>>>>> 1ca48245

        :return: None
        """
        new = AperoDatabaseColumns(name_prefix=self.name_prefix)
        # add to names
        new.names = self.names + other.names
        new.datatypes = self.datatypes + other.datatypes

        new.comments = self.comments + other.comments
        new.altnames = self.altnames + other.altnames

<<<<<<< HEAD
        new.columns = self.columns + other.columns
        new.indexes = self.indexes + other.indexes
        new.uniques = self.uniques + other.uniques
=======
        :return:
        """
        # check that tname exists - if it doesn't don't try to backup
        self._update_table_list_()
        if self.tname not in self.tables:
            return
        # construct backup path
        if self.backup_path is None:
            return
        # -------------------------------------------------------------------
        # remove old backup
        # noinspection PyBroadException
        try:
            if os.path.exists(self.backup_path):
                os.remove(self.backup_path)
        except Exception as _:
            pass
        # -------------------------------------------------------------------
        # get all rows as a pandas data frame
        df = self.get('*', return_pandas=True)
        # -------------------------------------------------------------------
        # save to csv file
        df.to_csv(self.backup_path)

    def reload_from_backup(self, pconst: Any = None):
        """
        Reload database from back up the database

        :param pconst: PseudoConsts - apero.core.constants.pload() this is
                       required to get the unique columns - if unset assumes
                       there are no unique columns
>>>>>>> 1ca48245

        # return the new
        return new


# =============================================================================
# Define base databases
# =============================================================================
class DatabaseManager:
    """
    Apero Database Manager class (basically abstract)
    """
    # define attribute types
    database: Union[AperoDatabase, None]

    def __init__(self, params: Any = None, pconst: Any = None):
        """
        Construct the Database Manager

        :param params: ParamDict, parameter dictionary of constants
        :param pconst: Psuedo constants class for instrument
        """
        # save class name
        self.classname = 'DatabaseManager'
        # set function
        # _ = display_func('__init__', __NAME__, self.classname)
        # save params for use throughout
        self.params = params
        self.pconst = pconst
        self.instrument = base.IPARAMS['INSTRUMENT']
        # set name
        self.name = 'DatabaseManager'
        self.kind = 'None'
        self.dbtype = None
        self.columns = None
        self.colnames = []
        # set parameters
        self.dbhost = None
        self.dbuser = None
        self.dbpath = None
        self.dbtable = None
        self.dbreset = None
        self.dbpass = None
        self.dbname = None
        self.dbport = None
        # sqlalchemy URL
        self.dburl = None
        # set unloaded database
        self.database = None

    def load_db(self, check: bool = False, dparams: Optional[dict] = None):
        """
        Load the database class and connect to SQL database

        :param check: if True will reload the database even if already defined
                      else if we Database.database is set this function does
                      nothing
        :param dparams: dict, the database yaml dictionary

        :return:
        """
        # set function
        # _ = display_func('load_db', __NAME__, self.classname)
        # if we already have database do nothing
        if (self.database is not None) and (not check):
            return
        # deal with no instrument
        if self.instrument == 'None':
            return
        # update the database parameters
        self.database_settings(self.kind, dparams)
        # load database
        self.database = AperoDatabase(self.dburl, tablename=self.dbtable)

    def __setstate__(self, state):
        # update dict with state
        self.__dict__.update(state)
        # read attributes not in state
        self.pconst = None

    def __getstate__(self) -> dict:
        """
        For when we have to pickle the class
        :return:
        """
        # what to exclude from state
        exclude = ['pconst']
        # need a dictionary for pickle
        state = dict()
        for key, item in self.__dict__.items():
            if key not in exclude:
                state[key] = item
        # return dictionary state
        return state

    def __str__(self):
        """
        Return the string representation of the class
        :return:
        """
        # set function
        # _ = display_func('__str__', __NAME__, self.classname)
        # return string representation
        return '{0}[{1}]'.format(self.classname, self.dburl)

    def __repr__(self):
        """
        Return the string representation of the class
        :return:
        """
        # set function
        # _ = display_func('__repr__', __NAME__, self.classname)
        # return string representation
        return self.__str__()

    def database_settings(self, kind: Optional[str] = None,
                          dparams: Optional[dict] = None):
        """
        Load the initial database settings
        :param kind: str, the database kind (mysql or sqlite3)
        :param dparams: dict, the database yaml dictionary

        :return: None updates database settings
        """
        # deal with no instrument (i.e. no database)
        if self.instrument == 'None':
            return
        # load database yaml file
        if dparams is None:
            ddict = base.DPARAMS
        else:
            ddict = dict(dparams)
        # get correct sub-dictionary
        self.dbtype = ddict['TYPE']
        self.dbhost = ddict['HOST']
        self.dbuser = ddict['USER']
        self.dbpass = ddict['PASSWD']
        self.dbname = ddict['DATABASE']
        if 'PORT' in ddict:
            self.dbport = ddict['PORT']
        else:
            self.dbport = base.DEFAULT_DATABASE_PORT
        # kind must be one of the following
        if kind is not None:
            if kind.lower() not in DATABASE_NAMES:
                raise ValueError('kind=={0} invalid'.format(kind))
            # for yaml kind is uppercase
            ykind = kind.upper()
            # set table name
            dbname = ddict[ykind]['NAME']
            profile = ddict[ykind]['PROFILE']
            if dbname.endswith('_db'):
                self.dbtable = dbname
            else:
                self.dbtable = '{0}_{1}_db'.format(dbname, profile)
            # set reset path
            if ddict[ykind]['RESET'] in [None, 'None', 'Null', '']:
                self.dbreset = None
            else:
                self.dbreset = ddict[ykind]['RESET']
        # set url
        self.set_dburl()

    def set_dburl(self):
        # set url
        self.dburl = (f'{self.dbtype}://{self.dbuser}:{self.dbpass}'
                      f'@{self.dbhost}:{self.dbport}/{self.dbname}')

    def check_columns(self, dictionary: dict):
        """
        Check the columns all exist in the database (based on pconst definition)

        :raises: drs_db.AperoDatabaseException, if a column is not found
        :param dictionary: dict, the dictionary to check (will be used as
                           index_dict or update_dict in drs_db)
        :return: None
        """
        # deal with no columns set
        if self.columns is None:
            return
        if len(self.colnames) == 0:
            return
        # look through all dictionary keys and compare to self.colnames
        for key in dictionary:
            if key not in self.colnames:
                emsg = 'Column "{0}" not in database columns for {1}'
                eargs = [key, self.classname]
                raise AperoDatabaseError(message=emsg.format(*eargs))


class LanguageDatabase(DatabaseManager):
    def __init__(self):
        """
        Constructor of the Language Database class

        :return: None
        """
        # call super class
        super().__init__()
        # save class name
        self.classname = 'LanguageDatabaseManager'
        # set function
        _ = '{0}.{1}.{2}()'.format(__NAME__, self.classname, '__init__')
        # set instrument name
        self.instrument = base.IPARAMS.get('INSTRUMENT', 'None')
        # set name
        self.name = 'language'
        self.kind = 'LANG'
        # define columns
        self.columns = AperoDatabaseColumns()
        # add key columns
        self.columns.add(name='KEYNAME', datatype=sqlalchemy.String(80),
                         is_index=True)
        self.columns.add(name='KIND', datatype=sqlalchemy.String(25))
        self.columns.add(name='KEYDESC',
                         datatype=sqlalchemy.String(base.DEFAULT_PATH_MAXC))
        self.columns.add(name='ARGUMENTS',
                         datatype=sqlalchemy.String(base.DEFAULT_PATH_MAXC))
        # add language columns
        for lang in base.LANGUAGES:
            self.columns.add(name=lang,
                             datatype=sqlalchemy.String(base.DEFAULT_PATH_MAXC))
        # other paths
        self.databasefile = ''
        self.resetfile = ''
        self.instruement_resetfile = ''
        # set path
        self.database_settings(kind=self.kind)

    LanguageEntry = Union[tuple, pd.DataFrame, np.ndarray, AstropyTable, None]

    def get_entry(self, columns: str, key: str) -> LanguageEntry:
        """
        Get an entry from the language database

        :param columns: str, the columns to return (can be '*' for all)
        :param key: str, the unique key that defines the entry (KEYNAME)

        :return: tuple, dataframe, numpy array, Table or None, the value(s) of
                 the entry for given columns
        """
        # set function
        _ = '{0}.{1}.{2}()'.format(__NAME__, self.classname, '__init__')
        # deal with no instrument set
        if self.instrument == 'None':
            return None
        # deal with having the possibility of more than one column
        colnames = self.database.colnames(columns)
        # set up kwargs from database query
        sql = dict()
        # set up sql kwargs
        sql['sort_by'] = None
        sql['sort_descending'] = True
        # condition for key
        sql['condition'] = 'KEYNAME = "{0}"'.format(key)
        # return only 1 row
        sql['max_rows'] = 1
        # do sql query
        entries = self.database.get(columns, **sql)
        # return filename
        if len(entries) == 1:
            if len(colnames) == 1:
                return entries[0][0]
            else:
                return entries[0]
        else:
            return None

    def add_entry(self, key: str, kind: str, comment: str,
                  arguments: Union[str, None] = None,
                  textdict: Union[Dict[str, str], None] = None):
        """
        Add a language entry

        :param key: str, the key name for the language entry
        :param kind: str, the language entry tag (HELP, TEXT, ERROR, WARNING,
                     INFO, ALL, GRAPH, DEBUG)
        :param comment: a description of this key (in english)
        :param arguments: None or argument
        :param textdict:

        :return:
        """
        # set function
        func_name = '{0}.{1}.{2}()'.format(__NAME__, self.classname,
                                           'add_entry')
        # deal with bad key
        cond1 = drs_base.base_func(drs_base.base_null_text, func_name, key,
                                   ['None', 'NULL', ''])
        if cond1:
            return
        # check kind
        if kind not in ['HELP', 'TEXT', 'ERROR', 'WARNING', 'INFO', 'ALL',
                        'GRAPH', 'DEBUG']:
            emsg = ('Kind = {0} not valid for Language database\n\t'
                    'Function = {1}')
            raise AperoDatabaseException(emsg.format(kind, func_name))
        # check arguments
        if arguments is None:
            arguments = 'NULL'
        # ---------------------------------------------------------------------
        # construct insert_dict
        insert_dict = dict()
        insert_dict['KEYNAME'] = key
        insert_dict['KIND'] = kind
        insert_dict['KEYDESC'] = comment
        insert_dict['ARGUMENTS'] = arguments
        # ---------------------------------------------------------------------
        # add languages
        if textdict is not None:
            for language in base.LANGUAGES:
                if language in textdict:
                    # get text for this language
                    dbtext = str(textdict[language])
                    # replace all " with ' (to avoid conflicts)
                    dbtext = dbtext.replace('"', "'")
                    # add to insert dict
                    insert_dict[language] = deal_with_null(dbtext)
                else:
                    insert_dict[language] = 'NULL'
        else:
            for language in base.LANGUAGES:
                insert_dict[language] = 'NULL'
        # ---------------------------------------------------------------------
        # add row to database
        self.database.add_row(insert_dict=insert_dict)

    def get_dict(self, language: str) -> dict:
        """
        Get a dictionary representation of the database (only use if never
        writing to the database in a run)

        :param language: str, the language to use

        :return: dict, the dictionary representation of the database
                 keys are 'KEYNAME'
        """
        # set function
        func_name = '{0}.{1}.{2}()'.format(__NAME__, self.classname,
                                           'get_dict')
        # get all rows
        dataframe = self.database.get('*', return_pandas=True)
        # set up storage
        storage = dict()
        # loop around dataframe rows
        for row in range(len(dataframe)):
            # get data for row
            rowdata = dataframe.iloc[row]
            # get text
            if language not in rowdata:
                rowtext = rowdata[base.DEFAULT_LANG]

            else:
                cond1 = drs_base.base_func(drs_base.base_null_text,
                                           func_name, rowdata[language],
                                           ['None', 'NULL', ''])
                if cond1:
                    rowtext = rowdata[base.DEFAULT_LANG]
                else:
                    rowtext = rowdata[language]
            # if we still have a null entry do not add this row to storage
            cond2 = drs_base.base_func(drs_base.base_null_text, func_name,
                                       rowtext, ['None', 'NULL', ''])
            cond3 = str(rowtext).lower() in ['nan', 'inf']
            if cond2 or cond3:
                continue
            # encode rowtext with escape chars
            rowtext = rowtext.replace(r'\n', '\n')
            rowtext = rowtext.replace(r'\t', '\t')
            # push to storage
            storage[rowdata['KEYNAME']] = rowtext
        # return dictionary storage
        return storage


# =============================================================================
# Working functions
# =============================================================================
def _hash_col(insert_dict: UpdateDictReturn,
              unique_cols: List[str],
              return_string: bool = False
              ) -> Union[UpdateDictReturn, str, List[str]]:
    """
    Generate a hash from a list of unique columns

    :param insert_dict: the insert dictionary (or list of dictionaries)
    :param unique_cols: list of column names to construct the hash
    :param return_string: bool, if True return a string else returns the
                          updated insert_dict

    :return: either a str or list of strings (if return_string is True) or a
             an insert dict (dictionary or list of dictionaries)
    """
    # store the positions in values of unique columns
    hash_strings = []
    # -------------------------------------------------------------------------
    # deal with insert dict as dictionary (not a list)
    if isinstance(insert_dict, dict):
        is_dict = True
        insert_dict = [insert_dict]
    else:
        is_dict = False
    # -------------------------------------------------------------------------
    # loop around entries in insert_Dict
    for it in range(len(insert_dict)):
        # reset the values going into the hash
        hash_value = ''
        # store a list of columns (only use columns once)
        used_cols = []
        # get the columns and values from dict
        columns = list(insert_dict[it].keys())
        values = list(insert_dict[it].values())
        # loop around unique columns
        for unique_col in set(unique_cols):
            # they may be lists
            cols = unique_col.split(',')
            # loop around these
            for col in cols:
                # find the col in columns
                if col in columns:
                    # get the position in columns where the value is
                    pos = np.where(np.array(columns) == col)[0][0]
                    # generate the hash value
                    hash_value += str(values[pos])
                    # add column to used columns
                    used_cols.append(col)
        # generate hash from string combination of values
        hash_strings.append(drs_base.generate_hash(hash_value, 32))
    # -------------------------------------------------------------------------
    # if return string return hash
    if return_string:
        if is_dict:
            return hash_strings[0]
        else:
            return hash_strings
    # -------------------------------------------------------------------------
    # add to the values
    if is_dict:
        # we want to return a dictionary
        insert_dict = insert_dict[0]
        # add the hash column (or overwrite it if it exists)
        insert_dict[UHASH_COL] = hash_strings[0]
        # return the insert_dict as a dictionary
        return insert_dict
    else:
        # loop around insert dictionary
        for it in range(len(insert_dict)):
            # add the hash column to each insert dictionary
            insert_dict[it][UHASH_COL] = hash_strings[it]
        # return insert dictionary
        return insert_dict


def _hash_df(dataframe: pd.DataFrame, unique_cols: List[str]) -> pd.DataFrame:
    """
    Produce a hash for a data frame (if hash column not present)

    :param dataframe: pandas dataframe (to be added to the database)
    :param unique_cols: list of strings, the unique columns to add

    :return: the update dataframe (only if hash column was not found)
    """
    # check if hash column present
    if UHASH_COL in dataframe:
        return dataframe
    # get column names from pandas table
    columns = list(np.array(dataframe.columns).astype(str))
    # store hash strings
    hash_strings = []
    # loop around all rows
    for row in range(len(dataframe)):
        # get values for this row
        values = list(dataframe.iloc[row].values)
        # create the insert dictionary
        insert_dict = {col: val for col, val in zip(columns, values)}
        # generate hash string for this row
        hash_string = _hash_col(insert_dict, unique_cols,
                                return_string=True)
        # append to storage
        hash_strings.append(hash_string)
    # -------------------------------------------------------------------------
    # push column into dataframe
    dataframe[UHASH_COL] = hash_strings
    # -------------------------------------------------------------------------
    # return dataframe
    return dataframe


def deal_with_null(value: Any = None):
    """
    Deal with null values in entry to database

    :param value: str, the value to check
    :return:
    """
    # deal with None directly
    if value is None:
        return 'None'
    # deal with other nulls
    if value in ['None', 'Null', '']:
        return 'None'
    # otherwise return value
    return value


# =============================================================================
# Start of code
# =============================================================================
# Main code here
if __name__ == "__main__":
    # ----------------------------------------------------------------------

    _db_uri = 'mysql+pymysql://spirou:Covid19!@rali:3306/test'

    _database = AperoDatabase(_db_uri, verbose=DEBUG, tablename=None)

    _database.add_database()

    _columns = [sqlalchemy.Column('name', sqlalchemy.String(128), unique=True),
                sqlalchemy.Column('age', sqlalchemy.Integer),
                sqlalchemy.Column('weight', sqlalchemy.Float)]
    _indexes = [sqlalchemy.Index('idx_users_name_age', 'name', 'age')]
    _uniques = [sqlalchemy.UniqueConstraint('name', name='uix_name')]

    _database.delete_table('users')
    _database.delete_table('users2')
    _database.add_table('users', _columns, _indexes)

    _database.tablename = 'users'

    _database.add_row(insert_dict=[{'name': 'test1', 'age': 11},
                                   {'name': 'test2', 'age': 22},
                                   {'name': 'test3', 'age': 33}])

    _database.add_row(insert_dict={'name': 'test4', 'age': 44, 'weight': 10})

    _rows = _database.get(columns='name,age')

    # create a pandas dataframe
    _df = pd.DataFrame()
    # add id, name, age columns and add test values
    _df['name'] = ['test101', 'test102', 'test103', 'test104']
    _df['age'] = [110, 220, 330, 440]

    # test the add from pandas functionality
    _database.add_row(insert_dict=dict(name='test1', age=89))
    _database.add_row(insert_dict=dict(name='test5', age=5))

# =============================================================================
# End of code
# =============================================================================<|MERGE_RESOLUTION|>--- conflicted
+++ resolved
@@ -8,6 +8,13 @@
 Created on 2023-03-14 at 11:27
 
 @author: cook
+
+# import rules
+
+only from:
+    - apero.base.base
+    - apero.base.drs_base
+
 """
 from typing import Any, Dict, List, Literal, Optional, Union
 
@@ -45,7 +52,7 @@
 
 
 # =============================================================================
-# Define functions
+# Define classes
 # =============================================================================
 class AperoDatabaseException(Exception):
     """
@@ -411,7 +418,6 @@
         if max_rows is not None:
             query = query.limit(max_rows)
         # ---------------------------------------------------------------------
-<<<<<<< HEAD
         # add the group by statement
         if groupby is not None:
             query = query.group_by(groupby)
@@ -436,28 +442,6 @@
             values: Optional[Union[str, List[str]]] = None,
             tablename: Optional[str] = None, condition: Optional[str] = None,
             update_dict: Optional[UpdateDictReturn] = None):
-=======
-        # if a pandas table is requested use the _to_pandas method to
-        #  execute the command
-        if return_pandas:
-            return self._to_pandas(command)
-        # else we execute natively
-        else:
-            result = self.execute(command, fetch=True)
-            # if numpy array requested return it as one
-            if return_array:
-                return np.asarray(result)
-            # if astropy table request return it as one (need the cursor for
-            #    columns)
-            if return_table:
-                return self._to_astropy_table(self._to_pandas(command))
-            # else just return the result as is (a tuple)
-            return result
-
-    def set(self, columns: Union[str, List[str]], values: Union[str, List[str]],
-            table: Optional[str] = None, condition: Optional[str] = None,
-            unique_cols: Optional[List[str]] = None):
->>>>>>> 1ca48245
         """
         Changes the data in existing rows.
 
@@ -959,1380 +943,7 @@
         """
         Add one Database Column list to another
 
-<<<<<<< HEAD
         :param other: DatabaseColumns instance to be added to self
-=======
-        :param columns: str, comma separate set of column names or *
-        :param table: str, the name of the Table
-
-        :return: list of strings, the column names
-        """
-        # get all columns names
-        allcolnames, allcoltypes = self.table_info(table)
-        # if user wants all columns return them all
-        if columns == '*':
-            # return the out put columns
-            return allcolnames
-        else:
-            # get user columns
-            user_colnames = columns.split(',')
-            user_colnames = list(map(lambda x: x.strip(), user_colnames))
-            # set up storage of output columns
-            out_coltypes = []
-            # loop around all the columns in table
-            for it, col in enumerate(allcolnames):
-                # if column one of the one user wants add it to return
-                if col in user_colnames:
-                    out_coltypes.append(allcoltypes[it])
-            # return the out put columns
-            return out_coltypes
-
-    # private methods
-    def _infer_table_(self, table: Optional[str] = None) -> str:
-        """
-        Infer the table name if table is None (if only one table)
-
-        :param table: str or None - if None tries to infer the table name
-                      (only if we have one table)
-        :return:
-        """
-        # set function name
-        func_name = '{0}.{1}.{2}()'.format(__NAME__, self.classname,
-                                           '_infer_table_')
-        # infer table name from tname
-        if self.tname is not None:
-            if self.tname.lower() in self.tables:
-                return str(self.tname.lower())
-            # need to deal with no table
-            elif table is None:
-                # log error: tname not defined and multiple tables defined
-                ecode = '00-002-00053'
-                emsg = drs_base.BETEXT[ecode]
-                # get string list of tables
-                strtables = ''
-                for _table in self.tables:
-                    strtables += '\n\t\t- ' + _table
-                # add error args
-                eargs = [self.tname, self.path, strtables, func_name]
-                # log base error
-                raise drs_base.base_error(ecode, emsg, 'error', args=eargs,
-                                          exceptionname='DatabaseError',
-                                          exception=DatabaseError)
-        # deal with no table
-        if table is None:
-            if len(self.tables) != 1:
-                # log error: pick one -- table cannot be None
-                ecode = '00-002-00041'
-                emsg = drs_base.BETEXT[ecode]
-                # get string list of tables
-                strtables = ''
-                for _table in self.tables:
-                    strtables += '\n\t\t- ' + _table
-                # add error args
-                eargs = [self.path, strtables, func_name]
-                # log base error
-                raise drs_base.base_error(ecode, emsg, 'error', args=eargs,
-                                          exceptionname='DatabaseError',
-                                          exception=DatabaseError)
-            return self.tables[0]
-        return table
-
-    def _update_table_list_(self):
-        """
-        Reads the database for tables and updates the class members
-        accordingly.
-        """
-        emsg = 'Please abstract method with SQLiteDatabase or MySQLDatabase'
-        NotImplemented(emsg)
-
-    def _to_astropy_table(self, result) -> Table:
-        """
-        Convert result to astropy table
-
-        :param result:
-        :return:
-        """
-        # set function name
-        func_name = __NAME__ + '.Database._to_astropy_table()'
-        # set up table
-        table = Table()
-        for it, col in enumerate(result.columns):
-            # noinspection PyBroadException
-            try:
-                if result[col].dtype in [int, float, bool]:
-                    table[col] = np.array(result[col])
-                else:
-                    table[col] = list(map(lambda x: str(x), list(result[col])))
-            except Exception as e:
-                # log error: Cannot convert command to astropy table
-                ecode = '00-002-00042'
-                emsg = drs_base.BETEXT[ecode]
-                eargs = [type(e), str(e), self.path, table, func_name]
-                # log base error
-                raise drs_base.base_error(ecode, emsg, 'error', args=eargs,
-                                          exceptionname='DatabaseError',
-                                          exception=DatabaseError)
-        # return astropy table
-        return table
-
-    def add_from_pandas(self, df: pd.DataFrame, table: Optional[str] = None,
-                        if_exists: str = 'append', index: bool = False,
-                        unique_cols: Optional[List[str]] = None):
-        """
-        Use pandas to add rows to database
-
-        :param df: pandas dataframe, the pandas dataframe to add to the database
-        :param table: A str which specifies which table within the database
-                      to retrieve data from.  If there is only one table to
-                      pick from, this may be left as None to use it
-                      automatically.
-        :param if_exists: how to behave if the table already exists in database
-                          valid responses are 'fail', 'replace' or 'append'
-                          * fail: Raise a ValueError.
-                          * replace: Drop the table before inserting new values.
-                          * append: Insert new values to the existing table.
-        :param index: whether to include an index column in database
-        :param unique_cols: list of strings or None, if set this is columns that
-                            are used to form the unique hash for specifying
-                            unique rows
-
-        :return:
-        """
-        emsg = 'Please abstract method with SQLiteDatabase or MySQLDatabase'
-        NotImplemented(emsg)
-
-    def _to_pandas(self, command: str) -> Any:
-        """
-        Use pandas to get sql command
-        :param command:
-        :return:
-        """
-        emsg = 'Please abstract method with SQLiteDatabase or MySQLDatabase'
-        NotImplemented(emsg)
-
-
-class DatabaseColumns:
-    def __init__(self, name_prefix: Optional[str] = None):
-        """
-        SQL database columns definition
-
-        """
-        self.names = []
-        self.datatypes = []
-        self.dtypes = []
-        self.unique_cols = []
-        self.index_cols = []
-        self.name_prefix = name_prefix
-        self.altnames = []
-        self.comments = []
-        self.index_groups = []
-
-    def __getstate__(self) -> dict:
-        """
-        For when we have to pickle the class
-        :return:
-        """
-        # set state to __dict__
-        state = dict(self.__dict__)
-        # return dictionary state
-        return state
-
-    def __setstate__(self, state: dict):
-        """
-        For when we have to unpickle the class
-
-        :param state: dictionary from pickle
-        :return:
-        """
-        # update dict with state
-        self.__dict__.update(state)
-
-    def add(self, name: str, datatype: str, is_unique: bool = False,
-            is_index: bool = False, comment: Optional[str] = None):
-        """
-        Add a column to the database
-
-        :param name: str, the name of the column
-        :param datatype: str, the sql data type e.g. FLOAT, REAL, INT, CHAR,
-                         VARCHAR, TEXT, BLOB
-        :param is_unique: bool, if True this column is flagged as unique
-        :param is_index: bool, if True this column is indexed
-        :param comment: str (optional), if set this is the comment associated
-                        with this column
-
-        :return: None
-        """
-        self.names.append(name)
-        self.datatypes.append(datatype)
-        self.dtypes.append(self._dtyper(datatype))
-        if is_unique:
-            self.unique_cols.append(name)
-        if is_index:
-            self.index_cols.append(name)
-        self.comments.append(comment)
-        if self.name_prefix is not None:
-            self.altnames.append('{0}{1}'.format(self.name_prefix, name))
-
-    def __add__(self, other: 'DatabaseColumns'):
-        """
-        Add one Database Column list to another
-
-        :param other: DatabaseColumns instance to be added to self
-
-        :return: None
-        """
-        new = DatabaseColumns(name_prefix=self.name_prefix)
-        # add to names
-        new.names = self.names + other.names
-        new.datatypes = self.datatypes + other.datatypes
-        new.dtypes = self.dtypes + other.dtypes
-        new.unique_cols = self.unique_cols + other.unique_cols
-        new.index_cols = self.index_cols + other.index_cols
-        new.comments = self.comments + other.comments
-        new.altnames = self.altnames + other.altnames
-        # return the new
-        return new
-
-    @staticmethod
-    def _dtyper(datatype):
-        """
-        Translate sql data types into python data types
-        """
-        if datatype == 'INT':
-            return int
-        if datatype == 'FLOAT':
-            return float
-        if datatype in ['TEXT', 'BLOB']:
-            return str
-        if datatype.startswith('VARCHAR'):
-            return str
-        # default is to cast to string
-        return str
-
-    def get_index_groups(self) -> Union[List[List[str]], None]:
-        """
-        get the index groups - return None if empty
-        :return:
-        """
-        if len(self.index_groups) == 0:
-            return None
-        else:
-            return self.index_groups
-
-
-class SQLiteDatabase(Database):
-    # A wrapper for an SQLite database.
-    def __init__(self, path: str, verbose: bool = False):
-        """
-        Create an object for reading and writing to a SQLite database.
-
-        :param path: the location on disk of the database.
-                     This may be :memory: to create a temporary in-memory
-                     database which will not be saved when the program closes.
-        """
-        # call to super class
-        super().__init__(verbose=verbose)
-        # storage for database path
-        self.host = None
-        self.user = None
-        self.path = path
-        self.backup_path = ''
-        self.passwd = None
-        self.dbname = None
-        self.tname = 'main'
-        # update table list
-        self._update_table_list_()
-
-    def connection(self, host: Union[str, None] = None,
-                   user: Union[str, None] = None,
-                   passwd: Union[str, None] = None,
-                   dbname: Union[str, None] = None,
-                   connect_kind: str = 'sqlite',
-                   func: Union[str, None] = None,
-                   kind: Union[str, None] = None):
-        """
-        Connect to the sqlite database
-        Only use within with statement (so connection is closed afterwards)
-
-        :param host: str, the host name
-        :param user: str, the user name
-        :param passwd: str, the password
-        :param dbname: str, the database name (can be None)
-        :param connect_kind: str, the type of connection
-        :param func: str, the function name that called the connection
-        :param kind: str, a description of the use of the connection
-
-        :return: return the sqlite connection
-        """
-        # set function name
-        func_name = '{0}.{1}.{2}()'.format(__NAME__, 'SQLiteDatabase',
-                                           'connection')
-        # deal with no host / user / password / database name
-        _ = host, user, passwd, dbname
-        # try to connect
-        try:
-            if connect_kind == 'sqlite':
-                return sqlite3.connect(self.path, timeout=TIMEOUT)
-        except Exception as e:
-            # log error: {0}: {1} \n\t Command: {2} \n\t Function: {3}
-            ecode = '00-002-00043'
-            emsg = drs_base.BETEXT[ecode]
-            eargs = [type(e), str(e), 'sqlite3.connect', self.path, func_name]
-            # log base error
-            raise drs_base.base_error(ecode, emsg, 'error', args=eargs,
-                                      exceptionname='DatabaseError',
-                                      exception=DatabaseError)
-
-    def __str__(self):
-        """
-        Standard string return
-        :return: 
-        """
-        return 'SQLiteDatabase[{0}]'.format(self.path)
-
-    def __getstate__(self) -> dict:
-        """
-        For when we have to pickle the class
-        :return:
-        """
-        # what to exclude from state
-        exclude = []
-        # need a dictionary for pickle
-        state = dict()
-        for key, item in self.__dict__.items():
-            if key not in exclude:
-                state[key] = item
-        # return dictionary state
-        return state
-
-    def __setstate__(self, state):
-        """
-        For when we have to unpickle the class
-
-        :param state: dictionary from pickle
-        :return:
-        """
-        # update dict with state
-        self.__dict__.update(state)
-        # update table list
-        self._update_table_list_()
-
-    # table methods
-    def add_table(self, name: str, field_names: List[str],
-                  field_types: List[Union[str, type]],
-                  unique_cols: Optional[List[str]] = None,
-                  index_cols: Optional[List[str]] = None,
-                  index_groups: Optional[List[List[str]]] = None):
-        """
-        Adds a table to the database file.
-
-        :param name: The name of the table to create. This must not already be
-                     in use or a SQL keyword.
-        :param field_names: The names of the fields (columns) in the table as a
-                           list of str objects.  These can't be SQL keywords.
-        :param field_types: The data types of the fields as a list. The list
-                            can contain either SQL type specifiers or the
-                            python int, str, and float types.
-        :param unique_cols: list of str, the field_names that should be unique
-        :param index_cols: optional list of strings, columns to index
-        :param index_groups: optional list of list of strings, column groups
-                             to index together
-
-        Examples:
-            # "REAL" does the same thing as float
-            db.addTable('planets', ['name', 'mass', 'radius'],
-                        [str, float, "REAL"])
-        """
-        func_name = __NAME__ + '.Database.add_table()'
-        # translator between python types and SQL types
-        translator = {str: "TEXT", int: "INTEGER", float: "REAL"}
-        # storage for fields
-        fields = []
-        # deal with index columns
-        if index_cols is None:
-            index_cols = []
-        # make sure field_names and field_types are the same size
-        if len(field_names) != len(field_types):
-            # log error: field_names and field_types must be the same length
-            ecode = '00-002-00036'
-            emsg = drs_base.BETEXT[ecode]
-            eargs = [self.path, name, func_name]
-            # log base error
-            raise drs_base.base_error(ecode, emsg, 'error', args=eargs,
-                                      exceptionname='DatabaseError',
-                                      exception=DatabaseError)
-        # loop around fields
-        for it in range(len(field_names)):
-            # get this iterations values
-            fname, ftype = field_names[it], field_types[it]
-            # make sure names are strings
-            if not isinstance(fname, str):
-                # log error: field_names must be strings
-                ecode = '00-002-00037'
-                emsg = drs_base.BETEXT[ecode]
-                eargs = [self.path, name, func_name]
-                # log base error
-                raise drs_base.base_error(ecode, emsg, 'error', args=eargs,
-                                          exceptionname='DatabaseError',
-                                          exception=DatabaseError)
-            # deal with type
-            if isinstance(ftype, type):
-                # deal with wrong type
-                if ftype not in translator:
-                    # log error: field_types must be string or [int/float/str]
-                    ecode = '00-002-00038'
-                    emsg = drs_base.BETEXT[ecode]
-                    eargs = [self.path, name, func_name]
-                    # log base error
-                    raise drs_base.base_error(ecode, emsg, 'error', args=eargs,
-                                              exceptionname='DatabaseError',
-                                              exception=DatabaseError)
-                # set as sql type
-                # noinspection PyTypeChecker
-                ftype = translator[ftype]
-            # else we must have a string --> so break if not
-            elif not isinstance(ftype, str):
-                # log error: field_types must be string or [int/float/str]
-                ecode = '00-002-00038'
-                emsg = drs_base.BETEXT[ecode]
-                eargs = [self.path, name, func_name]
-                # log base error
-                raise drs_base.base_error(ecode, emsg, 'error', args=eargs,
-                                          exceptionname='DatabaseError',
-                                          exception=DatabaseError)
-            # set type
-            fields.append('{0} {1}'.format(fname, ftype))
-        # ---------------------------------------------------------------------
-        # unique columns become a 255 hash
-        if unique_cols is not None:
-            # flag we found uhash col
-            found_ucol = False
-            # loop around fields
-            for it, field in enumerate(fields):
-                # if we have the UHASH column replace it
-                if UHASH_COL in field:
-                    fields[it] = field + ' UNIQUE'
-                    found_ucol = True
-                    break
-            # deal with requiring new uhash column
-            if not found_ucol:
-                fields.append('{0} VARCHAR(64) UNIQUE'.format(UHASH_COL))
-        # ---------------------------------------------------------------------
-        # deal with indexes - extra commands for sqlite
-        extra_commands = []
-        for index_col in index_cols:
-            if index_col in field_names:
-                index_args = [index_col, name]
-                index_cmd = 'CREATE INDEX idx_{0} ON {1} ({0});'
-                extra_commands += [index_cmd.format(*index_args)]
-        # ---------------------------------------------------------------------
-        # now create sql command
-        cargs = [name, ", ".join(fields)]
-        command = "CREATE TABLE IF NOT EXISTS {0}({1});".format(*cargs)
-        # ---------------------------------------------------------------------
-        # execute command
-        self.execute(command, fetch=False)
-        # ---------------------------------------------------------------------
-        # execute extra commands
-        for extra_command in extra_commands:
-            self.execute(extra_command, fetch=False)
-        # update the table list
-        self._update_table_list_()
-
-    def add_unique_uhash_col(self, table: Optional[str] = None):
-        """
-        Need a way to update the unique column (uhash) if set -
-        this is because pandas removes uniqueness from the column
-
-        In sqlite there is no command to do this so we have to create a new
-        table with the correct types and then copy table across
-
-        :param table: str or None, the table name
-        :return:
-        """
-        # get current column names and column types
-        colnames, coltypes = self.table_info(table)
-        # deal with not having uhash column - return
-        if UHASH_COL not in colnames:
-            return
-        # 1. create a temporary table to store these
-        tmp_name = table + '_tmp'
-        self.add_table(tmp_name, colnames, coltypes, unique_cols=[UHASH_COL])
-        # 2. move all data from old table to new temporary table
-        command = 'INSERT INTO {0} SELECT * FROM {1};'.format(tmp_name, table)
-        self.execute(command, fetch=False)
-        # 3. drop original table
-        command = 'DROP TABLE {0};'.format(table)
-        self.execute(command, fetch=False)
-        # 4. rename temporary table
-        self.rename_table(tmp_name, table)
-
-    def _execute(self, cursor: sqlite3.Cursor, command: str,
-                 fetch: bool = True):
-        """
-        Dummy function to try to catch database UNIQUE(col) error and
-        catch locked errors (up to a max wait time)
-
-        :param cursor: sqlite cursor (self.cursor())
-        :param command: str, The SQL command to be run.
-        :return:
-        """
-        # start a counter
-        time_count = 0
-        # while counter is less than maximum wait time
-        while time_count < MAXWAIT:
-            try:
-                cursor.execute(command)
-                if fetch:
-                    result = cursor.fetchall()
-                    return result
-                else:
-                    return None
-            # catch operational error
-            except sqlite3.OperationalError as e:
-                # catch the operational error: database is locked
-                if 'database is locked' in str(e):
-                    time_count += 1
-                    # sleep 1 second before trying to execute command against
-                    time.sleep(1)
-                else:
-                    raise e
-            # deal with unique error on INSERT
-            except sqlite3.IntegrityError as e:
-                # look for word 'unique' in exception
-                if 'unique' in str(e).lower():
-                    raise UniqueEntryException(str(e))
-                # else raise exception
-                else:
-                    raise sqlite3.IntegrityError(str(e))
-
-        # if we get to this point raise operational error
-        emsg = 'database locked for > {0} s'.format(MAXWAIT)
-        raise sqlite3.OperationalError(emsg)
-
-    def add_from_pandas(self, df: pd.DataFrame, table: Optional[str] = None,
-                        if_exists: str = 'append', index: bool = False,
-                        unique_cols: Optional[List[str]] = None):
-        """
-        Use pandas to add rows to database
-
-        :param df: pandas dataframe, the pandas dataframe to add to the database
-        :param table: A str which specifies which table within the database
-                      to retrieve data from.  If there is only one table to
-                      pick from, this may be left as None to use it
-                      automatically.
-        :param if_exists: how to behave if the table already exists in database
-                          valid responses are 'fail', 'replace' or 'append'
-                          * fail: Raise a ValueError.
-                          * replace: Drop the table before inserting new values.
-                          * append: Insert new values to the existing table.
-        :param index: whether to include an index column in database
-        :param unique_cols: list of strings or None, if set this is columns that
-                            are used to form the unique hash for specifying
-                            unique rows
-
-        :return:
-        """
-        # set function name
-        func_name = __NAME__ + '.SQLiteDatabase.add_from_pandas()'
-        # infer table name
-        table = self._infer_table_(table)
-        # deal with empty unique column list
-        if unique_cols is not None and len(unique_cols) == 0:
-            unique_cols = None
-        # need to add uhash column
-        if unique_cols is not None:
-            df = _hash_df(df, unique_cols)
-        # check if_exists criteria
-        if if_exists not in ['fail', 'replace', 'append']:
-            # log error: Pandas.to_sql
-            ecode = '00-002-00047'
-            emsg = drs_base.BETEXT[ecode]
-            eargs = ['DatabaseError', '{0} not in fail/replace/append',
-                     self.path, table, func_name]
-            # log base error
-            raise drs_base.base_error(ecode, emsg, 'error', args=eargs,
-                                      exceptionname='DatabaseError',
-                                      exception=DatabaseError)
-        # try to add pandas dataframe to table
-        try:
-            conargs = dict(func=func_name, kind='_TO_SQL:SQLiteDatabase')
-            with closing(self.connection(**conargs)) as tmpconn:
-                df.to_sql(table, tmpconn, if_exists=if_exists, index=index)
-                tmpconn.close()
-            # pandas removes uniqueness of columns - need to readd this
-            #   constraint if unique_cols is not None
-            if unique_cols is not None:
-                self.add_unique_uhash_col(table)
-
-        except Exception as e:
-            # log error: Pandas.to_sql
-            ecode = '00-002-00047'
-            emsg = drs_base.BETEXT[ecode]
-            eargs = [type(e), str(e), func_name, self.path, table, func_name]
-            # log base error
-            raise drs_base.base_error(ecode, emsg, 'error', args=eargs,
-                                      exceptionname='DatabaseError',
-                                      exception=DatabaseError)
-
-    def _to_pandas(self, command: str) -> pd.DataFrame:
-        """
-        Use pandas to get sql command
-        :param command:
-        :return:
-        """
-        # set function name
-        func_name = __NAME__ + '.SQLiteDatabase._to_pandas()'
-        # try to read sql using pandas
-        # noinspection PyBroadException
-        try:
-            conargs = dict(func=func_name, kind='_READ_SQL:sqlite3')
-            with closing(self.connection(**conargs)) as tmpconn:
-                df = pd.read_sql(command, tmpconn)
-                tmpconn.close()
-        except Exception as _:
-            # log error: Could not read SQL command as pandas table
-            ecode = '00-002-00048'
-            emsg = drs_base.BETEXT[ecode]
-            eargs = [command, self.path, func_name]
-            # log base error
-            raise drs_base.base_error(ecode, emsg, 'error', args=eargs,
-                                      exceptionname='DatabaseError',
-                                      exception=DatabaseError)
-        # return dataframe
-        return df
-
-    def table_info(self, table: Optional[str] = None
-                   ) -> Tuple[List[str], List[str]]:
-        """
-        Get the table information for a table name
-
-        :param table: str, the name of the Table
-        :return:
-        """
-        func_name = __NAME__ + '.Database.colnames()'
-        # infer the table name if None
-        table = self._infer_table_(table)
-        # set up command
-        command = "PRAGMA table_info({})".format(table)
-        # get cursor
-        conargs = dict(func=func_name, kind='_execute:colnames')
-        conn = self.connection(**conargs)
-        cursor = self.cursor(conn)
-        # try to execute SQL command
-        try:
-            # try to execute SQL command
-            result = self._execute(cursor, command, fetch=True)
-            # get columns
-            colnames = list(map(lambda x: x[1], result))
-            coltypes = list(map(lambda x: x[2], result))
-            # commit and close
-            conn.commit()
-            cursor.close()
-            conn.close()
-        # catch all errors and pipe to database error
-        except Exception as e:
-            # close connection
-            cursor.close()
-            conn.close()
-            # log error: {0}: {1} \n\t Command: {2} \n\t Function: {3}
-            ecode = '00-002-00040'
-            emsg = drs_base.BETEXT[ecode]
-            eargs = [type(e), str(e), self.path, table, func_name]
-            # log base error
-            raise drs_base.base_error(ecode, emsg, 'error', args=eargs,
-                                      exceptionname='DatabaseError',
-                                      exception=DatabaseError)
-        # return a list of columns
-        return colnames, coltypes
-
-    # admin methods
-    def backup(self):
-        """
-        Back up the database
-
-        :return:
-        """
-        func_name = '{0}.{1}.{2}()'.format(__NAME__, self.classname, 'backup')
-        # check that tname exists - if it doesn't don't try to backup
-        self._update_table_list_()
-        if self.tname not in self.tables:
-            return
-        # construct backup path
-        backup_path = str(self.path).replace('.db', 'backup.db')
-        # remove old backup
-        # noinspection PyBroadException
-        try:
-            if os.path.exists(backup_path):
-                os.remove(backup_path)
-        except Exception as _:
-            pass
-        # make backup database
-        conargs = dict(func=func_name, kind='backup')
-        with closing(self.connection(**conargs)) as conn:
-            with closing(sqlite3.connect(backup_path)) as backup_conn:
-                # copy main into backup database
-                conn.backup(backup_conn)
-                # close connections
-                backup_conn.close()
-                conn.close()
-
-    def reload_from_backup(self, pconst: Any = None):
-        """
-        Reload database from back up the database
-
-        :param pconst: PseudoConsts - apero.core.constants.pload() this is
-                       required to get the unique columns - if unset assumes
-                       there are no unique columns
-
-        :return:
-        """
-        func_name = '{0}.{1}.{2}()'.format(__NAME__, self.classname, 'backup')
-        # don't use pconst here
-        _ = pconst
-        # construct backup path
-        backup_path = str(self.path).replace('.db', 'backup.db')
-        # make backup database
-        conargs = dict(func=func_name, kind='backup')
-        with closing(self.connection(**conargs)) as conn:
-            with closing(sqlite3.connect(backup_path)) as backup_conn:
-                # copy main into backup database
-                backup_conn.backup(conn)
-                # close connections
-                backup_conn.close()
-                conn.close()
-
-    def lock(self):
-        """
-        Lock the database (until unlock is done)
-        :return:
-        """
-        self.execute('BEGIN EXCLUSIVE;', fetch=False)
-
-    def unlock(self):
-        """
-        Unlock the database (when a lock was done)
-        :return:
-        """
-        self.execute('COMMIT;', fetch=False)
-
-    def _update_table_list_(self):
-        """
-        Reads the database for tables and updates the class members
-        accordingly.
-        """
-        # Get the new list of tables
-        command = 'SELECT name from sqlite_master where type= "table"'
-        # execute command
-        _tables = self.execute(command, fetch=True)
-        # the table names are the first entry in each row so get the table
-        #  names from these (and update self.tables)
-        self.tables = []
-        for _table in _tables:
-            # append table name
-            self.tables.append(_table[0].lower())
-
-
-class MySQLDatabase(Database):
-    # A wrapper for a MySQL database.
-    def __init__(self, path: str, host: str, user: str, passwd: str,
-                 database: str, tablename: str, verbose: bool = False,
-                 absolute_table_name: bool = False,
-                 tries: int = 20):
-        """
-        Create an object for reading and writing to a SQLite database.
-
-        :param path: str, the path (only used for backups - so not required
-                     unless using the backup method)
-        :param host: str, the mysql host name (user@host)
-        :param user: str, the mysql user name (user@host)
-        :param passwd: str, the password for user@host mysql connection
-        :param database: str, the database to connect to
-        :param tablename: str, the table name
-        :param verbose: bool, whether to verbosely print out database
-                        functionality
-        :param absolute_table_name: bool, if True does not change the tablename
-                                    used when you need to specific a specific
-                                    table
-        """
-        # set class name
-        self.classname = 'MySQLDatabase'
-        # mysql doesn't use path
-        _ = path
-        # set function name
-        func_name = '{0}.{1}.{2}()'.format(__NAME__, self.classname,
-                                           '__init__()')
-        # set path
-        aperohome = os.path.join(os.path.expanduser('~'), '.apero')
-        if not os.path.exists(aperohome):
-            os.makedirs(aperohome)
-        # path is in the home directory (for backups)
-        self.path = os.path.join(aperohome, '{0}_at_{1}'.format(user, host))
-        # deal with mysql not being imported
-        if mysql is None:
-            # log error: Cannot import mysql connector
-            ecode = '00-002-00044'
-            emsg = drs_base.BETEXT[ecode]
-            eargs = [self.path, func_name]
-            # log base error
-            raise drs_base.base_error(ecode, emsg, 'error', args=eargs,
-                                      exceptionname='DatabaseError',
-                                      exception=DatabaseError)
-        # call to super class
-        super().__init__(verbose=verbose)
-        # set a tries criteria
-        self.tries = tries
-        # storage for database path
-        self.host = host
-        self.user = user
-        self.passwd = passwd
-        self.dbname = database
-        # deal with setting table name (we only have one per manager hence
-        #   why this is set)
-        if absolute_table_name:
-            if tablename is not None:
-                self.tname = tablename.lower()
-        else:
-            self.tname = _proxy_table(tablename)
-        # re-set path after call to super
-        self.path = os.path.join(aperohome, '{0}_at_{1}'.format(user, host))
-        self.backup_path = self.path + '.{0}.mysql.backup'.format(tablename)
-        # deal with database for sql
-        self.add_database()
-        # update table list
-        self._update_table_list_()
-
-    def connection(self, host: Union[str, None] = None,
-                   user: Union[str, None] = None,
-                   passwd: Union[str, None] = None,
-                   dbname: Union[str, None] = None,
-                   connect_kind: str = 'mysql.connect',
-                   func: Union[str, None] = None,
-                   kind: Union[str, None] = None):
-        """
-        Connect to the mysql database
-        Only use within with statement (so connection is closed afterwards)
-
-        :param host: str, the host name
-        :param user: str, the user name
-        :param passwd: str, the password
-        :param dbname: str, the database name (can be None)
-        :param connect_kind: str, the type of connection
-        :param func: str, the function name that called the connection
-        :param kind: str, a description of the use of the connection
-
-        :return: return the mysql connection
-        """
-
-        # set function name
-        func_name = '{0}.{1}.{2}()'.format(__NAME__, self.classname,
-                                           'connection')
-        if self.tname is None:
-            tname = 'none'
-        else:
-            tname = self.tname
-        # deal with no host / user / password / database name
-        if host is None:
-            host = self.host
-        if user is None:
-            user = self.user
-        if passwd is None:
-            passwd = self.passwd
-        # deal with database name
-        if dbname == 'NULL':
-            dbname = None
-        elif dbname is None:
-            dbname = self.dbname
-        # delay processes
-        count = 0
-        error = None
-        while count <= self.tries:
-            # try to connect
-            try:
-                if connect_kind == 'mysql.connect':
-                    conn = _mysql_connect(host, user, passwd, dbname)
-                    return conn
-
-                else:
-                    conn = _mysql_sqlalchemy_connect(host, user, passwd, dbname)
-                    return conn
-
-            except Exception as e:
-                # deal with warnings going to errors
-                if base.WARN_TO_ERROR:
-                    raise e
-                error = e
-                # deal with not trying --> don't wait
-                if self.tries == 0:
-                    raise e
-
-                connkind = ('CONNECT-WAIT: {0} || MySQL {1}@{2}:{3}.{4} || '
-                            '{5}:{6} || Tries {7}')
-                connkind = connkind.format(connect_kind, host, user, dbname,
-                                           tname, func, kind, count)
-                print(connkind)
-
-                time.sleep(MYSQL_WAIT + np.random.uniform() * 1)
-                count += 1
-
-        # if we get to this point log an error
-        # log error: {0}: {1} \n\t Command: {2} \n\t Function: {3}
-        ecode = '00-002-00045'
-        emsg = drs_base.BETEXT[ecode]
-        # extra error info
-        connkind = ('CONNECT: {0} || MySQL {1}@{2}:{3}.{4} || {5}:{6} '
-                    '|| Tries {7}')
-        connkind = connkind.format(connect_kind, host, user, dbname, tname,
-                                   func, kind, count)
-        eargs = [type(error), str(error), connkind, self.path, tname, func_name]
-        raise drs_base.base_error(ecode, emsg, 'error', args=eargs,
-                                  exceptionname='DatabaseError',
-                                  exception=DatabaseError)
-
-    def __str__(self):
-        """
-        Standard string return
-        :return:
-        """
-        return 'MySQLDatabase[{0}]'.format(self.path)
-
-    def __getstate__(self) -> dict:
-        """
-        For when we have to pickle the class
-        :return:
-        """
-        # what to exclude from state
-        exclude = []
-        # need a dictionary for pickle
-        state = dict()
-        for key, item in self.__dict__.items():
-            if key not in exclude:
-                state[key] = item
-        # return dictionary state
-        return state
-
-    def __setstate__(self, state):
-        """
-        For when we have to unpickle the class
-
-        :param state: dictionary from pickle
-        :return:
-        """
-        # update dict with state
-        self.__dict__.update(state)
-        # update table list
-        self._update_table_list_()
-
-    # get / set / execute / add methods
-    def execute(self, command: str, fetch: bool) -> Any:
-        """
-        Directly execute an SQL command on the database and return
-        any results.
-
-        :param command: str, The SQL command to be run.
-        :param fetch: bool, if True there is a result to fetch
-
-        :returns: The outputs of the command, if any, as a list.
-        """
-        # set function name
-        func_name = __NAME__ + '.Database.execute()'
-        # print input if verbose
-        if self._verbose_:
-            print("SQL INPUT: ", command)
-        # get cursor
-        conargs = dict(func=func_name, kind='execute:_execute')
-        with closing(self.connection(**conargs)) as conn:
-            with closing(self.cursor(conn)) as cursor:
-                # try to execute SQL command
-                try:
-                    result = self._execute(cursor, command, fetch=fetch)
-                    # commit and close
-                    conn.commit()
-                    cursor.close()
-                    conn.close()
-                # pass unique exception upwards
-                except UniqueEntryException as e:
-                    # close
-                    cursor.close()
-                    conn.close()
-                    raise UniqueEntryException(str(e))
-                # catch all errors and pipe to database error
-                except Exception as e:
-                    # close
-                    cursor.close()
-                    conn.close()
-                    ecode = '00-002-00032'
-                    emsg = drs_base.BETEXT[ecode]
-                    eargs = [type(e), str(e), command, self.path, func_name]
-                    # log base error
-                    raise drs_base.base_error(ecode, emsg, 'error', args=eargs,
-                                              exceptionname='DatabaseError',
-                                              exception=DatabaseError)
-
-        # print output of sql command if verbose
-        if self._verbose_:
-            print("SQL OUTPUT:", result)
-        # return the sql result
-        return result
-
-    def add_database(self):
-        """
-        Check for 'database' in the MySQL Database construct and if not add
-        'database' to MySQL
-
-        :return: None, either adds database or does nothing
-        """
-        # set function name
-        func_name = '{0}.{1}.{2}'.format(__NAME__, self.classname,
-                                         'add_database')
-        # ---------------------------------------------------------------------
-        # get the cursor
-        conargs = dict(func=func_name, kind='SHOW')
-        with closing(self.connection(dbname='NULL', **conargs)) as tmpconn:
-            with closing(tmpconn.cursor()) as cursor:
-                # Get the new list of tables
-                command = 'SHOW DATABASES'
-                # execute command
-                try:
-                    cursor = _mysql_exectue(cursor, command)
-                    _databases = cursor.fetchall()
-                except Exception as e:
-                    # close
-                    cursor.close()
-                    tmpconn.close()
-                    # log error
-                    ecode = '00-002-00050'
-                    emsg = drs_base.BETEXT[ecode]
-                    eargs = [self.dbname, type(e), str(e), self.path, func_name]
-                    # log base error
-                    raise drs_base.base_error(ecode, emsg, 'error', args=eargs,
-                                              exceptionname='DatabaseError',
-                                              exception=DatabaseError)
-                # the table names are the first entry in each row so get the
-                #  table names from these (and update self.tables)
-                databases = []
-                for _database in _databases:
-                    # append table name
-                    databases.append(_database[0])
-                # close
-                cursor.close()
-                tmpconn.close()
-        # ---------------------------------------------------------------------
-        # check for database in databases (and add it if not there)
-        if self.dbname not in databases:
-            conargs = dict(func=func_name, kind='CREATE')
-            with closing(self.connection(dbname='NULL', **conargs)) as tmpconn:
-                with closing(tmpconn.cursor()) as cursor:
-                    try:
-                        command = 'CREATE DATABASE {0}'.format(self.dbname)
-                        cursor = _mysql_exectue(cursor, command)
-                        # close
-                        cursor.close()
-                        tmpconn.close()
-                    except Exception as e:
-                        # close
-                        cursor.close()
-                        tmpconn.close()
-                        # log error
-                        ecode = '00-002-00050'
-                        emsg = drs_base.BETEXT[ecode]
-                        eargs = [self.dbname, type(e), str(e), self.path,
-                                 func_name]
-                        # log base error
-                        raise drs_base.base_error(ecode, emsg, 'error',
-                                                  args=eargs,
-                                                  exceptionname='DatabaseError',
-                                                  exception=DatabaseError)
-
-    def cursor(self, conn):
-        """
-        Attempt to retrieve a database cursor and reconnect on failure
-
-        :return: The cursor
-        """
-        return conn.cursor()
-
-    def _execute(self, cursor: mysql.connection.MySQLCursor, command: str,
-                 fetch: bool = True):
-        """
-        Dummy function to try to catch database UNIQUE(col) error
-
-        :param cursor: mysql cursor (self.cursor())
-        :param command: str, The SQL command to be run.
-        :return:
-        """
-        # while counter is less than maximum wait time
-        try:
-            cursor = _mysql_exectue(cursor, command)
-            if fetch:
-                result = cursor.fetchall()
-                return result
-            else:
-                return None
-        # deal with unique error on INSERT
-        except mysql.IntegrityError as e:
-            # look for word 'unique' in exception
-            if 'duplicate' in str(e).lower():
-                raise UniqueEntryException(str(e))
-            # else raise exception
-            else:
-                raise mysql.IntegrityError(str(e))
-
-    # table methods
-    def add_table(self, name: str, field_names: List[str],
-                  field_types: List[Union[str, type]],
-                  unique_cols: Optional[List[str]] = None,
-                  index_cols: Optional[List[str]] = None,
-                  index_groups: Optional[List[List[str]]] = None):
-        """
-        Adds a table to the database file.
-
-        :param name: The name of the table to create. This must not already be
-                     in use or a SQL keyword.
-        :param field_names: The names of the fields (columns) in the table as a
-                           list of str objects.  These can't be SQL keywords.
-        :param field_types: The data types of the fields as a list. The list
-                            can contain either SQL type specifiers or the
-                            python int, str, and float types.
-        :param unique_cols: list of str, the field_names that should be unique
-        :param index_cols: optional list of strings, columns to index
-        :param index_groups: optional list of list of strings, column groups
-                             to index together
-
-        Examples:
-            # "REAL" does the same thing as float
-            db.addTable('planets', ['name', 'mass', 'radius'],
-                        [str, float, "REAL"])
-        """
-        func_name = __NAME__ + '.Database.add_table()'
-        # translator between python types and SQL types
-        translator = {str: "TEXT", int: "INTEGER", float: "REAL"}
-        # storage for fields
-        fields = []
-        # deal with index columns
-        if index_cols is None:
-            index_cols = []
-        # make sure field_names and field_types are the same size
-        if len(field_names) != len(field_types):
-            # log error: field_names and field_types must be the same length
-            ecode = '00-002-00036'
-            emsg = drs_base.BETEXT[ecode]
-            eargs = [self.path, name, func_name]
-            # log base error
-            raise drs_base.base_error(ecode, emsg, 'error', args=eargs,
-                                      exceptionname='DatabaseError',
-                                      exception=DatabaseError)
-        # loop around fields
-        for it in range(len(field_names)):
-            # get this iterations values
-            fname, ftype = field_names[it], field_types[it]
-            # make sure names are strings
-            if not isinstance(fname, str):
-                # log error: field_names must be strings
-                ecode = '00-002-00037'
-                emsg = drs_base.BETEXT[ecode]
-                eargs = [self.path, name, func_name]
-                # log base error
-                raise drs_base.base_error(ecode, emsg, 'error', args=eargs,
-                                          exceptionname='DatabaseError',
-                                          exception=DatabaseError)
-            # deal with type
-            if isinstance(ftype, type):
-                # deal with wrong type
-                if ftype not in translator:
-                    # log error: field_types must be string or [int/float/str]
-                    ecode = '00-002-00038'
-                    emsg = drs_base.BETEXT[ecode]
-                    eargs = [self.path, name, func_name]
-                    # log base error
-                    raise drs_base.base_error(ecode, emsg, 'error', args=eargs,
-                                              exceptionname='DatabaseError',
-                                              exception=DatabaseError)
-                # set as sql type
-                # noinspection PyTypeChecker
-                ftype = translator[ftype]
-            # else we must have a string --> so break if not
-            elif not isinstance(ftype, str):
-                # log error: field_types must be string or [int/float/str]
-                ecode = '00-002-00038'
-                emsg = drs_base.BETEXT[ecode]
-                eargs = [self.path, name, func_name]
-                # log base error
-                raise drs_base.base_error(ecode, emsg, 'error', args=eargs,
-                                          exceptionname='DatabaseError',
-                                          exception=DatabaseError)
-            # set type
-            fields.append('{0} {1}'.format(fname, ftype))
-        # ---------------------------------------------------------------------
-        # unique columns become a 255 hash
-        if unique_cols is not None and len(unique_cols) > 0:
-            extra_str = ', {0} VARCHAR(64), UNIQUE({0})'.format(UHASH_COL)
-        else:
-            extra_str = ''
-        # ---------------------------------------------------------------------
-        # deal with indexes
-        for index_col in index_cols:
-            if index_col in field_names:
-                extra_str += ', INDEX ({0})'.format(index_col)
-        # ---------------------------------------------------------------------
-        # now create sql command
-        cargs = [name, ", ".join(fields) + extra_str]
-        command = "CREATE TABLE IF NOT EXISTS {}({});".format(*cargs)
-        # ---------------------------------------------------------------------
-        # execute command
-        self.execute(command, fetch=False)
-        # ---------------------------------------------------------------------
-        # deal with index groups (if given)
-        if index_groups is not None:
-            for index_group in index_groups:
-                # construct index group name
-                group_name = '_'.join(index_group)
-                # check that all columns are in database
-                for col in index_group:
-                    if col not in field_names:
-                        ecode = '00-002-00052'
-                        emsg = ('Index group error. Column {0} not in {1} '
-                                '(Group={2})')
-                        eargs = [col, name, group_name, self.path, func_name]
-                        raise drs_base.base_error(ecode, emsg, args=eargs,
-                                                  exceptionname='DatabaseError',
-                                                  exception=DatabaseError)
-                # construct command
-                cargs = [group_name, name, ', '.join(index_group)]
-                command = 'CREATE INDEX {0} ON {1} ({2});'.format(*cargs)
-                # execute command
-                self.execute(command, fetch=False)
-        # ---------------------------------------------------------------------
-        # update the table list
-        self._update_table_list_()
-
-    def add_unique_uhash_col(self, table: Optional[str] = None):
-        """
-        Need a way to update the unique column (uhash) if set -
-        this is because pandas removes uniqueness from the column
-
-        :param table: str or None, the table name
-        :return:
-        """
-        # infer table name
-        table = self._infer_table_(table)
-        # need to make sure UHASH is a VARCHAR(64)
-        command = 'ALTER TABLE {0} MODIFY COLUMN {1} VARCHAR(64);'
-        command = command.format(table, UHASH_COL)
-        self.execute(command, fetch=False)
-        # now create sql command
-        command = "ALTER TABLE {0} ADD UNIQUE ({1});"
-        command = command.format(table, UHASH_COL)
-        # execute command
-        self.execute(command, fetch=False)
-
-    def add_from_pandas(self, df: pd.DataFrame, table: Optional[str] = None,
-                        if_exists: str = 'append', index: bool = False,
-                        unique_cols: Optional[List[str]] = None):
-        """
-        Use pandas to add rows to database
-
-        :param df: pandas dataframe, the pandas dataframe to add to the database
-        :param table: A str which specifies which table within the database
-                      to retrieve data from.  If there is only one table to
-                      pick from, this may be left as None to use it
-                      automatically.
-        :param if_exists: how to behave if the table already exists in database
-                          valid responses are 'fail', 'replace' or 'append'
-                          * fail: Raise a ValueError.
-                          * replace: Drop the table before inserting new values.
-                          * append: Insert new values to the existing table.
-        :param index: whether to include an index column in database
-        :param unique_cols: list of strings or None, if set this is columns that
-                            are used to form the unique hash for specifying
-                            unique rows
-
-        :return:
-        """
-        # set function name
-        func_name = __NAME__ + '.Database.add_from_pandas()'
-        # infer table name
-        table = self._infer_table_(table)
-        # deal with empty unique column list
-        if unique_cols is not None and len(unique_cols) == 0:
-            unique_cols = None
-        # need to add uhash column
-        if unique_cols is not None:
-            df = _hash_df(df, unique_cols)
-        # check if_exists criteria
-        if if_exists not in ['fail', 'replace', 'append']:
-            # log error: Pandas.to_sql
-            ecode = '00-002-00047'
-            emsg = drs_base.BETEXT[ecode]
-            eargs = ['DatabaseError', '{0} not in fail/replace/append',
-                     self.path, table, func_name]
-            # log base error
-            raise drs_base.base_error(ecode, emsg, 'error', args=eargs,
-                                      exceptionname='DatabaseError',
-                                      exception=DatabaseError)
-        # try to add pandas dataframe to table
-        try:
-            conargs = dict(func=func_name, kind='TO_SQL:SQLALCHEMY')
-            with closing(self.connection(connect_kind='sqlalchemy', **conargs)) as dconn:
-                df.to_sql(table, dconn, if_exists=if_exists, index=index)
-                dconn.close()
-                # pandas removes uniqueness of columns - need to readd this
-                #   constraint if unique_cols is not None
-                if unique_cols is not None and len(unique_cols) > 0:
-                    self.add_unique_uhash_col(table)
-
-        except Exception as e:
-            # log error: Pandas.to_sql
-            ecode = '00-002-00047'
-            emsg = drs_base.BETEXT[ecode]
-            eargs = [type(e), str(e), func_name, self.path, table, func_name]
-            # log base error
-            raise drs_base.base_error(ecode, emsg, 'error', args=eargs,
-                                      exceptionname='DatabaseError',
-                                      exception=DatabaseError)
-
-    def _to_pandas(self, command: str) -> pd.DataFrame:
-        """
-        Use pandas to get sql command
-        :param command:
-        :return:
-        """
-        # set function name
-        func_name = __NAME__ + '.Database._to_pandas()'
-        # try to read sql using pandas
-        # noinspection PyBroadException
-        try:
-            with closing(self.connection(connect_kind='sqlalchemy')) as dconn:
-                df = _read_sql(command, dconn)
-                dconn.close()
-        except Exception as _:
-            # log error: Could not read SQL command as pandas table
-            ecode = '00-002-00048'
-            emsg = drs_base.BETEXT[ecode]
-            eargs = [command, self.path, func_name]
-            # log base error
-            raise drs_base.base_error(ecode, emsg, 'error', args=eargs,
-                                      exceptionname='DatabaseError',
-                                      exception=DatabaseError)
-        # return dataframe
-        return df
-
-    def _update_table_list_(self):
-        """
-        Reads the database for tables and updates the class members
-        accordingly.
-        """
-        # Get the new list of tables
-        command = 'SHOW TABLES'
-        # execute command
-        _tables = self.execute(command, fetch=True)
-        # the table names are the first entry in each row so get the table
-        #  names from these (and update self.tables)
-        self.tables = []
-        for _table in _tables:
-            # append table name
-            self.tables.append(_table[0].lower())
->>>>>>> 1ca48245
 
         :return: None
         """
@@ -2344,43 +955,9 @@
         new.comments = self.comments + other.comments
         new.altnames = self.altnames + other.altnames
 
-<<<<<<< HEAD
         new.columns = self.columns + other.columns
         new.indexes = self.indexes + other.indexes
         new.uniques = self.uniques + other.uniques
-=======
-        :return:
-        """
-        # check that tname exists - if it doesn't don't try to backup
-        self._update_table_list_()
-        if self.tname not in self.tables:
-            return
-        # construct backup path
-        if self.backup_path is None:
-            return
-        # -------------------------------------------------------------------
-        # remove old backup
-        # noinspection PyBroadException
-        try:
-            if os.path.exists(self.backup_path):
-                os.remove(self.backup_path)
-        except Exception as _:
-            pass
-        # -------------------------------------------------------------------
-        # get all rows as a pandas data frame
-        df = self.get('*', return_pandas=True)
-        # -------------------------------------------------------------------
-        # save to csv file
-        df.to_csv(self.backup_path)
-
-    def reload_from_backup(self, pconst: Any = None):
-        """
-        Reload database from back up the database
-
-        :param pconst: PseudoConsts - apero.core.constants.pload() this is
-                       required to get the unique columns - if unset assumes
-                       there are no unique columns
->>>>>>> 1ca48245
 
         # return the new
         return new
