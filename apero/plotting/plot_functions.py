--- conflicted
+++ resolved
@@ -1613,19 +1613,6 @@
         ocoeffs1 = coeffs1[order_num]
         ocoeffs2 = coeffs2[order_num]
         # get fit and edge fits (for raw image)
-<<<<<<< HEAD
-        yfit1 = mp.val_cheby(ocoeffs1, xfit1, [0,image1.shape[1]])
-        yfitlow1 = mp.val_cheby(ocoeffs1, xfit1, [0,image1.shape[1]]) - range1
-        yfithigh1 = mp.val_cheby(ocoeffs1, xfit1, [0,image1.shape[1]]) + range2
-        ylower1 = mp.val_cheby(ocoeffs1, xfit1, [0,image1.shape[1]]) - 2 * range1
-        yupper1 = mp.val_cheby(ocoeffs1, xfit1, [0,image1.shape[1]]) + 2 * range2
-        # get fit and edge fits (for straight image)
-        yfit2 = mp.val_cheby(ocoeffs2, xfit2, [0,image1.shape[1]])
-        yfitlow2 = mp.val_cheby(ocoeffs2, xfit2, [0,image1.shape[1]]) - range1
-        yfithigh2 = mp.val_cheby(ocoeffs2, xfit2, [0,image1.shape[1]]) + range2
-        ylower2 = mp.val_cheby(ocoeffs2, xfit2, [0,image1.shape[1]]) - 6 * range1
-        yupper2 = mp.val_cheby(ocoeffs2, xfit2, [0,image1.shape[1]]) + 6 * range2
-=======
         domain = [0, image1.shape[1]]
         yfit1 = mp.val_cheby(ocoeffs1, xfit1, domain=domain)
         yfitlow1 = mp.val_cheby(ocoeffs1, xfit1, domain=domain) - range1
@@ -1638,7 +1625,6 @@
         yfithigh2 = mp.val_cheby(ocoeffs2, xfit2, domain=domain) + range2
         ylower2 = mp.val_cheby(ocoeffs2, xfit2, domain=domain) - 6 * range1
         yupper2 = mp.val_cheby(ocoeffs2, xfit2, domain=domain) + 6 * range2
->>>>>>> 0a44778e
         # get image bounds
         ymin1 = np.max([np.min(ylower1), 0])
         ymax1 = np.min([np.max(yupper1), image1.shape[0]])
@@ -2251,7 +2237,7 @@
 
 
 def plot_wave_fiber_comparison(plotter: Plotter, graph: Graph,
-                               kwargs: Dict[str, Any], domain: List[float]):
+                               kwargs: Dict[str, Any]):
     """
     Graph: Wave solution fiber comparison plot
 
@@ -3221,11 +3207,7 @@
         fp_x_ord = fp_xx_new[ord_mask]
         # derive FP line wavelengths using initial solution
         fp_ll_orig = mp.val_cheby(poly_wave_sol[ind_ord + n_init], fp_x_ord,
-<<<<<<< HEAD
-                                  [0,nbxpix])
-=======
                                   domain=[0, nbxpix])
->>>>>>> 0a44778e
         # get new FP line wavelengths for the order
         fp_ll_new_ord = fp_ll_new[ord_mask]
         # plot old-new wavelengths
