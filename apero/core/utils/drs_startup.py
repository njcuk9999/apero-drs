--- conflicted
+++ resolved
@@ -2385,30 +2385,6 @@
     sysversion = sys.version
 
     # add distribution if possible
-<<<<<<< HEAD
-    try:
-        if '|' in sys.version:
-            build = sys.version.split('|')[1].strip()
-            messages += '\n' + textentry('40-001-00014', args=[build])
-    except IndexError:
-        pass
-
-    # add date information if possible
-    try:
-        if '(' in sys.version and ')' in sys.version:
-            date = sys.version.split('(')[1].split(')')[0].strip()
-            messages += '\n' + textentry('40-001-00015', args=[date])
-    except IndexError:
-        pass
-
-    # add Other info information if possible
-    try:
-        if '[' in sys.version and ']' in sys.version:
-            other = sys.version.split('[')[1].split(']')[0].strip()
-            messages += '\n' + textentry('40-001-00016', args=[other])
-    except IndexError:
-        pass
-=======
     if '|' in sysversion:
         try:
             build = sysversion.split('|')[1].strip()
@@ -2432,7 +2408,6 @@
             messages += '\n' + textentry('40-001-00016', args=[other])
         except IndexError:
             pass
->>>>>>> 1ca48245
 
     # return updated messages
     return messages
