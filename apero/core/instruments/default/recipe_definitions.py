--- conflicted
+++ resolved
@@ -542,19 +542,12 @@
 reject.set_kwarg(name='--autofill', dtype=str, default='None',
                  helpstr='Autofill the questions asked. '
                          'For identifier this is PP,TEL,RV,COMMENT '
-<<<<<<< HEAD
-                         'e.g. 1,1,1,bad target '
-                         'For objname this is ALIASES,NOTES '
-                         'e.g. alias1|alias2|alias3,Not a real target')
-reject.set_kwarg(name='--test', dtype='switch',
-=======
                          'e.g. "1,1,1,bad target" '
                          'For objname this is ALIASES,BAD_ASTRO,NOTES '
                          'e.g. "alias1|alias2|alias3,0,Not a real target"'
                          '      or      '
                          'e.g. "alias1|alias2|alias3,1,No proper motion"')
-reject.set_kwarg(name='--test', dtype='bool', default=False,
->>>>>>> da9788de
+reject.set_kwarg(name='--test', dtype='switch',
                  helpstr='Whether to run in test mode (recommended first time)')
 
 # -----------------------------------------------------------------------------
@@ -582,9 +575,9 @@
 remove.set_kwarg(name='--objnames', dtype=str, default='None',
                  helpstr='Delete all instances of a certain object name '
                          '(DRSOBJN) from disk and databases')
-remove.set_kwarg(name='--test', dtype='switch', 
+remove.set_kwarg(name='--test', dtype='switch',
                  helpstr='Whether to run in test mode (recommended first time)')
-remove.set_kwarg(name='--nowarn', dtype='switch', 
+remove.set_kwarg(name='--nowarn', dtype='switch',
                  helpstr='Whether to warn the user we are not in test mode.')
 
 # -----------------------------------------------------------------------------
