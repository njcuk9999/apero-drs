--- conflicted
+++ resolved
@@ -172,9 +172,6 @@
                        helpstr=textentry('DBMGR_JOIN_HELP'))
 database_mgr.set_kwarg(name='--delete', dtype='switch', default=False,
                        helpstr=textentry('DBMGR_DELETE_HELP'))
-<<<<<<< HEAD
-database_mgr.set_kwarg(name='--reset', dtype='switch', default=False,
-                       helpstr=textentry('DBMGR_RESET_HELP'))
 # TODO: Add to language database
 database_mgr.set_kwarg(name='--keys', dtype=str, default='None',
                        helpstr='Keyname of entries to remove (used in '
@@ -193,8 +190,6 @@
                                '--telludb or --calibdb and --since / --keys)')
 database_mgr.set_kwarg(name='--test', dtype='switch', default=False,
                        helpstr='Run the removal of entries in test mode')
-=======
->>>>>>> 5c79f1cf
 
 database_mgr.description_file = 'apero_database.rst'
 
