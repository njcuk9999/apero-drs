--- conflicted
+++ resolved
@@ -555,14 +555,10 @@
 remove.set_kwarg(name='--file_suffix', dtype=str, default='None',
                  helpstr='Delete all instances of a certain file suffix '
                          'from disk and databases')
-<<<<<<< HEAD
-remove.set_kwarg(name='--test', dtype='switch', 
-=======
 remove.set_kwarg(name='--objnames', dtype=str, default='None',
                  helpstr='Delete all instances of a certain object name '
                          '(DRSOBJN) from disk and databases')
-remove.set_kwarg(name='--test', dtype='switch', default=False,
->>>>>>> ac089a3d
+remove.set_kwarg(name='--test', dtype='switch', 
                  helpstr='Whether to run in test mode (recommended first time)')
 remove.set_kwarg(name='--nowarn', dtype='switch', 
                  helpstr='Whether to warn the user we are not in test mode.')
