--- conflicted
+++ resolved
@@ -5372,11 +5372,7 @@
 REPROCESS_MP_TYPE = Const('REPROCESS_MP_TYPE', value=None, dtype=str,
                           source=__NAME__, group=cgroup,
                           user=True, active=True,
-<<<<<<< HEAD
-                          options=['pool', 'process', 'pathos'],
-=======
-                          options=['linear', 'pool', 'process', 'pathos'],
->>>>>>> f0c2a97c
+                          options=['pool', 'process'],
                           description='Define whether to use multiprocess '
                                       '"pool" or "process" or use "linear" '
                                       'mode when parallelising recipes')
