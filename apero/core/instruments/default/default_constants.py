--- conflicted
+++ resolved
@@ -61,11 +61,8 @@
     'OBJ_LIST_GAIA_EPOCH', 'OBJ_LIST_GAIA_PLX_LIM', 'OBJ_LIST_GAIA_MAG_CUT',
     'OBJ_LIST_CROSS_MATCH_RADIUS', 'REJECT_LIST_GOOGLE_SHEET_URL',
     'REJECT_LIST_GSHEET_MAIN_LIST_ID', 'GROUP_FILE_LIMIT', 'MAX_CALIB_DTIME',
-<<<<<<< HEAD
-    'DO_CALIB_DTIME_CHECK', 'NIGHT_DEFINITION',
-=======
     'DO_CALIB_DTIME_CHECK', 'CALIB_BIN_IN_TIME', 'CALIB_DB_DAYFRAC',
->>>>>>> 1ca48245
+    'NIGHT_DEFINITION',
     # qc constants
     'QC_DARK_TIME', 'QC_MAX_DEAD', 'DARK_QMIN', 'DARK_QMAX',
     'QC_MAX_DARK', 'QC_LOC_MAXFIT_REMOVED_CTR',
