--- conflicted
+++ resolved
@@ -1293,10 +1293,7 @@
                 filters=dict(KW_OBJNAME='TELLURIC_TARGETS',
                              KW_DPRTYPE=files.science_dprtypes),
                 template_required=True)
-<<<<<<< HEAD
-=======
-
->>>>>>> 30c35afa
+
 limited_seq.add(apero_mk_tellu, name='MKTELLU2', recipe_kind='tellu-hotstar',
                 files=[files.out_ext_e2dsff], fiber=sci_fiber,
                 filters=dict(KW_OBJNAME='TELLURIC_TARGETS',
