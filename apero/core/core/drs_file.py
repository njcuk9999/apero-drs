#!/usr/bin/env python
# -*- coding: utf-8 -*-
"""
# CODE NAME HERE

# CODE DESCRIPTION HERE

Created on 2019-01-19 at 12:03

@author: cook

Import rules:

- apero.base.*
- apero.lang.*
- apero.core.core.drs_misc
- apero.core.core.drs_text
- apero.core.core.drs_exceptions
- apero.io.drs_fits
- apero.math.*

    do not import from core.utils.drs_recipe
    do not import from core.core.drs_argument
"""
from astropy.table import Table, vstack
from collections import OrderedDict
from copy import deepcopy
from hashlib import blake2b
import numpy as np
import os
import pandas as pd
from pathlib import Path
from scipy.stats import pearsonr
import textwrap
import time
from typing import Any, Dict, List, Optional, Tuple, Type, Union
import warnings

from apero import lang
from apero.base import base
from apero.core import constants
from apero.core import math as mp
from apero.core.constants import path_definitions as pathdef
from apero.core.core import drs_exceptions
from apero.core.core import drs_log
from apero.core.core import drs_text
from apero.core.core import drs_misc
from apero.core.core import drs_base_classes
from apero.core.instruments.default import output_filenames as outf
from apero.io import drs_fits
from apero.io import drs_table
from apero.io import drs_path

# =============================================================================
# Define variables
# =============================================================================
__NAME__ = 'drs_file.py'
__INSTRUMENT__ = 'None'
__PACKAGE__ = base.__PACKAGE__
__version__ = base.__version__
__author__ = base.__author__
__date__ = base.__date__
__release__ = base.__release__
# get display func
display_func = drs_log.display_func
# get time object
Time = base.Time
# Get Logging function
WLOG = drs_log.wlog
# alias pcheck
pcheck = constants.PCheck(wlog=WLOG)
# get parameter dictionary
ParamDict = constants.ParamDict
# get header classes from io.drs_fits
Header = drs_fits.Header
FitsHeader = drs_fits.fits.Header
# Get the text types
textentry = lang.textentry
Text = lang.Text
# recipe control path
INSTRUMENT_PATH = base.CONST_PATH
CORE_PATH = base.CORE_PATH
PDB_RC_FILE = base.PDB_RC_FILE
# get Keyword instance
Keyword = constants.constant_functions.Keyword
# get exceptions
DrsCodedException = drs_exceptions.DrsCodedException
# get header comment card from drs_fits
HCC = drs_fits.HeaderCommentCards
# get default psuedo constants class
PseudoConstants = constants.PseudoConstants
# get numpy masked constant
MaskedConstant = np.ma.core.MaskedConstant
# Get pandas like database class
PandasLikeDatabase = drs_base_classes.PandasLikeDatabase
# -----------------------------------------------------------------------------
# define complex typing
QCParamList = Union[Tuple[List[str], List[Any], List[str], List[int]],
                    List[Union[List[str], List[int], List[Any]]]]
# -----------------------------------------------------------------------------
# path definitions
BlockPath = pathdef.BlockPath


# =============================================================================
# Define DrsPath class
# =============================================================================
class DrsPath:

    blocks: List[BlockPath] = None

    def __init__(self, params: ParamDict,
                 abspath: Union[Path, str, None] = None,
                 block_kind: Union[str, None] = None,
                 block_path: Union[str, None] = None,
                 obs_dir: Union[str, None] = None,
                 basename: Union[str, None] = None,
                 _update: bool = True):
        """
        Class for controlling paths in the drs (and sorting them into raw,
        tmp, reduced etc)

        :param params: ParamDict, parameter dictionary of constants
        :param abspath: str, the absolute path
        :param block_kind: str, the block kind (e.g. raw/tmp/red)
        :param block_path: str, the path to the block kind
        :param obs_dir: str, the observation directory
        """
        self.params = params

        # define properties once block kind is set
        self.block_name = None
        self.block_fileset = None
        # absolute path must be a real path (not a symbolic link)
        if abspath is not None:
            self.abspath = abspath
        else:
            self.abspath = None
        self.block_kind = block_kind
        self.block_path = block_path
        self.block_has_obs = False
        self.obs_dir = obs_dir
        self.basename = basename
        # tell the user what kind of path this is
        #  1. block: abspath = block_path
        #            block_kind set
        #            obs_dir, basename not set
        #  2. obs:   abspath = block_path + obs_dir
        #            block_kind, obs_dir set
        #            basename not set
        #  3. base:  abspath = block_path + obs_dir + filename
        #            block_kind, obs_dir, basename set
        self.path_kind = None
        # set up the directories
        self.blocks = self.get_blocks(params)
        # update kind dir and sub dir
        if _update:
            self.update()

    @staticmethod
    def get_blocks(params: ParamDict) -> List[BlockPath]:
        """
        Definition of blocks (return as list)

        :param params:
        :return:
        """
        blocks = []
        for block in pathdef.BLOCKS:
            blocks.append(block(params))

        return blocks

    @staticmethod
    def get_block_names(blocks: Union[List[BlockPath], None] = None,
                        params: Union[ParamDict, None] = None,
                        block_filter: Union[str, None] = None) -> List[str]:
        """
        Get the block names

        :param blocks: List of BlockPath instances (i.e. self.blocks) or None
        :param params: ParamDict, when we don't have blocks require params
        :param block_filter: str, either 'indexing' or 'logging', whether we
                             should filter block kinds by a specific type

        :return: list of strings, the block names
        """
        if blocks is None:
            if params is not None:
                blocks = DrsPath.get_blocks(params)
            else:
                raise ValueError('params must be given when class not '
                                 'constructed')
        # get blocks
        names = []
        for block in blocks:
            # deal with block filter
            if block_filter is not None:
                # if block filter is an attribute of block
                if hasattr(block, block_filter):
                    # if this attribute is True then add to names
                    if getattr(block, block_filter):
                        names.append(block.name)
            # if we don't have a block filter just add all blocks
            else:
                names.append(block.name)
        return names

    @staticmethod
    def strip_path(params: ParamDict, path: str) -> Tuple[str, bool]:
        """
        Strip a path of any block path and return that stripped directory

        :param params: ParamDict, parameter dictionary of constants
        :param path: str, path to strip

        :return: tuple, 1. the stripped path (sub-dir), 2. whether path was
                 stripped
        """
        # get all blocks
        blocks = DrsPath.get_blocks(params)
        # loop around blocks
        for block in blocks:
            blockpath = block.path
            if not blockpath.endswith(os.sep):
                blockpath = blockpath + os.sep
            if path.startswith(blockpath):
                return path.replace(blockpath, ''), True
        else:
            return path, False

    def __str__(self) -> str:
        """
        String representation of DrsPath

        :return:
        """
        # get the basic name
        _str = 'DrsPath'
        # add the block kind (if set)
        if self.block_kind is not None:
            _str += '[{0}]'.format(self.block_kind.upper())
        else:
            _str += '[]'
        # add the path kind (if set)
        if self.path_kind is not None:
            _str += '[{0}]'.format(self.path_kind.upper())
        return _str

    def __repr__(self) -> str:
        """
        String representation of DrsPath

        :return:
        """
        return self.__str__()

    def __getstate__(self) -> dict:
        """
        For when we have to pickle the class
        :return:
        """
        # set state to __dict__
        state = dict(self.__dict__)
        # return dictionary state
        return state

    def __setstate__(self, state: dict):
        """
        For when we have to unpickle the class

        :param state: dictionary from pickle
        :return:
        """
        # update dict with state
        self.__dict__.update(state)

    def copy(self) -> 'DrsPath':
        """
        Copy the DrsPath
        :return:
        """
        new = DrsPath(self.params, self.abspath, self.block_kind,
                      self.block_path, self.obs_dir, self.basename)
        return new

    def update(self, obs_dir: Union[str, None] = None,
               basename: Union[str, None] = None):
        """
        Update values (if one changes others may change)
        :return:
        """
        # deal with updating parameters
        if obs_dir is not None:
            self.obs_dir = obs_dir
        if basename is not None:
            self.basename = basename
        # need to clean up obs_dir (should not contain block path or path from
        #   block kind)
        self._clean_obs_dir()
        # update absolute path
        self._update_abspath()
        # if we have absolute path use it
        if self.abspath is not None:
            self._from_abspath()
        # if we have block path use it
        elif self.block_path is not None:
            self._from_block_path()
        # if we have block kind use it
        elif self.block_kind is not None:
            self._from_block_kind()
        # else we have a problem
        else:
            # log error: DrsPath requires at least abspath/block_kind/block_name
            WLOG(self.params, 'error', textentry('00-004-00007'))
            return
        # now we have block kind we can set other properties
        for block in self.blocks:
            if self.block_kind.lower() == block.name.lower():
                # set the block name
                self.block_name = block.name.lower()
                # set the block file set
                self.block_fileset = block.fileset

    def block_names(self) -> List[str]:
        """
        Get a list of block names
        :return:
        """
        return self.get_block_names(blocks=self.blocks)

    def blocks_with_obs_dirs(self) -> List[str]:
        """
        Get all block names that have obs_dirs
        :return:
        """
        names = []
        for block in self.blocks:
            if block.has_obs_dirs:
                names.append(block.name)
        return names

    def to_path(self) -> Path:
        """
        Get the path instance for the absolute path
        :return:
        """
        if self.abspath is not None:
            return Path(self.abspath)
        else:
            # Log error: DrsPath does not have absolute path set
            WLOG(self.params, 'error', textentry('00-004-00008'))
            return Path('')

    def _clean_obs_dir(self):
        """
        obs dir should not be a full path (i.e. should not contain
        block_path or a path coming from block kind)

        thus we need to clean obs dir before the next steps

        :return:
        """
        # don't clean if not set
        if self.obs_dir is None:
            return
        # if we have block_kind
        if self.block_kind is not None:
            # set block path from block kind
            _ = self._set_block_path_from_block_kind()
        # remove block path from obs_dir
        if self.block_path is not None:
            # if we have block path remove it from obs_dir
            if self.block_path in self.obs_dir:
                # get the length of the block path
                blen = len(self.block_path)
                # take off the start of obs dir
                obs_dir = self.obs_dir[blen:]
                # make sure obs dir does not start with the os separator
                while obs_dir.startswith(os.sep):
                    obs_dir = obs_dir[1:]

    def _update_abspath(self):
        """
        Assuming obs dir is clean make the absolute path if:
        1. block path, obs dir are set and basename is None
        2. block path, obs dir and basename are set

        else abspath is not updated
        :return:
        """
        if self.obs_dir is not None or self.basename is not None:
            if self.obs_dir is None:
                return
            elif self.basename is None and self.block_path is not None:
                self.abspath = os.path.join(self.block_path, self.obs_dir)
            elif self.block_path is not None:
                self.abspath = os.path.join(self.block_path, self.obs_dir,
                                            self.basename)

    def _from_abspath(self):
        """
        Scans through our directories and see's if abspath belongs to one of
        the block directories (defined in self.blocks)

        :return:
        """
        # deal with abspath not set
        if self.abspath is None:
            return
        # assume we haven't found directory
        found = False
        # loop around directories and see if absolute path belongs to one
        for block in self.blocks:
            # look for directory path in absolute path
            if str(block.path) in str(self.abspath):
                # set dirkind
                self.block_kind = str(block.name)
                # set dirpath
                self.block_path = str(block.path)
                # set has_obs
                self.block_has_obs = block.has_obs_dirs
                # flag that we have found directory
                found = True
                # break here (we don't need to continue)
                break
        # if we have found the directory look for sub-directory
        if found:
            # deal with abspath and dirpath being the same
            if self.abspath == self.block_path:
                self.path_kind = 'block'
                return
            # look for uncommon path
            rest = drs_misc.get_uncommon_path(self.abspath, self.block_path)
            # if we don't require obs then the rest is the basename
            if not self.block_has_obs:
                self.basename = rest
                self.path_kind = 'base'
            # else if the rest is a file we need to split between basename and
            #   obs_dir
            elif os.path.isfile(self.abspath):
                self.obs_dir = os.path.dirname(rest)
                self.basename = os.path.basename(rest)
                self.path_kind = 'base'
                return
            # else we just have obs_dir
            else:
                self.obs_dir = rest
                self.path_kind = 'obs'
                return
        else:
            # log error: DrsPath abspath = {0} must be related to a valid block
            eargs = [self.abspath]
            # add block error
            eargs += [self._blocks_error()]
            # log error
            WLOG(self.params, 'error', textentry('00-004-00009', args=eargs))

    def _blocks_error(self) -> str:
        """
        Add to block errors (emsg and eargs)

        :return: tuple, 1. updated emsg, 2. update eargs
        """
        # add the possible block types
        emsg = ''
        for block in self.blocks:
            emsg += '\n\t\t{0}: {1}'.format(block.name, block.path)
        return emsg

    def _from_block_path(self):
        """
        Set abspath and block_kind from block_path
        :return:
        """
        # deal with abspath not set
        if self.block_path is None:
            return
        # assume we haven't found directory
        found = False
        # loop around directories and see if absolute path belongs to one
        for block in self.blocks:
            if block.path == self.block_path:
                # set dirkind
                self.block_kind = str(block.name)
                # flag that we have found directory
                found = True
                # break here (we don't need to continue)
                break
        # now we want to set absolute path
        if found:
            # if we have an obs_dir and no basename add the obs_dir to the
            #     absolute path
            if self.obs_dir is not None and self.basename is None:
                self.abspath = os.path.join(str(self.block_path), self.obs_dir)
                self.path_kind = 'obs'
            # if we have a basename and a obs_dir add it to abspath
            elif self.basename is not None:
                # if we have not got a obs dir assume we don't need one
                if self.obs_dir is None:
                    self.obs_dir = ''
                self.abspath = os.path.join(str(self.block_path), self.obs_dir,
                                            self.basename)
                self.path_kind = 'base'
            # else we just have a block
            else:
                self.abspath = str(self.block_path)
                self.path_kind = 'block'
        else:
            # Log error: DrsPath: {0} is not a valid block path
            eargs = [self.block_path]
            # add block error
            eargs += [self._blocks_error()]
            # log error
            WLOG(self.params, 'error', textentry('00-004-00010', args=eargs))

    def _set_block_path_from_block_kind(self) -> bool:
        """
        Set the block path from block kind

        :return: True if block_path is set
        """
        # do not update block path if already set
        if self.block_path is not None:
            return True
        # deal with block kind not set
        if self.block_kind is None:
            return False
        # assume we haven't found directory
        found = False
        # loop around directories and see if absolute path belongs to one
        for block in self.blocks:
            if block.name.upper() == self.block_kind.upper():
                # set dirkind
                self.block_path = str(block.path)
                # flag that we have found directory
                found = True
                # break here (we don't need to continue)
                break
        # return found
        return found

    def _from_block_kind(self):
        """
        Set abspath and block_path from block_kind
        :return:
        """
        # set block path from block kind
        found = self._set_block_path_from_block_kind()
        # now we want to set absolute path
        if found:
            # if we have an obs_dir and no basename add the obs_dir to the
            #     absolute path
            if self.obs_dir is not None and self.basename is None:
                self.abspath = os.path.join(str(self.block_path), self.obs_dir)
                self.path_kind = 'obs'
            # if we have a basename and a obs_dir add it to abspath
            elif self.basename is not None:
                # if we have not got a obs dir assume we don't need one
                if self.obs_dir is None:
                    self.obs_dir = ''
                self.abspath = os.path.join(str(self.block_path), self.obs_dir,
                                            self.basename)
                self.path_kind = 'base'
            # else we just have a block
            else:
                self.abspath = str(self.block_path)
                self.path_kind = 'block'
        else:
            # Log error: DrsPath: {0} is not a valid block kind
            eargs = [self.block_kind]
            # add block error
            eargs += [self._blocks_error()]
            # log error
            WLOG(self.params, 'error', textentry('00-004-00011', args=eargs))

    def get_block(self):
        """
        Get the block for this instances block kind

        :return:
        """
        # deal with no block kind
        if self.block_kind is None:
            return None
        # loop around blocks
        for block in self.blocks:
            if block.name == self.block_kind:
                return block


# =============================================================================
# Define File classes
# =============================================================================
class DrsInputFile:
    def __init__(self, name, filetype: str = '',
                 suffix: str = '',
                 remove_insuffix: Union[bool, None] = None,
                 prefix: str = '',
                 fibers: Union[List[str], None] = None,
                 fiber: Union[str, None] = None,
                 params: Union[ParamDict, None] = None,
                 filename: Union[str, None] = None,
                 intype: Any = None,
                 path: Union[str, None] = None,
                 basename: Union[str, None] = None,
                 inputdir: Union[str, None] = None,
                 obs_dir: Union[str, None] = None,
                 data: Union[np.ndarray, None] = None,
                 header: Union[drs_fits.Header, None] = None,
                 fileset: Union[list, None] = None,
                 filesetnames: Union[List[str], None] = None,
                 outfunc: Union[Any, None] = None,
                 inext: Union[str, None] = None,
                 dbname: Union[str, None] = None,
                 dbkey: Union[str, None] = None,
                 rkeys: Union[dict, None] = None,
                 numfiles: Union[int, None] = None,
                 shape: Union[int, None] = None,
                 hdict: Union[drs_fits.Header, None] = None,
                 output_dict: Union[OrderedDict, None] = None,
                 datatype: Union[str, None] = None,
                 dtype: Union[type, None] = None,
                 is_combined: Union[bool, None] = None,
                 combined_list: Union[list, None] = None,
                 infiles: Union[list, None] = None,
                 s1d: Union[list, None] = None,
                 hkeys: Union[Dict[str, str], None] = None,
                 instrument: Optional[str] = None):
        """
        Create a DRS Input File object

        :param name: string, the name of the DRS input file
        :param filetype: string, the file type i.e. ".fits"
        :param suffix: string, the suffix to add when making an output filename
                       from an input filename
        :param remove_insuffix: bool, if True removes input file suffix before
                       adding output file suffix
        :param prefix: string, the prefix to add when maing an output fulename
                       from an input filename
        :param fibers: list of strings, the possible fibers this file can be
                       associated with, should be None if it is not associated
                       with a specific fiber
        :param fiber: string, the specific fiber that this file is associated
                      with
        :param params: ParamDict, the parameter dictionary of constants 
        :param filename: string, the filename to give to this file (may override
                         other options)
        :param intype: DrsInputFile, an DrsFile instance associated with the
                       input file that generates this file (as an output)
                       i.e. if this is a pp file the intype would be a raw file
        :param path: string, the path to save the file to (when writing)
                     this may be left blank and defaults to the recipe default
                     (recommended in most cases) - ma be relative
        :param basename: string, the basename (i.e. filename without path) for
                         the file
        :param inputdir: string, the input directory (associated with an input
                         file, when this is an output file)
        :param obs_dir: string, the observation directory of the file without
                        the filename (based on the fully generated filename)
        :param data: np.array - when loaded the data is stored here
        :param header: drs_fits.Header - when loaded the header is stored here
        :param fileset: List of DrsFile instances - this file can be used as
                        a container for a set of DrsFiles
        :param filesetnames: List of strings, the names of each DrsFile same
                             as doing list(map(lambda x: x.name, fileset))
        :param outfunc: Function, the output function to generate the output
                        name (using in constructing filename)
        :param inext: str, the input file extension [not used in DrsInputFile]
        :param dbname: str, the database name this file can go in
                    (i.e. cailbration or telluric) [not used in DrsInputFile]
        :param dbkey: str, the database key [not used in DrsInputFile]
        :param rkeys: dict, the required header keys [not used in DrsInputFile]
        :param numfiles: int, the number of files represented by this file
                         instance [not used in DrsInputFile]
        :param shape: tuple, the numpy array shape for data (if present)
        :param hdict: drs_fits.Header - the header dictionary - temporary
                      storage key value pairs to add to header on
                      writing [not used in DrsInputFile]
        :param output_dict: dict, storage for data going to index
                      database [not used in DrsInputFile]
        :param datatype: str, the fits image type 'image' or
                         'header'  [not used in DrsInputFile]
        :param dtype: type, float or int - the type of data in the fits file
                      (mostly required for fits
                      images) [not used in DrsInputFile]
        :param is_combined: bool, if True this file represents a combined set
                            of files [not used in DrsInputFile]
        :param combined_list: list, the list of combined files that make this
                              file instance [not used in DrsInputFile]
        :param infiles: list, the list of input files (if output file)
        :param s1d: list, a list of s1d images attached to this file instance
                          (for use with extraction file
                           instances) [not used in DrsInputFile]
        :param hkeys:  passed to required header keys (i.e. must be a DRS
                       Header key reference -- "KW_HEADERKEY")
                       [not used in DrsInputFile]
        :param instrument: str, the instrument this file definition is for

        - Parent class for Drs Fits File object (DrsFitsFile)
        """
        # set class name
        self.class_name = 'DrsInputFile'
        # set function name
        # _ = display_func('__init__', __NAME__, self.class_name)
        # define a name
        self.name = name
        # define the extension
        self.filetype = filetype
        self.suffix = suffix
        self.remove_insuffix = remove_insuffix
        self.prefix = prefix
        self.filename = filename
        self.intype = intype
        # get fiber type (if set)
        self.fibers = fibers
        self.fiber = fiber
        # allow instance to be associated with a set of parameters
        self.params = params
        # set empty file attributes
        self.filename = filename
        self.path = path
        self.basename = basename
        self.inputdir = inputdir
        self.obs_dir = obs_dir
        self.data = data
        self.header = header
        if fileset is None:
            self.fileset = []
        else:
            self.fileset = fileset
        if filesetnames is None:
            self.filesetnames = []
        else:
            self.filesetnames = filesetnames
        self.outfunc = outfunc

        # following keys are not used in this class
        self.inext = inext
        self.dbname = dbname
        self.dbkey = dbkey
        if rkeys is None:
            self.required_header_keys = dict()
        else:
            self.required_header_keys = rkeys
        self.numfiles = numfiles
        self.shape = shape
        self.hdict = hdict
        # get the storage dictionary for output parameters
        if output_dict is None:
            self.output_dict = OrderedDict()
        else:
            self.output_dict = output_dict
        self.datatype = datatype
        self.dtype = dtype
        self.is_combined = is_combined
        self.combined_list = combined_list
        if infiles is None:
            self.infiles = []
        else:
            self.infiles = infiles
        self.s1d = s1d
        # just set hkeys
        self.header_keys = hkeys
        # set the instrument
        self.instrument = instrument
        # allow instance to be associated with a filename
        self.set_filename(filename)

    def __getstate__(self) -> dict:
        """
        For when we have to pickle the class
        :return:
        """
        # set state to __dict__
        state = dict(self.__dict__)
        # return dictionary state
        return state

    def __setstate__(self, state: dict):
        """
        For when we have to unpickle the class

        :param state: dictionary from pickle
        :return:
        """
        # update dict with state
        self.__dict__.update(state)

    def __str__(self) -> str:
        """
        Defines the str(DrsInputFile) return for DrsInputFile
        :return str: the string representation of DrsInputFile
                     i.e. DrsInputFile[name]
        """
        # set function name
        # _ = display_func('__str__', __NAME__, self.class_name)
        # return the string representation of DrsInputFile
        return '{0}[{1}]'.format(self.class_name, self.name)

    def __repr__(self) -> str:
        """
        Defines the print(DrsInputFile) return for DrsInputFile

        :return str: the string representation of DrsInputFile
                     i.e. DrsInputFile[name]
        """
        # set function name
        # _ = display_func('__repr__', __NAME__, self.class_name)
        # return the string representation of DrsInputFile
        return 'DrsInputFile[{0}]'.format(self.name)

    def summary(self, params: ParamDict,
                pconst: Optional[PseudoConstants]) -> Dict[str, str]:
        """
        Create a dictionary sumamry representation of the file definition

        :param params: ParamDict, the paramater dictionary of constants
        :param pconst: PseudoConst, the psuedo constants class

        :return: dictionary, the parameters that define this file definition
        """
        # deal with no pconst given
        if pconst is None:
            pconst = constants.pload()
        # ---------------------------------------------------------------------
        # get header columns
        header_columns = list(pconst.FILEDEF_HEADER_KEYS())
        header_names = []
        # ---------------------------------------------------------------------
        # get real names for header columns
        for hdr_col in header_columns:
            if hdr_col in params:
                header_names.append(params[hdr_col][0])
            else:
                header_names.append(hdr_col)
        # ---------------------------------------------------------------------
        # construct all columns
        columns = []
        values = []
        # ---------------------------------------------------------------------
        # add name
        columns.append('name')
        values.append(self.name)
        # ---------------------------------------------------------------------
        # add header columns
        for it, hdr_col in enumerate(header_columns):
            columns.append('HDR[{0}]'.format(header_names[it]))
            if hdr_col in self.required_header_keys:
                values.append(self.required_header_keys[hdr_col])
            else:
                values.append('--')
        # ---------------------------------------------------------------------
        # add file type and suffix
        columns += ['file type', 'suffix']
        if drs_text.null_text(self.filetype, ['None', '', 'Null']):
            values.append('--')
        else:
            values.append(self.filetype)
        if drs_text.null_text(self.suffix, ['None', '', 'Null']):
            values.append('--')
        else:
            values.append(self.suffix)
        # ---------------------------------------------------------------------
        # add basename
        columns += ['basename']
        if self.basename is None:
            values.append('--')
        else:
            values.append(self.basename)
        # ---------------------------------------------------------------------
        # add fibers
        columns += ['fibers']
        if self.fibers is not None:
            values.append(', '.join(self.fibers))
        else:
            values.append('--')
        # ---------------------------------------------------------------------
        # add database columns
        columns += ['dbname', 'dbkey']
        if drs_text.null_text(self.dbname, ['None', '', 'Null']):
            values.append('--')
        else:
            values.append(self.dbname)
        if drs_text.null_text(self.dbkey, ['None', '', 'Null']):
            values.append('--')
        else:
            values.append(self.dbkey)
        # ---------------------------------------------------------------------
        # add input file link
        columns += ['input file']
        if self.intype is not None:
            if isinstance(self.intype, list):
                names = list(map(lambda x: x.name, self.intype))
                values.append(', '.join(names))
            else:
                values.append(self.intype.name)
        else:
            values.append('--')
        # ---------------------------------------------------------------------
        # return a dictionary of values
        return dict(zip(columns, values))

    def set_filename(self, filename: str):
        """
        Set the filename, basename and directory name from an absolute path

        :param filename: string, absolute path to the file

        :return None:
        """
        # set function name
        # _ = display_func('set_filename', __NAME__, self.class_name)
        # skip if filename is None
        if filename is None:
            return
        # set filename, basename and directory name
        self.filename = str(os.path.abspath(filename))
        self.basename = os.path.basename(filename)
        self.path = os.path.dirname(filename)

    def check_filename(self):
        """
        Check filename - does nothing for DrsInputFile - but classes that
        inherit from this use this method - note for DrsInputFile we
        cannot check filename - other than that it is set

        :return:
        """
        # set function name
        # _ = display_func('check_filename', __NAME__, self.class_name)
        # check that filename isn't None
        if self.filename is None:
            func = self.__repr__()
            eargs = [func, func + '.set_filename()']
            self.__error__(textentry('00-001-00002', args=eargs))

    def file_exists(self) -> bool:
        """
        Check if filename exists (normally after check_filename is set)

        :return: True if file exists
        """
        # set function name
        # _ = display_func('set_filename', __NAME__, self.class_name)
        # assume file does not exist
        found = False
        # if filename is set check filename exists
        if self.filename is not None:
            # if filename is string check filename exists
            if isinstance(self.filename, str):
                # update found
                found = os.path.exists(self.filename)
        # return whether file was found
        return found

    def set_params(self, params: ParamDict):
        """
        Set the associated parameter dictionary for the file

        :param params: ParamDict, the parameter dictionary of constants
        :return: None
        """
        # set function name
        # _ = display_func('set_params', __NAME__, self.class_name)
        # set the params
        self.params = params

    def newcopy(self, name: Union[str, None] = None,
                filetype: Union[str, None] = None,
                suffix: Union[str, None] = None,
                remove_insuffix: Union[bool, None] = None,
                prefix: Union[str, None] = None,
                fibers: Union[List[str], None] = None,
                fiber: Union[str, None] = None,
                params: Union[ParamDict, None] = None,
                filename: Union[str, None] = None,
                intype: Any = None,
                path: Union[str, None] = None,
                basename: Union[str, None] = None,
                inputdir: Union[str, None] = None,
                obs_dir: Union[str, None] = None,
                data: Union[np.ndarray, None] = None,
                header: Union[drs_fits.Header, None] = None,
                fileset: Union[list, None] = None,
                filesetnames: Union[List[str], None] = None,
                outfunc: Union[Any, None] = None,
                inext: Union[str, None] = None,
                dbname: Union[str, None] = None,
                dbkey: Union[str, None] = None,
                rkeys: Union[dict, None] = None,
                numfiles: Union[int, None] = None,
                shape: Union[int, None] = None,
                hdict: Union[drs_fits.Header, None] = None,
                output_dict: Union[OrderedDict, None] = None,
                datatype: Union[str, None] = None,
                dtype: Union[type, None] = None,
                is_combined: Union[bool, None] = None,
                combined_list: Union[list, None] = None,
                infiles: Union[list, None] = None,
                s1d: Union[list, None] = None,
                hkeys: Union[Dict[str, str], None] = None,
                instrument: Optional[str] = None):
        """
        Create a new copy of DRS Input File object - unset parameters come
        from current instance of Drs Input File

        :param name: string, the name of the DRS input file
        :param filetype: string, the file type i.e. ".fits"
        :param suffix: string, the suffix to add when making an output filename
                       from an input filename
        :param remove_insuffix: bool, if True removes input file suffix before
                       adding output file suffix
        :param prefix: string, the prefix to add when maing an output fulename
                       from an input filename
        :param fibers: list of strings, the possible fibers this file can be
                       associated with, should be None if it is not associated
                       with a specific fiber
        :param fiber: string, the specific fiber that this file is associated
                      with
        :param params: ParamDict, the parameter dictionary of constants
        :param filename: string, the filename to give to this file (may override
                         other options)
        :param intype: DrsInputFile, an DrsFile instance associated with the
                       input file that generates this file (as an output)
                       i.e. if this is a pp file the intype would be a raw file
        :param path: string, the path to save the file to (when writing)
                     this may be left blank and defaults to the recipe default
                     (recommended in most cases) - ma be relative
        :param basename: string, the basename (i.e. filename without path) for
                         the file
        :param inputdir: string, the input directory (associated with an input
                         file, when this is an output file)
        :param obs_dir: string, the observation directory of the file without
                        the filename (based on the fully generated filename)
        :param data: np.array - when loaded the data is stored here
        :param header: drs_fits.Header - when loaded the header is stored here
        :param fileset: List of DrsFile instances - this file can be used as
                        a container for a set of DrsFiles
        :param filesetnames: List of strings, the names of each DrsFile same
                             as doing list(map(lambda x: x.name, fileset))
        :param outfunc: Function, the output function to generate the output
                        name (using in constructing filename)
        :param inext: str, the input file extension [not used in DrsInputFile]
        :param dbname: str, the database name this file can go in
                    (i.e. cailbration or telluric) [not used in DrsInputFile]
        :param dbkey: str, the database key [not used in DrsInputFile]
        :param rkeys: dict, the required header keys [not used in DrsInputFile]
        :param numfiles: int, the number of files represented by this file
                         instance [not used in DrsInputFile]
        :param shape: tuple, the numpy array shape for data (if present)
        :param hdict: drs_fits.Header - the header dictionary - temporary
                      storage key value pairs to add to header on
                      writing [not used in DrsInputFile]
        :param output_dict: dict, storage for data going to index
                      database [not used in DrsInputFile]
        :param datatype: str, the fits image type 'image' or
                         'header'  [not used in DrsInputFile]
        :param dtype: type, float or int - the type of data in the fits file
                      (mostly required for fits
                      images) [not used in DrsInputFile]
        :param is_combined: bool, if True this file represents a combined set
                            of files [not used in DrsInputFile]
        :param combined_list: list, the list of combined files that make this
                              file instance [not used in DrsInputFile]
        :param infiles: list, the list of input files (if output file)
        :param s1d: list, a list of s1d images attached to this file instance
                          (for use with extraction file
                           instances) [not used in DrsInputFile]
        :param hkeys: passed to required header keys (i.e. must be a DRS
                       Header key reference -- "KW_HEADERKEY")
                       [not used in DrsInputFile]
        :param instrument: str, the instrument this file definition is
                           associated with

        - Parent class for Drs Fits File object (DrsFitsFile)
        """
        # set function name
        # _ = display_func('newcopy', __NAME__, self.class_name)
        # copy this instances values (if not overwritten)
        return _copydrsfile(DrsInputFile, self, None, name, filetype, suffix,
                            remove_insuffix, prefix, fibers, fiber, params,
                            filename, intype, path, basename, inputdir,
                            obs_dir, data, header, fileset, filesetnames,
                            outfunc, inext, dbname, dbkey, rkeys, numfiles,
                            shape, hdict, output_dict, datatype, dtype,
                            is_combined, combined_list, infiles, s1d, hkeys,
                            instrument)

    def check_params(self, func):
        """
        Check that params is set - if not return an error
        :return:
        """
        # set function name
        if func is not None:
            func_name = func
        else:
            func_name = display_func('check_params', __NAME__,
                                     self.class_name)
        # ---------------------------------------------------------------------
        # check that params isn't None
        if self.params is None:
            func = self.__repr__()
            eargs = [func, self.filename, func_name]
            self.__error__(textentry('00-001-00003', args=eargs))

    def __error__(self, messages: Union[Text, str]):
        """
        Raise an Logger message (level = error)
        :param messages: string of the messages to add
        :return: None
        """
        # set function name
        # _ = display_func('__error__', __NAME__, self.class_name)
        # run the log method: error mode
        self.__log__(messages, 'error')

    def __warning__(self, messages: Union[Text, str]):
        """
        Log a Logger message (level = warning)
        :param messages:  string of the messages to add
        :return: None
        """
        # set function name
        # _ = display_func('__warning__', __NAME__, self.class_name)
        # run the log method: warning mode
        self.__log__(messages, 'warning')

    def __message__(self, messages: Union[Text, str]):
        """
        Log a Logger message (level = '')
        :param messages:  string of the messages to add
        :return:
        """
        # set function name
        # _ = display_func('__message__', __NAME__, self.class_name)
        # print and log via wlogger
        WLOG(self.params, '', messages)

    def __log__(self, messages: Union[Text, str], kind: str):
        """
        Generate a logger message for level = kind
        :param messages: string of the messages to add
        :param kind: str, level of the log message
        :return:
        """
        # set function name
        # _ = display_func('__log__', __NAME__, self.class_name)
        # format initial error message
        m0args = [kind.capitalize(), self.__repr__()]
        message0 = '{0}: {1} '.format(*m0args)
        # append initial error message to messages
        messages = message0 + messages
        # print and log via wlogger
        WLOG(self.params, kind, messages)

    def addset(self, drsfile: Any):
        """
        For generic Input files only
        Add to a list of associated drs files (fileset) and the names to
        filesetnames

        :param drsfile: DrsInputFile, DrsFitsFile etc, file instance to add to
                        file set
        :return:
        """
        # set function name
        # _ = display_func('addset', __NAME__, self.class_name)
        # append drs file to file set
        self.fileset.append(drsfile)
        # apeend drs file name to file set name list
        self.filesetnames.append(drsfile.name)

    def copyother(self, drsfile, name: Union[str, None] = None,
                  filetype: Union[str, None] = None,
                  suffix: Union[str, None] = None,
                  remove_insuffix: Union[bool, None] = None,
                  prefix: Union[str, None] = None,
                  fibers: Union[List[str], None] = None,
                  fiber: Union[str, None] = None,
                  params: Union[ParamDict, None] = None,
                  filename: Union[str, None] = None,
                  intype: Any = None,
                  path: Union[str, None] = None,
                  basename: Union[str, None] = None,
                  inputdir: Union[str, None] = None,
                  obs_dir: Union[str, None] = None,
                  data: Union[np.ndarray, None] = None,
                  header: Union[drs_fits.Header, None] = None,
                  fileset: Union[list, None] = None,
                  filesetnames: Union[List[str], None] = None,
                  outfunc: Union[Any, None] = None,
                  inext: Union[str, None] = None,
                  dbname: Union[str, None] = None,
                  dbkey: Union[str, None] = None,
                  rkeys: Union[dict, None] = None,
                  numfiles: Union[int, None] = None,
                  shape: Union[int, None] = None,
                  hdict: Union[drs_fits.Header, None] = None,
                  output_dict: Union[OrderedDict, None] = None,
                  datatype: Union[str, None] = None,
                  dtype: Union[type, None] = None,
                  is_combined: Union[bool, None] = None,
                  combined_list: Union[list, None] = None,
                  infiles: Union[list, None] = None,
                  s1d: Union[list, None] = None,
                  hkeys: Union[Dict[str, str], None] = None,
                  instrument: Optional[str] = None):
        """
        Copy most keys from drsfile (other arguments override attributes coming
        from drfile (or self)

        :param drsfile: drs file instance, the file to copy parameters from
        :param name: string, the name of the DRS input file
        :param filetype: string, the file type i.e. ".fits"
        :param suffix: string, the suffix to add when making an output filename
                       from an input filename
        :param remove_insuffix: bool, if True removes input file suffix before
                       adding output file suffix
        :param prefix: string, the prefix to add when maing an output fulename
                       from an input filename
        :param fibers: list of strings, the possible fibers this file can be
                       associated with, should be None if it is not associated
                       with a specific fiber
        :param fiber: string, the specific fiber that this file is associated
                      with
        :param params: ParamDict, the parameter dictionary of constants
        :param filename: string, the filename to give to this file (may override
                         other options)
        :param intype: DrsInputFile, an DrsFile instance associated with the
                       input file that generates this file (as an output)
                       i.e. if this is a pp file the intype would be a raw file
        :param path: string, the path to save the file to (when writing)
                     this may be left blank and defaults to the recipe default
                     (recommended in most cases) - ma be relative
        :param basename: string, the basename (i.e. filename without path) for
                         the file
        :param inputdir: string, the input directory (associated with an input
                         file, when this is an output file)
        :param obs_dir: string, the observation directory of the file without
                        the filename (based on the fully generated filename)
        :param data: np.array - when loaded the data is stored here
        :param header: drs_fits.Header - when loaded the header is stored here
        :param fileset: List of DrsFile instances - this file can be used as
                        a container for a set of DrsFiles
        :param filesetnames: List of strings, the names of each DrsFile same
                             as doing list(map(lambda x: x.name, fileset))
        :param outfunc: Function, the output function to generate the output
                        name (using in constructing filename)
        :param inext: str, the input file extension [not used in DrsInputFile]
        :param dbname: str, the database name this file can go in
                    (i.e. cailbration or telluric) [not used in DrsInputFile]
        :param dbkey: str, the database key [not used in DrsInputFile]
        :param rkeys: dict, the required header keys [not used in DrsInputFile]
        :param numfiles: int, the number of files represented by this file
                         instance [not used in DrsInputFile]
        :param shape: tuple, the numpy array shape for data (if present)
        :param hdict: drs_fits.Header - the header dictionary - temporary
                      storage key value pairs to add to header on
                      writing [not used in DrsInputFile]
        :param output_dict: dict, storage for data going to index
                      database [not used in DrsInputFile]
        :param datatype: str, the fits image type 'image' or
                         'header'  [not used in DrsInputFile]
        :param dtype: type, float or int - the type of data in the fits file
                      (mostly required for fits
                      images) [not used in DrsInputFile]
        :param is_combined: bool, if True this file represents a combined set
                            of files [not used in DrsInputFile]
        :param combined_list: list, the list of combined files that make this
                              file instance [not used in DrsInputFile]
        :param infiles: list, the list of input files (if output file)
        :param s1d: list, a list of s1d images attached to this file instance
                          (for use with extraction file
                           instances) [not used in DrsInputFile]
        :param hkeys: passed to required header keys (i.e. must be a DRS
                       Header key reference -- "KW_HEADERKEY")
                       [not used in DrsInputFile]
                               # set the instrument
        :param instrument: str, the instrument this file definition is 
                           assoicated with
        """
        # set function name
        # _ = display_func('copyother', __NAME__, self.class_name)
        # copy this instances values (if not overwritten)
        return _copydrsfile(DrsInputFile, self, drsfile, name, filetype, suffix,
                            remove_insuffix, prefix, fibers, fiber, params,
                            filename, intype, path, basename, inputdir,
                            obs_dir, data, header, fileset, filesetnames,
                            outfunc, inext, dbname, dbkey, rkeys, numfiles,
                            shape, hdict, output_dict, datatype, dtype,
                            is_combined, combined_list, infiles, s1d, hkeys,
                            instrument)

    def completecopy(self, drsfile,
                     name: Union[str, None] = None,
                     filetype: Union[str, None] = None,
                     suffix: Union[str, None] = None,
                     remove_insuffix: Union[bool, None] = None,
                     prefix: Union[str, None] = None,
                     fibers: Union[List[str], None] = None,
                     fiber: Union[str, None] = None,
                     params: Union[ParamDict, None] = None,
                     filename: Union[str, None] = None,
                     intype: Any = None,
                     path: Union[str, None] = None,
                     basename: Union[str, None] = None,
                     inputdir: Union[str, None] = None,
                     obs_dir: Union[str, None] = None,
                     data: Union[np.ndarray, None] = None,
                     header: Union[drs_fits.Header, None] = None,
                     fileset: Union[list, None] = None,
                     filesetnames: Union[List[str], None] = None,
                     outfunc: Union[Any, None] = None,
                     inext: Union[str, None] = None,
                     dbname: Union[str, None] = None,
                     dbkey: Union[str, None] = None,
                     rkeys: Union[dict, None] = None,
                     numfiles: Union[int, None] = None,
                     shape: Union[int, None] = None,
                     hdict: Union[drs_fits.Header, None] = None,
                     output_dict: Union[OrderedDict, None] = None,
                     datatype: Union[str, None] = None,
                     dtype: Union[type, None] = None,
                     is_combined: Union[bool, None] = None,
                     combined_list: Union[list, None] = None,
                     infiles: Union[list, None] = None,
                     s1d: Union[list, None] = None,
                     hkeys: Union[Dict[str, str], None] = None,
                     instrument: Optional[str] = None):
        """
        Copy all keys from drsfile (unless other arguments set - these override
        copy from drsfile)

        :param drsfile: drs file instance, the file to copy parameters from
        :param name: string, the name of the DRS input file
        :param filetype: string, the file type i.e. ".fits"
        :param suffix: string, the suffix to add when making an output filename
                       from an input filename
        :param remove_insuffix: bool, if True removes input file suffix before
                       adding output file suffix
        :param prefix: string, the prefix to add when maing an output fulename
                       from an input filename
        :param fibers: list of strings, the possible fibers this file can be
                       associated with, should be None if it is not associated
                       with a specific fiber
        :param fiber: string, the specific fiber that this file is associated
                      with
        :param params: ParamDict, parameter dictionary of constants
        :param filename: string, the filename to give to this file (may override
                         other options)
        :param intype: DrsInputFile, an DrsFile instance associated with the
                       input file that generates this file (as an output)
                       i.e. if this is a pp file the intype would be a raw file
        :param path: string, the path to save the file to (when writing)
                     this may be left blank and defaults to the recipe default
                     (recommended in most cases) - ma be relative
        :param basename: string, the basename (i.e. filename without path) for
                         the file
        :param inputdir: string, the input directory (associated with an input
                         file, when this is an output file)
        :param obs_dir: string, the observation directory of the file without
                        the filename (based on the fully generated filename)
        :param data: np.array - when loaded the data is stored here
        :param header: drs_fits.Header - when loaded the header is stored here
        :param fileset: List of DrsFile instances - this file can be used as
                        a container for a set of DrsFiles
        :param filesetnames: List of strings, the names of each DrsFile same
                             as doing list(map(lambda x: x.name, fileset))
        :param outfunc: Function, the output function to generate the output
                        name (using in constructing filename)
        :param inext: str, the input file extension [not used in DrsInputFile]
        :param dbname: str, the database name this file can go in
                    (i.e. cailbration or telluric) [not used in DrsInputFile]
        :param dbkey: str, the database key [not used in DrsInputFile]
        :param rkeys: dict, the required header keys [not used in DrsInputFile]
        :param numfiles: int, the number of files represented by this file
                         instance [not used in DrsInputFile]
        :param shape: tuple, the numpy array shape for data (if present)
        :param hdict: drs_fits.Header - the header dictionary - temporary
                      storage key value pairs to add to header on
                      writing [not used in DrsInputFile]
        :param output_dict: dict, storage for data going to index
                      database [not used in DrsInputFile]
        :param datatype: str, the fits image type 'image' or
                         'header'  [not used in DrsInputFile]
        :param dtype: type, float or int - the type of data in the fits file
                      (mostly required for fits
                      images) [not used in DrsInputFile]
        :param is_combined: bool, if True this file represents a combined set
                            of files [not used in DrsInputFile]
        :param combined_list: list, the list of combined files that make this
                              file instance [not used in DrsInputFile]
        :param infiles: list, the list of input files (if output file)
        :param s1d: list, a list of s1d images attached to this file instance
                          (for use with extraction file
                           instances) [not used in DrsInputFile]
        :param hkeys: passed to required header keys (i.e. must be a DRS
                       Header key reference -- "KW_HEADERKEY")
                       [not used in DrsInputFile]
        :param instrument: str, instrument this file definition is associated
                           with
        """
        # set function name
        # _ = display_func('completecopy', __NAME__, self.class_name)
        # copy this instances values (if not overwritten)
        return _copydrsfile(DrsInputFile, drsfile, None, name, filetype, suffix,
                            remove_insuffix, prefix, fibers, fiber, params,
                            filename, intype, path, basename, inputdir,
                            obs_dir, data, header, fileset, filesetnames,
                            outfunc, inext, dbname, dbkey, rkeys, numfiles,
                            shape, hdict, output_dict, datatype, dtype,
                            is_combined, combined_list, infiles, s1d, hkeys,
                            instrument)

    # -------------------------------------------------------------------------
    # file checking
    # -------------------------------------------------------------------------
    def check_another_file(self, input_file: Union['DrsInputFile']
                           ) -> Tuple[bool, Union[str, dict, None]]:
        """
        Checks that another file is consistent with this file type

        :param input_file: DrsInputFile
        :returns: True or False and the reason why (if False)
        """
        # set function name
        # _ = display_func('check_another_file', __NAME__,
        #                  self.class_name)
        # 1. check extension
        cond1, msg1 = self.has_correct_extension(input_file.inext)
        if not cond1:
            return False, msg1
        # 2. check file header keys exist
        cond2, msg2 = self.hkeys_exist(None)
        if not cond2:
            return False, msg2
        # 3. check file header keys are correct
        cond3, msg3 = self.has_correct_hkeys(None)
        if not cond2:
            return False, msg3
        # if 1, 2 and 3 pass return True
        return True, None

    def check_file(self) -> Tuple[bool, Union[str, dict, None]]:
        """
        Checks that this file is correct

        :returns: True or False and the reason why (if False)
        """
        # set function name
        # _ = display_func('check_file', __NAME__, self.class_name)
        # 1. check extension
        cond1, msg1 = self.has_correct_extension()
        if not cond1:
            return False, msg1
        # 2. check file header keys exist
        cond2, msg2 = self.hkeys_exist()
        if not cond2:
            return False, msg2
        # 3. check file header keys are correct
        cond3, msg3 = self.has_correct_hkeys()
        if not cond3:
            return False, msg3
        # if 1, 2 and 3 pass return True
        return True, None

    def has_correct_extension(self, filename: Union[str, None] = None,
                              filetype: Union[str, None] = None,
                              argname: Union[str, None] = None
                              ) -> Tuple[bool, Union[str, None]]:
        """
        Placeholder - cannot check header for DrsInputFile

        :param filename: None or filename the filename to check (if None sets
                         this from self.filename [Not used in DrsInputFile]
        :param filetype: None or file type (extension) - if None sets from
                         self.filetype [Not used in DrsInputFile]
        :param argname: str, the name of the argument we are checking the
                        extension of [Not used in DrsInputFile]

        :return: True and no reason (None)
        """
        # set function name
        # _ = display_func('has_correct_extension', __NAME__,
        #                  self.class_name)
        # do nothing
        _ = filename
        _ = filetype
        _ = argname
        # always return True and None (abstract placeholder)
        return True, None

    def hkeys_exist(self, header: Union[drs_fits.Header, None] = None,
                    filename: Union[str, None] = None,
                    argname: Union[str, None] = None) -> Tuple[bool, None]:
        """
        Placeholder - cannot check header for DrsInputFile
        always returns True and no error message

        :param header: drs_fits.Header - the header file to check
                       [Not used in DrsInputFile]
        :param filename: None or filename the filename to check (if None sets
                         this from self.filename [Not used in DrsInputFile]
        :param argname: str, the name of the argument we are checking the
                        extension of [Not used in DrsInputFile]

        :return: True and no reason (None)
        """
        # set function name
        # _ = display_func('hkeys_exist', __NAME__, self.class_name)
        # do nothing
        _ = filename
        _ = header
        _ = argname
        # always return True and None (abstract placeholder)
        return True, None

    def has_correct_hkeys(self, header: Union[drs_fits.Header, None] = None,
                          argname: Union[str, None] = None,
                          log: bool = True, filename: Union[str, None] = None,
                          ) -> Tuple[bool, Union[dict, None]]:
        """
        Placeholder - cannot check header for DrsInputFile

        :param header: drs_fits.Header - the header file to check
                       [Not used in DrsInputFile]
        :param argname: str, the name of the argument we are checking the
                        extension of [Not used in DrsInputFile]
        :param log: bool, log checking [Not used in DrsInputFile]
        :param filename: None or filename the filename to check (if None sets
                         this from self.filename [Not used in DrsInputFile]
                         
        :return: True and no reason (None)
        """
        # set function name
        # _ = display_func('has_correct_hkeys', __NAME__, self.class_name)
        # do nothing
        _ = filename
        _ = header
        _ = argname
        _ = log
        # always return True and None (abstract placeholder)
        return True, None

    # -------------------------------------------------------------------------
    # read/write methods
    # -------------------------------------------------------------------------
    def read_file(self, ext: Union[int, None] = None, check: bool = False,
                  copy: bool = False):
        """
        Does nothing - abstract at this point - cannot read a generic file

        :param ext: int or None, the data extension to open
        :param check: bool, if True checks if data is already read and does
                      not read again, to overwrite/re-read set "check" to False
        :param copy: bool, if True make sure data is copied to HDU (i.e. can
                     close after even if numpy array is still used) numpy
                     array is stored in DrsFitsFile.data
        :return None:
        """
        # set function name
        # _ = display_func('read_file', __NAME__, self.class_name)
        # do nothing else (no current read option for generic input files)
        _ = ext
        _ = check
        _ = copy

    def write_file(self, kind: str,
                   runstring: Union[str, None] = None):
        """
        Does nothing - abstract at this point - cannot write a generic file

        :return: None
        """
        # set function name
        # _ = display_func('write_file', __NAME__, self.class_name)
        # do nothing else (no current write option for generic input files)
        _ = kind, runstring

    # -------------------------------------------------------------------------
    # user functions
    # -------------------------------------------------------------------------
    def construct_filename(self, infile: Union['DrsInputFile', None] = None,
                           outfile: Union['DrsInputFile', None] = None,
                           fiber: Union[str, None] = None,
                           path: Union[str, None] = None,
                           func: Union[str, None] = None,
                           remove_insuffix: Union[bool, None] = None,
                           prefix: Union[str, None] = None,
                           suffix: Union[str, None] = None,
                           check: bool = True,
                           filename: Union[str, None] = None):
        """
        Constructs the filename from the parameters defined at instance
        definition and using the infile (if required). If check is True, checks
        the infile type against "intype". Uses "outfunc" in instance definition
        to set the suffices/prefixes/fiber etc

        :param infile: Drsfile, the input DrsFile
        :param outfile: DrsFitsFile, output file - must be defined
        :param fiber: str, the fiber - must be set if infile.fibers is populated
        :param path: str, the path the file should have
        :param func: str, the function name if set (for errors)
        :param remove_insuffix: bool if set removes input suffix if not set
                                defaults to the outfile.remove_insuffix
        :param prefix: str, if set the prefix of the file (defaults to
                       outfile.prefix)
        :param suffix: str, if set the suffix of the file (defaults to
                       outfile.suffix)
        :param filename: str or None, only used for specific out fcuntions
                         (like set_file)

        :param check: bool, whether to check infile.name against self.intype

        :return: None, Sets self.filename and self.basename to the
                       correct values
        """
        # set function name
        func_name = display_func('construct_filename', __NAME__,
                                 self.class_name)
        # get parameters
        self.check_params(func_name)
        params = self.params
        # deal with not outfile
        if outfile is None:
            outfile = self
        # if we have a function use it
        if self.outfunc is not None:
            try:
                abspath = self.outfunc(params, infile, outfile, fiber, path,
                                       func, remove_insuffix, prefix, suffix,
                                       filename)
            except DrsCodedException as e:
                level = e.get('level', 'error')
                eargs = e.get('targs', None)
                WLOG(params, level, textentry(e.codeid, args=eargs))
                abspath = None

            self.filename = abspath
            self.basename = os.path.basename(abspath)
        # else raise an error
        else:
            eargs = [self.__repr__(), func_name]
            WLOG(params, 'error', textentry('00-008-00004', args=eargs))
        # check that we are allowed to use infile (if set)
        if infile is not None and check:
            if self.intype is not None:
                # get required names
                reqfiles = self.generate_reqfiles()
                reqstr = ' or '.join(reqfiles)
                # see if infile is in reqfiles
                if infile.name not in reqfiles:
                    eargs = [infile.name, reqstr, self.filename, func_name]
                    WLOG(params, 'error', textentry('00-008-00017', args=eargs))

    def generate_reqfiles(self) -> List[str]:
        """
        Takes DrsInputFile.intype and works out all the combinations of
        file names that are valid for this "intype" (i.e. if we have a
        fileset in one of the "intypes" we should add all files from this set)

        :return: list of DrsInputFile names (drsfile.name) to know which names
                 are valid
        :rtype list:
        """
        # set function name
        # _ = display_func('generate_reqfiles', __NAME__,
        #                  self.class_name)
        # deal with intype being unset
        if self.intype is None:
            return []
        # set out list storage
        required_names = []
        # deal with having a list of files
        if isinstance(self.intype, list):
            # loop around intypes
            for intype in self.intype:
                # deal with intype having fileset (set of files associated
                #   with this file)
                if len(intype.filesetnames) != 0:
                    required_names += list(intype.filesetnames)
                    required_names.append(intype.name)
                else:
                    required_names.append(intype.name)
        elif isinstance(self.intype, DrsInputFile):
            intype = self.intype
            # deal with intype having fileset (set of files associated
            #   with this file)
            if len(intype.filesetnames) != 0:
                required_names += list(intype.filesetnames)
                required_names.append(intype.name)
            else:
                required_names.append(intype.name)
        # clean up required name list by only keeping unique names
        required_names = list(np.unique(required_names))
        # return required names
        return required_names

    def reconstruct_filename(self, outext: Union[str, None] = None,
                             prefix: Union[str, None] = None,
                             suffix: Union[str, None] = None,
                             inext: Union[str, None] = None,
                             fiber: Union[str, None] = None):
        """
        Reconstructs the output filename based on the current filename (that is
        then striped back to the original input file name) and then added
        based on the input settings

        remove is based on the current DrsInputFile.filename,
        DrsInputFile.basename, DrsInputFile.prefix, DrsInputFile.suffix,
        DrsInputFile.fiber, DrsInputFile.filetype

        :param outext: str, the outfile extension (to add)
        :param prefix: str, if set the prefix of the file
        :param suffix: str, if set the suffix of the file
        :param inext: str, the infile extension (to remove)
        :param fiber: str, the fiber to add (if set)

        :return: None, updates DrsInputFile.filename,  DrsInputFile.basename,
                 DrsInputFile.prefix, DrsInputFile.suffix, DrsInputFile.fiber,
                 DrsInputFile.inext
        """
        # set function name
        func_name = display_func('reconstruct_filename', __NAME__,
                                 self.class_name)
        # get parameters
        self.check_params(func_name)
        params = self.params
        # get current path and filename
        currentpath = os.path.dirname(self.filename)
        currentfile = self.basename
        # ----------------------------------------------------------------------
        # deal with non set value
        if prefix is None:
            prefix = self.prefix
        if suffix is None:
            suffix = self.suffix
        if inext is None:
            inext = self.filetype
        if fiber is None:
            fiber = self.fiber
        # ----------------------------------------------------------------------
        # create infilename
        # ----------------------------------------------------------------------
        # remove inext
        if self.inext is not None and currentfile.endswith(self.inext):
            currentfile = currentfile[:-len(self.inext)]
        # remove fiber
        if self.fiber is not None and currentfile.endswith('_' + self.fiber):
            currentfile = currentfile[:-len('_' + self.fiber)]
        # remove prefix
        if self.prefix is not None and currentfile.startswith(self.prefix):
            currentfile = currentfile[len(self.prefix):]
        # remove suffix
        if self.suffix is not None and currentfile.endswith(self.suffix):
            currentfile = currentfile[:-len(self.suffix)]
        # add back the inext
        if inext is not None and not currentfile.endswith(inext):
            currentfile = currentfile + inext
        # ----------------------------------------------------------------------
        # get re-constructed out file name
        outfilename = outf.get_outfilename(params, currentfile, prefix, suffix,
                                           inext, outext, fiber)
        # ----------------------------------------------------------------------
        # update self
        self.prefix = prefix
        self.suffix = suffix
        self.inext = inext
        self.fiber = fiber
        self.filename = os.path.join(currentpath, outfilename)
        self.basename = outfilename

    def output_dictionary(self, block_kind: str,
                          runstring: Union[str, None] = None):
        """
        Generate the output dictionary (for use while writing)
        Uses OUTPUT_FILE_HEADER_KEYS and DrsFile.hdict to generate an
        output dictionary for this file (for use in indexing)

        Requires DrsFile.filename and DrsFile.params to be set

        :return None:
        """
        # set function name
        func_name = display_func('output_dictionary', __NAME__,
                                 self.class_name)
        # check that params is set
        self.check_params(func_name)
        pconst = constants.pload()
        # get required keys for index database
        iheader_cols = pconst.INDEX_HEADER_COLS()
        hkeys = list(iheader_cols.names)
        # htypes = list(iheader_cols.dtypes)
        # deal with absolute path of file
        self.output_dict['ABSPATH'] = str(self.filename)
        # deal with night name of file
        self.output_dict['OBS_DIR'] = str(self.params['OBS_DIR'])
        # deal with basename of file
        self.output_dict['FILENAME'] = str(self.basename)
        # deal with kind
        self.output_dict['BLOCK_KIND'] = str(block_kind)
        # deal with last modified time for file
        if Path(self.filename).exists():
            last_mod = Path(self.filename).lstat().st_mtime
            used = 1
        else:
            last_mod = np.nan
            used = 0
        self.output_dict['LAST_MODIFIED'] = last_mod
        # deal with the run string (string that can be used to re-run the
        #     recipe to reproduce this file)
        if runstring is None:
            self.output_dict['RUNSTRING'] = 'None'
            # deal with recipe
            self.output_dict['RECIPE'] = 'Unknown'
        else:
            self.output_dict['RUNSTRING'] = str(runstring)
            # deal with recipe
            self.output_dict['RECIPE'] = str(runstring).split()[0]
        # add the infiles
        self.output_dict['INFILES'] = '|'.join(self.infiles)
        # add whether this row should be used be default (always 1)
        #    if file does not exist we do set this to zero though (as a flag)
        self.output_dict['USED'] = used
        # add the raw fix (all files here should be raw fixed)
        self.output_dict['RAWFIX'] = 1
        # loop around the keys and find them in hdict (or add null character if
        #     not found)
        for it, key in enumerate(hkeys):
            # no header for npy files
            self.output_dict[key] = 'None'


class DrsFitsFile(DrsInputFile):
    def __init__(self, name, filetype: str = '.fits',
                 suffix: str = '',
                 remove_insuffix: Union[bool, None] = None,
                 prefix: str = '',
                 fibers: Union[List[str], None] = None,
                 fiber: Union[str, None] = None,
                 params: Union[ParamDict, None] = None,
                 filename: Union[str, None] = None,
                 intype: Any = None,
                 path: Union[str, None] = None,
                 basename: Union[str, None] = None,
                 inputdir: Union[str, None] = None,
                 obs_dir: Union[str, None] = None,
                 data: Union[np.ndarray, None] = None,
                 header: Union[drs_fits.Header, None] = None,
                 fileset: Union[list, None] = None,
                 filesetnames: Union[List[str], None] = None,
                 outfunc: Union[Any, None] = None,
                 inext: Union[str, None] = '.fits',
                 dbname: Union[str, None] = None,
                 dbkey: Union[str, None] = None,
                 rkeys: Union[dict, None] = None,
                 numfiles: Union[int, None] = 0,
                 shape: Union[tuple, None] = None,
                 hdict: Union[drs_fits.Header, None] = None,
                 output_dict: Union[OrderedDict, None] = None,
                 datatype: Union[str, None] = 'image',
                 dtype: Union[type, None] = None,
                 is_combined: Union[bool, None] = False,
                 combined_list: Union[list, None] = None,
                 infiles: Union[list, None] = None,
                 s1d: Union[list, None] = None,
                 hkeys: Union[Dict[str, str], None] = None,
                 instrument: Optional[str] = None):
        """
        Create a DRS Input File object

        :param name: string, the name of the DRS input file
        :param filetype: string, the file type i.e. ".fits"
        :param suffix: string, the suffix to add when making an output filename
                       from an input filename
        :param remove_insuffix: bool, if True removes input file suffix before
                       adding output file suffix
        :param prefix: string, the prefix to add when maing an output fulename
                       from an input filename
        :param fibers: list of strings, the possible fibers this file can be
                       associated with, should be None if it is not associated
                       with a specific fiber
        :param fiber: string, the specific fiber that this file is associated
                      with
        :param params: ParamDict, the parameter dictionary of constants
        :param filename: string, the filename to give to this file (may override
                         other options)
        :param intype: DrsInputFile, an DrsFile instance associated with the
                       input file that generates this file (as an output)
                       i.e. if this is a pp file the intype would be a raw file
        :param path: string, the path to save the file to (when writing)
                     this may be left blank and defaults to the recipe default
                     (recommended in most cases) - ma be relative
        :param basename: string, the basename (i.e. filename without path) for
                         the file
        :param inputdir: string, the input directory (associated with an input
                         file, when this is an output file)
        :param obs_dir: string, the observation directory of the file without
                        the filename (based on the fully generated filename)
        :param data: np.array - when loaded the data is stored here
        :param header: drs_fits.Header - when loaded the header is stored here
        :param fileset: List of DrsFile instances - this file can be used as
                        a container for a set of DrsFiles
        :param filesetnames: List of strings, the names of each DrsFile same
                             as doing list(map(lambda x: x.name, fileset))
        :param outfunc: Function, the output function to generate the output
                        name (using in constructing filename)
        :param inext: str, the input file extension
        :param dbname: str, the database name this file can go in
                    (i.e. cailbration or telluric)
        :param dbkey: str, the database key
        :param rkeys: dict, the required header keys
        :param numfiles: int, the number of files represented by this file
                         instance
        :param shape: tuple, the numpy array shape for data (if present)
        :param hdict: drs_fits.Header - the header dictionary - temporary
                      storage key value pairs to add to header on writing
        :param output_dict: dict, storage for data going to index database
        :param datatype: str, the fits image type 'image' or 'header'
        :param dtype: type, float or int - the type of data in the fits file
                      (mostly required for fits images)
        :param is_combined: bool, if True this file represents a combined set
                            of files
        :param combined_list: list, the list of combined files that make this
                              file instance
        :param infiles: list, the list of input files (if output file)
        :param s1d: list, a list of s1d images attached to this file instance
                    (for use with extraction file instances)

        :param hkeys: passed to required header keys (i.e. must be a DRS
                      Header key reference -- "KW_HEADERKEY")
        :param instrument: str, the instrument this file definition is for

        - Parent class for Drs Fits File object (DrsFitsFile)
        """
        # set class name
        self.class_name = 'DrsFitsFile'
        # set function name
        # _ = display_func('__init__', __NAME__, self.class_name)
        # define a name
        self.name = name
        # get super init
        DrsInputFile.__init__(self, name, filetype, suffix, remove_insuffix,
                              prefix, fibers, fiber, params, filename, intype,
                              path, basename, inputdir, obs_dir, data, header,
                              fileset, filesetnames, outfunc, inext, dbname,
                              dbkey, rkeys, numfiles, shape, hdict,
                              output_dict, datatype, dtype, is_combined,
                              combined_list, infiles, s1d, hkeys, instrument)
        # if ext in kwargs then we have a file extension to check
        self.filetype = filetype
        # set the input extension type
        self.inext = inext
        # get the input type (another DrsFitsFile that was or will be used
        #   to create this one i.e. for pp intype is a raw drs fits file,
        #   for out intype is most likely a pp drs fits file)
        self.intype = intype
        # get fiber types allowed for this drs fits file
        self.fibers = fibers
        # get the specific fiber linked to this drs fits file
        self.fiber = fiber
        # get the function used for writing output file
        self.outfunc = outfunc
        # get the database name (only set if intended to go into a database)
        self.dbname = dbname
        # get the raw database key name (only set if intended to go into a
        #    database) - this is the one set in constants
        self.raw_dbkey = dbkey
        # get the current database key -- this can change i.e. adding of a
        #   fiber to the end -- for the default set key see raw_dbkey
        self.dbkey = None
        if dbkey is not None:
            self.dbkey = str(dbkey)
        # add required header keys storage
        if rkeys is None:
            self.required_header_keys = dict()
        else:
            self.required_header_keys = rkeys
        # if we don't have any required keys pushed in we get these using
        #   the get_header_keys method (kwargs is passed to allow setting
        #   individual keys when drs fits instance is constructed)
        if len(self.required_header_keys) == 0:
            self.get_header_keys(hkeys)
        # get the fits data array (or set it to None)
        self.data = data
        # get the fits header (or set it to None)
        self.header = header
        # update fiber parameter from header
        if self.header is not None:
            self.fiber = self.get_hkey('KW_FIBER', dtype=str, required=False)
        # get the number of files associated with this drs fits file
        self.numfiles = numfiles
        # get the shape of the fits data array (self.data)
        self.shape = shape
        # get the hdict (header dictionary storage) that will be passed to
        #   self.header - if not passed this is set as an empty header
        #   kept separate from self.header until all keys are added
        #   (to allow clean up + checking to occur only once)
        if hdict is None:
            self.hdict = drs_fits.Header()
        else:
            self.hdict = hdict
        # get the storage dictionary for output parameters
        if output_dict is None:
            self.output_dict = OrderedDict()
        else:
            self.output_dict = output_dict
        # get the data type for this drs fits file (either image or table)
        if datatype is None:
            self.datatype = 'image'
        else:
            self.datatype = datatype
        # get the dtype internally for fits image files (i.e. float or int)
        self.dtype = None
        # get the data array (for multi-extension fits)
        self.data_array = None
        # get the name array (for multi-extension fits)
        self.name_array = None
        # get the header array (fro multi-extnesion fits)
        self.header_array = None
        # flag whether file is a combined file
        self.is_combined = is_combined
        if combined_list is None:
            self.combined_list = []
        else:
            self.combined_list = combined_list
        # list the input files (if this is an output file)
        self.infiles = []
        # list s1d files linked to this file
        if s1d is None:
            self.s1d = []
        else:
            self.s1d = s1d

    def __getstate__(self) -> dict:
        """
        For when we have to pickle the class
        :return:
        """
        # set state to __dict__
        state = dict(self.__dict__)
        # return dictionary state
        return state

    def __setstate__(self, state: dict):
        """
        For when we have to unpickle the class

        :param state: dictionary from pickle
        :return:
        """
        # update dict with state
        self.__dict__.update(state)

    def __str__(self) -> str:
        """
        Defines the str(DrsFitsFile) return for DrsFitsFile
        :return str: the string representation of DrsFitsFile
                     i.e. DrsFitsFile[name] or DrsFitsFile[name_fiber]
        """
        # set function name
        # _ = display_func('__str__', __NAME__, self.class_name)
        # return the string output
        return self.string_output()

    def __repr__(self) -> str:
        """
        Defines the print(DrsFitsFile) return for DrsFitsFile
        :return str: the string representation of DrsFitsFile
                     i.e. DrsFitsFile[name] or DrsFitsFile[name_fiber]
        """
        # set function name
        # _ = display_func('__repr__', __NAME__, self.class_name)
        # return the string output
        return self.string_output()

    def get_header_keys(self, hkeys: Union[Dict[str, str], None]):
        """
        The rest of the kwargs from dictionary, search for keys starting with
        "KW_" and push them into required_header_keys (these are used to
        identify which keys in a header are required for a fits file to be this
        file instance kind

        :param hkeys: dict, a dictionary where the values are header key values
                      to id this file instance (compared to a fits header)

        :return: None
        """
        # set function name
        # _ = display_func('get_header_keys', __NAME__,
        #                  self.class_name)
        # deal with no hkeys
        if hkeys is None:
            hkeys = dict()
        # add values to the header
        for hkey in hkeys:
            if 'KW_' in hkey.upper():
                self.required_header_keys[hkey] = hkeys[hkey]

    def newcopy(self, name: Union[str, None] = None,
                filetype: Union[str, None] = None,
                suffix: Union[str, None] = None,
                remove_insuffix: Union[bool, None] = None,
                prefix: Union[str, None] = None,
                fibers: Union[List[str], None] = None,
                fiber: Union[str, None] = None,
                params: Union[ParamDict, None] = None,
                filename: Union[str, None] = None,
                intype: Any = None,
                path: Union[str, None] = None,
                basename: Union[str, None] = None,
                inputdir: Union[str, None] = None,
                obs_dir: Union[str, None] = None,
                data: Union[np.ndarray, None] = None,
                header: Union[drs_fits.Header, None] = None,
                fileset: Union[list, None] = None,
                filesetnames: Union[List[str], None] = None,
                outfunc: Union[Any, None] = None,
                inext: Union[str, None] = None,
                dbname: Union[str, None] = None,
                dbkey: Union[str, None] = None,
                rkeys: Union[dict, None] = None,
                numfiles: Union[int, None] = None,
                shape: Union[int, None] = None,
                hdict: Union[drs_fits.Header, None] = None,
                output_dict: Union[OrderedDict, None] = None,
                datatype: Union[str, None] = None,
                dtype: Union[type, None] = None,
                is_combined: Union[bool, None] = None,
                combined_list: Union[list, None] = None,
                infiles: Union[list, None] = None,
                s1d: Union[list, None] = None,
                hkeys: Union[Dict[str, str], None] = None,
                instrument: Optional[str] = None):
        """
        Create a new copy of DRS Input File object - unset parameters come
        from current instance of Drs Input File

        :param name: string, the name of the DRS input file
        :param filetype: string, the file type i.e. ".fits"
        :param suffix: string, the suffix to add when making an output filename
                       from an input filename
        :param remove_insuffix: bool, if True removes input file suffix before
                       adding output file suffix
        :param prefix: string, the prefix to add when maing an output fulename
                       from an input filename
        :param fibers: list of strings, the possible fibers this file can be
                       associated with, should be None if it is not associated
                       with a specific fiber
        :param fiber: string, the specific fiber that this file is associated
                      with
        :param params: ParamDict, the parameter dictionary of constants
        :param filename: string, the filename to give to this file (may override
                         other options)
        :param intype: DrsInputFile, an DrsFile instance associated with the
                       input file that generates this file (as an output)
                       i.e. if this is a pp file the intype would be a raw file
        :param path: string, the path to save the file to (when writing)
                     this may be left blank and defaults to the recipe default
                     (recommended in most cases) - ma be relative
        :param basename: string, the basename (i.e. filename without path) for
                         the file
        :param inputdir: string, the input directory (associated with an input
                         file, when this is an output file)
        :param obs_dir: string, the observation directory of the file without
                        the filename (based on the fully generated filename)
        :param data: np.array - when loaded the data is stored here
        :param header: drs_fits.Header - when loaded the header is stored here
        :param fileset: List of DrsFile instances - this file can be used as
                        a container for a set of DrsFiles
        :param filesetnames: List of strings, the names of each DrsFile same
                             as doing list(map(lambda x: x.name, fileset))
        :param outfunc: Function, the output function to generate the output
                        name (using in constructing filename)
        :param inext: str, the input file extension [not used in DrsInputFile]
        :param dbname: str, the database name this file can go in
                    (i.e. cailbration or telluric) [not used in DrsInputFile]
        :param dbkey: str, the database key [not used in DrsInputFile]
        :param rkeys: dict, the required header keys [not used in DrsInputFile]
        :param numfiles: int, the number of files represented by this file
                         instance [not used in DrsInputFile]
        :param shape: tuple, the numpy array shape for data (if present)
        :param hdict: drs_fits.Header - the header dictionary - temporary
                      storage key value pairs to add to header on
                      writing [not used in DrsInputFile]
        :param output_dict: dict, storage for data going to index
                      database [not used in DrsInputFile]
        :param datatype: str, the fits image type 'image' or
                         'header'  [not used in DrsInputFile]
        :param dtype: type, float or int - the type of data in the fits file
                      (mostly required for fits
                      images) [not used in DrsInputFile]
        :param is_combined: bool, if True this file represents a combined set
                            of files [not used in DrsInputFile]
        :param combined_list: list, the list of combined files that make this
                              file instance [not used in DrsInputFile]
        :param infiles: list, the list of input files (if output file)
        :param s1d: list, a list of s1d images attached to this file instance
                          (for use with extraction file
                           instances) [not used in DrsInputFile]
        :param hkeys: passed to required header keys (i.e. must be a DRS
                       Header key reference -- "KW_HEADERKEY")
                       [not used in DrsInputFile]
        :param instrument: str, the instrument this file definition is
                           associated with

        - Parent class for Drs Fits File object (DrsFitsFile)
        """
        # set function name
        # _ = display_func('newcopy', __NAME__, self.class_name)
        # copy this instances values (if not overwritten)
        return _copydrsfile(DrsFitsFile, self, None, name, filetype, suffix,
                            remove_insuffix, prefix, fibers, fiber, params,
                            filename, intype, path, basename, inputdir,
                            obs_dir, data, header, fileset, filesetnames,
                            outfunc, inext, dbname, dbkey, rkeys, numfiles,
                            shape, hdict, output_dict, datatype, dtype,
                            is_combined, combined_list, infiles, s1d, hkeys,
                            instrument)

    def string_output(self) -> str:
        """
        String output for DrsFitsFile. If fiber is not None this also
        contains the fiber type

        i.e. DrsFitsFile[{name}_{fiber}] or DrsFitsFile[{name}]
        :return string: str, the string to print
        """
        # set function name
        # _ = display_func('string_output', __NAME__, self.class_name)
        # if we don't have the fiber print the drs fits file string
        if self.fiber is None:
            return '{0}[{1}]'.format(self.class_name, self.name)
        # if we have the fiber add it and print the drs fits file string
        else:
            return '{0}[{1}_{2}]'.format(self.class_name, self.name, self.fiber)

    def set_required_key(self, key: str, value: Any):
        """
        Set a required key

        :param key: str, the key to set
        :param value: value to put into required keys rkeys[key] = value
        :return:
        """
        # set function name
        # _ = display_func('set_required_key', __NAME__,
        #                  self.class_name)
        # if we have a keyword (prefix 'KW_')
        if 'KW_' in key:
            # set required header keys
            self.required_header_keys[key] = value

    def copyother(self, drsfile, name: Union[str, None] = None,
                  filetype: Union[str, None] = None,
                  suffix: Union[str, None] = None,
                  remove_insuffix: Union[bool, None] = None,
                  prefix: Union[str, None] = None,
                  fibers: Union[List[str], None] = None,
                  fiber: Union[str, None] = None,
                  params: Union[ParamDict, None] = None,
                  filename: Union[str, None] = None,
                  intype: Any = None,
                  path: Union[str, None] = None,
                  basename: Union[str, None] = None,
                  inputdir: Union[str, None] = None,
                  obs_dir: Union[str, None] = None,
                  data: Union[np.ndarray, None] = None,
                  header: Union[drs_fits.Header, None] = None,
                  fileset: Union[list, None] = None,
                  filesetnames: Union[List[str], None] = None,
                  outfunc: Union[Any, None] = None,
                  inext: Union[str, None] = None,
                  dbname: Union[str, None] = None,
                  dbkey: Union[str, None] = None,
                  rkeys: Union[dict, None] = None,
                  numfiles: Union[int, None] = None,
                  shape: Union[int, None] = None,
                  hdict: Union[drs_fits.Header, None] = None,
                  output_dict: Union[OrderedDict, None] = None,
                  datatype: Union[str, None] = None,
                  dtype: Union[type, None] = None,
                  is_combined: Union[bool, None] = None,
                  combined_list: Union[list, None] = None,
                  infiles: Union[list, None] = None,
                  s1d: Union[list, None] = None,
                  hkeys: Union[Dict[str, str], None] = None,
                  instrument: Optional[str] = None):
        """
        Copy most keys from drsfile (other arguments override attributes coming
        from drfile (or self)

        :param drsfile: drs file instance, the file to copy parameters from
        :param name: string, the name of the DRS input file
        :param filetype: string, the file type i.e. ".fits"
        :param suffix: string, the suffix to add when making an output filename
                       from an input filename
        :param remove_insuffix: bool, if True removes input file suffix before
                       adding output file suffix
        :param prefix: string, the prefix to add when maing an output fulename
                       from an input filename
        :param fibers: list of strings, the possible fibers this file can be
                       associated with, should be None if it is not associated
                       with a specific fiber
        :param fiber: string, the specific fiber that this file is associated
                      with
        :param params: ParamDict, the parameter dictionary of constants
        :param filename: string, the filename to give to this file (may override
                         other options)
        :param intype: DrsInputFile, an DrsFile instance associated with the
                       input file that generates this file (as an output)
                       i.e. if this is a pp file the intype would be a raw file
        :param path: string, the path to save the file to (when writing)
                     this may be left blank and defaults to the recipe default
                     (recommended in most cases) - ma be relative
        :param basename: string, the basename (i.e. filename without path) for
                         the file
        :param inputdir: string, the input directory (associated with an input
                         file, when this is an output file)
        :param obs_dir: string, the observation directory of the file without
                        the filename (based on the fully generated filename)
        :param data: np.array - when loaded the data is stored here
        :param header: drs_fits.Header - when loaded the header is stored here
        :param fileset: List of DrsFile instances - this file can be used as
                        a container for a set of DrsFiles
        :param filesetnames: List of strings, the names of each DrsFile same
                             as doing list(map(lambda x: x.name, fileset))
        :param outfunc: Function, the output function to generate the output
                        name (using in constructing filename)
        :param inext: str, the input file extension [not used in DrsInputFile]
        :param dbname: str, the database name this file can go in
                    (i.e. cailbration or telluric) [not used in DrsInputFile]
        :param dbkey: str, the database key [not used in DrsInputFile]
        :param rkeys: dict, the required header keys [not used in DrsInputFile]
        :param numfiles: int, the number of files represented by this file
                         instance [not used in DrsInputFile]
        :param shape: tuple, the numpy array shape for data (if present)
        :param hdict: drs_fits.Header - the header dictionary - temporary
                      storage key value pairs to add to header on
                      writing [not used in DrsInputFile]
        :param output_dict: dict, storage for data going to index
                      database [not used in DrsInputFile]
        :param datatype: str, the fits image type 'image' or
                         'header'  [not used in DrsInputFile]
        :param dtype: type, float or int - the type of data in the fits file
                      (mostly required for fits
                      images) [not used in DrsInputFile]
        :param is_combined: bool, if True this file represents a combined set
                            of files [not used in DrsInputFile]
        :param combined_list: list, the list of combined files that make this
                              file instance [not used in DrsInputFile]
        :param infiles: list, the list of input files (if output file)
        :param s1d: list, a list of s1d images attached to this file instance
                          (for use with extraction file
                           instances) [not used in DrsInputFile]
        :param hkeys: passed to required header keys (i.e. must be a DRS
                       Header key reference -- "KW_HEADERKEY")
                       [not used in DrsInputFile]
        :param instrument: str, the instrument this file definition is
                           associated with
        """
        # set function name
        func_name = display_func('copyother', __NAME__,
                                 self.class_name)
        # check params has been set
        self.check_params(func_name)
        # copy this instances values (if not overwritten)
        return _copydrsfile(DrsFitsFile, self, drsfile, name, filetype, suffix,
                            remove_insuffix, prefix, fibers, fiber, params,
                            filename, intype, path, basename, inputdir,
                            obs_dir, data, header, fileset, filesetnames,
                            outfunc, inext, dbname, dbkey, rkeys, numfiles,
                            shape, hdict, output_dict, datatype, dtype,
                            is_combined, combined_list, s1d, hkeys, instrument)

    def completecopy(self, drsfile,
                     name: Union[str, None] = None,
                     filetype: Union[str, None] = None,
                     suffix: Union[str, None] = None,
                     remove_insuffix: Union[bool, None] = None,
                     prefix: Union[str, None] = None,
                     fibers: Union[List[str], None] = None,
                     fiber: Union[str, None] = None,
                     params: Union[ParamDict, None] = None,
                     filename: Union[str, None] = None,
                     intype: Any = None,
                     path: Union[str, None] = None,
                     basename: Union[str, None] = None,
                     inputdir: Union[str, None] = None,
                     obs_dir: Union[str, None] = None,
                     data: Union[np.ndarray, None] = None,
                     header: Union[drs_fits.Header, None] = None,
                     fileset: Union[list, None] = None,
                     filesetnames: Union[List[str], None] = None,
                     outfunc: Union[Any, None] = None,
                     inext: Union[str, None] = None,
                     dbname: Union[str, None] = None,
                     dbkey: Union[str, None] = None,
                     rkeys: Union[dict, None] = None,
                     numfiles: Union[int, None] = None,
                     shape: Union[int, None] = None,
                     hdict: Union[drs_fits.Header, None] = None,
                     output_dict: Union[OrderedDict, None] = None,
                     datatype: Union[str, None] = None,
                     dtype: Union[type, None] = None,
                     is_combined: Union[bool, None] = None,
                     combined_list: Union[list, None] = None,
                     infiles: Union[list, None] = None,
                     s1d: Union[list, None] = None,
                     hkeys: Union[Dict[str, str], None] = None,
                     instrument: Optional[str] = None):
        """
        Copy all keys from drsfile (unless other arguments set - these override
        copy from drsfile)

        :param drsfile: drs file instance, the file to copy parameters from
        :param name: string, the name of the DRS input file
        :param filetype: string, the file type i.e. ".fits"
        :param suffix: string, the suffix to add when making an output filename
                       from an input filename
        :param remove_insuffix: bool, if True removes input file suffix before
                       adding output file suffix
        :param prefix: string, the prefix to add when maing an output fulename
                       from an input filename
        :param fibers: list of strings, the possible fibers this file can be
                       associated with, should be None if it is not associated
                       with a specific fiber
        :param fiber: string, the specific fiber that this file is associated
                      with
        :param params: ParamDict, the parameter dictionary of constants
        :param filename: string, the filename to give to this file (may override
                         other options)
        :param intype: DrsInputFile, an DrsFile instance associated with the
                       input file that generates this file (as an output)
                       i.e. if this is a pp file the intype would be a raw file
        :param path: string, the path to save the file to (when writing)
                     this may be left blank and defaults to the recipe default
                     (recommended in most cases) - ma be relative
        :param basename: string, the basename (i.e. filename without path) for
                         the file
        :param inputdir: string, the input directory (associated with an input
                         file, when this is an output file)
        :param obs_dir: string, the observation directory of the file without
                        the filename (based on the fully generated filename)
        :param data: np.array - when loaded the data is stored here
        :param header: drs_fits.Header - when loaded the header is stored here
        :param fileset: List of DrsFile instances - this file can be used as
                        a container for a set of DrsFiles
        :param filesetnames: List of strings, the names of each DrsFile same
                             as doing list(map(lambda x: x.name, fileset))
        :param outfunc: Function, the output function to generate the output
                        name (using in constructing filename)
        :param inext: str, the input file extension [not used in DrsInputFile]
        :param dbname: str, the database name this file can go in
                    (i.e. cailbration or telluric) [not used in DrsInputFile]
        :param dbkey: str, the database key [not used in DrsInputFile]
        :param rkeys: dict, the required header keys [not used in DrsInputFile]
        :param numfiles: int, the number of files represented by this file
                         instance [not used in DrsInputFile]
        :param shape: tuple, the numpy array shape for data (if present)
        :param hdict: drs_fits.Header - the header dictionary - temporary
                      storage key value pairs to add to header on
                      writing [not used in DrsInputFile]
        :param output_dict: dict, storage for data going to index
                      database [not used in DrsInputFile]
        :param datatype: str, the fits image type 'image' or
                         'header'  [not used in DrsInputFile]
        :param dtype: type, float or int - the type of data in the fits file
                      (mostly required for fits
                      images) [not used in DrsInputFile]
        :param is_combined: bool, if True this file represents a combined set
                            of files [not used in DrsInputFile]
        :param combined_list: list, the list of combined files that make this
                              file instance [not used in DrsInputFile]
        :param infiles: list, the list of input files (if output file)
        :param s1d: list, a list of s1d images attached to this file instance
                          (for use with extraction file
                           instances) [not used in DrsInputFile]
        :param hkeys: passed to required header keys (i.e. must be a DRS
                       Header key reference -- "KW_HEADERKEY")
                       [not used in DrsInputFile]
        :param instrument: str, the instrument this file definition is
                   associated with
        """
        # set function name
        # _ = display_func('completecopy', __NAME__, self.class_name)
        # copy this instances values (if not overwritten)
        return _copydrsfile(DrsFitsFile, drsfile, None, name, filetype, suffix,
                            remove_insuffix, prefix, fibers, fiber, params,
                            filename, intype, path, basename, inputdir,
                            obs_dir, data, header, fileset, filesetnames,
                            outfunc, inext, dbname, dbkey, rkeys, numfiles,
                            shape, hdict, output_dict, datatype, dtype,
                            is_combined, combined_list, infiles, s1d, hkeys,
                            instrument)

    # -------------------------------------------------------------------------
    # file checking
    # -------------------------------------------------------------------------
    def check_file(self) -> Tuple[bool, Union[dict, str, None]]:
        """
        Checks that this file is correct

        :returns: True or False and the reason why (if False)
        """
        # set function name
        # _ = display_func('check_file', __NAME__, self.class_name)
        # 1. check extension
        cond1, msg1 = self.has_correct_extension()
        if not cond1:
            return False, msg1
        # 2. check file header keys exist
        cond2, msg2 = self.hkeys_exist()
        if not cond2:
            return False, msg2
        # 3. check file header keys are correct
        cond3, msg3 = self.has_correct_hkeys()
        if not cond3:
            return False, msg3
        # 4. check if we have a fiber defined
        self.has_fiber()
        # if 1, 2 and 3 pass return True
        return True, None

    def has_correct_extension(self, filename: Union[str, None] = None,
                              filetype: Union[str, None] = None,
                              argname: Union[str, None] = None
                              ) -> Tuple[bool, Union[str, None]]:
        """
        Check whether the filetype (file extension) is correct

        :param filename: None or filename the filename to check (if None sets
                         this from self.filename
        :param filetype: None or file type (extension) - if None sets from
                         self.filetype
        :param argname: str, the name of the argument we are checking the
                        extension of

        :return: True or False for correct extension and the reason why if False
        """
        # set function name
        func_name = display_func('has_correct_extension', __NAME__,
                                 self.class_name)
        # deal with no input extension
        if filetype is None:
            filetype = self.filetype
        # deal with no input filename
        if filename is None:
            filename = self.filename
            basename = self.basename
        else:
            basename = os.path.basename(filename)
        # -----------------------------------------------------------------
        # deal with no argument name
        if argname is None:
            argname = textentry('40-001-00018')
        # -----------------------------------------------------------------
        # check params has been set
        self.check_params(func_name)
        # get parameters
        params = self.params
        # -----------------------------------------------------------------
        # check extension
        if filetype is None:
            msg = textentry('09-000-00003', args=[basename])
            cond = True
        elif filename.endswith(filetype):
            msg = textentry('09-000-00004', args=[basename, filetype])
            cond = True
        else:
            msg = textentry('09-000-00005', args=[basename, filetype])
            cond = False
        # if valid return True and no error
        if cond:
            dargs = [argname, os.path.basename(filename)]
            WLOG(params, 'debug', textentry('90-001-00009', args=dargs),
                 wrap=False)
            return True, msg
        # if False generate error and return it
        else:
            emsg = textentry('09-001-00006', args=[argname, filetype])
            return False, emsg

    def hkeys_exist(self, header: Union[drs_fits.Header, None] = None,
                    filename: Union[str, None] = None,
                    argname: Union[str, None] = None
                    ) -> Tuple[bool, Union[str, None]]:
        """
        Check whether the header keys exist in the header

        :param header: drs_fits.Header - the header file to check
        :param filename: None or filename the filename to check (if None sets
                         this from self.filename
        :param argname: str, the name of the argument we are checking the
                        extension of

        :return: True or False for correct header keys and the reason why
                 if False
        """
        # set function name
        func_name = display_func('hkeys_exist', __NAME__,
                                 self.class_name)
        # deal with no input header
        if header is None:
            # check file has been read
            self.check_read(header_only=True)
            # get header
            header = self.header
        # deal with no input filename
        if filename is None:
            basename = self.basename
        else:
            basename = os.path.basename(filename)
        # -----------------------------------------------------------------
        # check params has been set
        self.check_params(func_name)
        # get parameters
        params = self.params
        pconst = constants.pload()
        # get the list of allowed required header keys
        allowed_keys = pconst.FILEDEF_HEADER_KEYS()
        # get the required header keys
        rkeys = self.required_header_keys
        # -----------------------------------------------------------------
        # deal with no argument name
        if argname is None:
            argname = textentry('40-001-00018')
        # -----------------------------------------------------------------
        # Check that required keys are in header
        for drskey in rkeys:
            # check we are allowed to use this key (by instrument definition)
            if drskey not in allowed_keys:
                eargs = [self.name, drskey, 'FILEDEF_HEADER_KEYS()',
                         ','.join(allowed_keys), func_name]
                WLOG(params, 'error', textentry('00-006-00022', args=eargs))
            # check whether header key is in param dict (i.e. from a
            #    keywordstore) or whether we have to use the key as is
            if drskey in params:
                key = params[drskey][0]
                source = params.sources[drskey]
            else:
                key = drskey
                source = func_name
            # deal with empty key
            if (key is None) or key == '':
                eargs = [key, drskey, source]
                WLOG(params, 'error', textentry('00-006-00011', args=eargs))
            # check if key is in header
            if key not in header:
                eargs = [argname, key]
                emsg = textentry('09-001-00007', args=eargs)
                WLOG(params, 'debug', emsg)
                return False, emsg
            else:
                dargs = [argname, key, basename]
                WLOG(params, 'debug', textentry('90-001-00010', args=dargs),
                     wrap=False)
        # if we have got to this point return True (success) and no error
        #   messages
        return True, None

    def has_correct_hkeys(self, header: Union[drs_fits.Header, None] = None,
                          argname: Union[str, None] = None,
                          log: bool = True, filename: Union[str, None] = None,
                          ) -> Tuple[bool, Dict[str, tuple]]:
        """
        Check whether the header keys exist in the header

        :param header: drs_fits.Header - the header file to check
        :param filename: None or filename the filename to check (if None sets
                         this from self.filename
        :param argname: str, the name of the argument we are checking the
                        extension of
        :param log: bool, if True logs that we have correct keys

        :return: True or False for correct header keys and the reason why
                 if False, and a dictionary of header keywords where each value
                 is in the form of a tuple: (found, argname, rvalue, value)
                 where
                 - found is True or False (whether header key was found)
                 - argname is a str, the argument name this belongs to
                 - rvalue is the required value (fails if incorrect)
                 - value is value in the header
        """
        # set function name
        func_name = display_func('has_correct_hkeys', __NAME__,
                                 self.class_name)
        # -----------------------------------------------------------------
        # check params has been set
        self.check_params(func_name)
        # get parameters
        params = self.params
        # deal with no input header
        if header is None:
            # check file has been read
            self.check_read(header_only=True)
            # get header
            header = self.header
        # get short hand to required header keys
        rkeys = self.required_header_keys
        # -----------------------------------------------------------------
        # deal with no argument name
        if argname is None:
            argname = textentry('40-001-00018')
        # -----------------------------------------------------------------
        # search for correct value for each header key
        found = True
        # storage
        errors = dict()
        # -----------------------------------------------------------------
        # loop around required keys
        for drskey in rkeys:
            # check whether header key is in param dict (i.e. from a
            #    keywordstore) or whether we have to use the key as is
            if drskey in params:
                key = params[drskey][0]
            else:
                key = drskey
            # check that key is in header
            if key not in header:
                # set filename (for error reporting)
                if filename is None:
                    filename = self.filename
                # get error arguments
                eargs = [key, filename, func_name]
                # log error: Required header key "{0}" not found'
                WLOG(params, 'error', textentry('00-001-00058', args=eargs))
            # get value and required value
            value = header[key].strip()
            rvalue = rkeys[drskey].strip()
            # check if key is valid
            if rvalue != value:
                dargs = [argname, key, rvalue]
                if log:
                    WLOG(params, 'debug', textentry('90-001-00011', args=dargs),
                         wrap=False)
                found = False
            else:
                dargs = [argname, key, rvalue]
                if log:
                    WLOG(params, 'debug', textentry('90-001-00012', args=dargs),
                         wrap=False)
            # store info
            errors[key] = (found, argname, rvalue, value)
        # return found (bool) and errors
        return found, errors

    def has_fiber(self, header: Union[drs_fits.Header, None] = None):
        """
        Checks for fiber key in header and sets self.fiber based on this key
        if fiber key not found in header self.fiber is None

        :param header: drs_fits.Header - the header file to check
        :return: None
        """
        # set function name
        func_name = display_func('has_fiber', __NAME__,
                                 self.class_name)
        # -----------------------------------------------------------------
        # check whether fiber already set (in which case ignore)
        if self.fiber is not None:
            return
        # -----------------------------------------------------------------
        # check params has been set
        self.check_params(func_name)
        # deal with no input header
        if header is None:
            # check file has been read
            self.check_read(header_only=True)
            # get header
            header = self.header
        # get parameters
        params = self.params
        # -----------------------------------------------------------------
        kw_fiber = params['KW_FIBER'][0]
        # -----------------------------------------------------------------
        # deal with fiber
        if kw_fiber in self.header:
            fiber = header[kw_fiber]
        else:
            fiber = None
        # update fiber value
        if fiber is not None:
            self.fiber = fiber

    # -------------------------------------------------------------------------
    # table checking
    # -------------------------------------------------------------------------
    # TODO: this function needs to change when using checksum
    def get_infile_outfilename(self, recipename: str,
                               infilename: Union[str, Path],
                               allowfibers: Union[List[str], str, None] = None,
                               ext: Union[str, None] = '.fits'
                               ) -> Tuple['DrsFitsFile', bool, Union[str, None]]:
        """
        Get the DrsFitsFile.intype DrsFitsFile output instance based on the
        infilename (string) and whether it is valid infilename for the intype
        i.e. if intype = ppfile  then infilename should be a pp file

        :param recipename: string, the recipe name (for error handling)
        :param infilename: string, the input file to use to create the output
                           filename
        :param allowfibers: list of strings or string, the fiber or fibers
                            allowed for the output file created
        :param ext: string, the input file filetype (i.e. a fits file)
        :returns: a tuple of three things, 1. the output DrsFitsFile instance,
                  2. whether infilename was valid for the given input file
                  (if False output DrsFitsFile may be None) 3. the output
                  filename generated (also in output DrsFitsFile.filename)
        """
        # set function name
        func_name = display_func('get_infile_outfilename',
                                 __NAME__, self.class_name)
        # get parameters
        self.check_params(func_name)
        params = self.params
        # ------------------------------------------------------------------
        # 1. need to assign an input type for our raw file
        if self.intype is not None:
            # deal with in type being list
            if isinstance(self.intype, list):
                intype = self.intype[0]
            else:
                intype = self.intype
            # get new copy
            infile = intype.newcopy(params=params)
        else:
            infile = DrsFitsFile('DRS_RAW_TEMP')
        # ------------------------------------------------------------------
        # storage of files
        chain_files = []
        # need to go back through the file history and update filename
        cintype = self.completecopy(infile)
        # loop until we have no intype (raw file)
        while cintype is not None:
            # add to chain
            chain_files.append(self.completecopy(cintype))
            if hasattr(cintype, 'intype'):
                # deal with in type being list
                if isinstance(cintype.intype, list):
                    cintype = cintype.intype[0]
                else:
                    cintype = cintype.intype
            else:
                break
        # ------------------------------------------------------------------
        # set the file name to the infilename
        filename = str(infilename)
        bottomfile = chain_files[-1]
        # now we have chain we can project file (assuming last element in the
        #   chain is the raw file)
        for cintype in chain_files[::-1][1:]:
            bottomfile.filename = filename
            bottomfile.basename = os.path.basename(filename)
            # check whether we need fiber
            if bottomfile.fibers is not None:
                fiber = allowfibers
            else:
                fiber = None
            # make sure cintype has params
            cintype.params = params
            # get out file name
            out = cintype.check_table_filename(recipename, bottomfile,
                                               fullpath=True,
                                               allowedfibers=fiber)
            valid, outfilename = out
            # set the filename to the outfilename
            filename = outfilename
            bottomfile = cintype
        # ------------------------------------------------------------------
        # infile is the bottom file
        infile.filename = filename
        infile.basename = os.path.basename(filename)
        infile.filetype = ext
        # ------------------------------------------------------------------
        # get outfilename (final)
        valid, outfilename = self.check_table_filename(recipename, infile,
                                                       allowfibers)
        # ------------------------------------------------------------------
        # return infile
        return infile, valid, outfilename

    def get_infile_infilename(self, filename: Union[str, None],
                              fiber: Union[str, None]):
        """
        Get an the input file from an input filename string (i.e. the input
        of an input)

        :param filename:
        :param fiber:
        :return:
        """

        # set function name
        func_name = display_func('get_infile_infilename', __NAME__,
                                 self.class_name)
        # deal with no filename
        if filename is None:
            if self.filename is not None:
                filename = self.filename
            else:
                # log error: Filename must be set or given
                eargs = [func_name]
                WLOG(self.params, 'error', textentry('00-004-00012', eargs))

        # deal with fiber being set
        if fiber is not None:
            fiberstr = '_{0}'.format(fiber)
        else:
            fiberstr = ''
        # get base name
        basename = os.path.basename(filename)
        # if we have an intype we can remove a suffix
        if self.intype is not None:
            # get suffix
            suffix = self.intype.suffix
            # get extension
            if self.inext is not None:
                inext = self.inext
            else:
                inext = '.' + basename.split('.')[-1]
            # create new filename
            nargs = [basename.split(suffix)[0], suffix, fiberstr, inext]
            newfile = '{0}{1}{2}{3}'.format(*nargs)
            # return new filename
            return newfile
        else:
            # else return the original filename
            return basename

    def check_table_filename(self, recipename: str,
                             infile: 'DrsFitsFile',
                             allowedfibers: Union[List[str], str, None] = None,
                             fullpath: bool = False
                             ) -> Tuple[bool, Union[str, None]]:
        """
        Checks whether an "infile" (DrsFitsFile) is the same kind as this
        DrsFitsFile and returns the output filename (based on infile.filename)

        :param recipename: str, the recipe where this function was called
        :param infile: DrsFitsFile, the FitsFile instance to check
        :param allowedfibers: list of strings or string, the fiber or fibers
                            allowed for the output file created
        :param fullpath: bool, if True returns the absolute path, else returns
                         just the filename

        :return: tuple of length 2, 1. whether the infile is valid, 2.
                 the output path of the infile (if infile is valid else None)
        """
        # set function name
        func_name = display_func('check_table_filename', __NAME__,
                                 'DrsFitsFile')
        # get parameters
        self.check_params(func_name)
        params = self.params
        # ------------------------------------------------------------------
        # deal with fibers
        if allowedfibers is not None:
            if isinstance(allowedfibers, str):
                fibers = [allowedfibers]
            else:
                fibers = list(allowedfibers)
        elif self.fibers is None:
            fibers = [None]
        else:
            fibers = self.fibers
        # set initial value of out filename
        outfilename = infile.filename
        # loop around fibers
        for fiber in fibers:
            # 2. need to assign an output filename for out file
            if self.outfunc is not None:
                try:
                    outfilename = self.outfunc(params, infile=infile,
                                               outfile=self, fiber=fiber)
                except DrsCodedException as e:
                    level = e.get('level', 'error')
                    eargs = e.get('targs', None)
                    WLOG(params, level, textentry(e.codeid, args=eargs))
                    outfilename = None
            else:
                eargs = [self.name, recipename, func_name]
                WLOG(params, 'error', textentry('09-503-00009', args=eargs))
                outfilename = None
        # ------------------------------------------------------------------
        # assume file is valid
        valid = True
        # ------------------------------------------------------------------
        # check extension
        if outfilename.endswith(self.filetype):
            # remove extension to test suffix
            filename = outfilename[:-len(self.filetype)]
        else:
            filename = None
            valid = False
            # debug log that extension was incorrect
            dargs = [self.filetype, filename]
            WLOG(params, 'debug', textentry('90-008-00004', args=dargs))
        # ------------------------------------------------------------------
        # check suffix (after extension removed)
        if (self.suffix is not None) and valid:
            # if we have no fibers file should end with suffix
            if fibers == [None]:
                if not filename.endswith(self.suffix):
                    valid = False
                    # debug log that extension was incorrect
                    dargs = [self.suffix, filename]
                    WLOG(params, 'debug', textentry('90-008-00005', args=dargs))
            # ------------------------------------------------------------------
            # if we have fibers then file should end with one of them and
            # the suffix
            elif len(fibers) > 0:
                # have to set up a new valid that should be True if any
                #  fiber is present
                valid1 = False
                # loop around fibers
                for fiber in fibers:
                    if filename.endswith('{0}_{1}'.format(self.suffix, fiber)):
                        valid1 |= True
                # if valid1 is False debug log that fibers were not found
                if not valid1:
                    dargs = [', '.join(fibers), filename]
                    WLOG(params, 'debug', textentry('90-008-00006', args=dargs))
                # put valid1 back into valid
                valid &= valid1
        # ------------------------------------------------------------------
        # return valid (True if filename is valid False otherwise)
        if fullpath:
            return valid, outfilename
        else:
            return valid, os.path.basename(outfilename)

    def check_table_keys(self, filedict: dict,
                         rkeys: Union[dict, None] = None) -> bool:
        """
        Checks whether a dictionary contains the required key/value pairs
        to belong to this DrsFile

        :param filedict: dictionary, the dictionary of key/value pairs to
                         check against rkeys (or DrsFitsFile.rkeys if unset)
        :param rkeys: dictionary or None, if set use this as DrsFitsFile.rkeys

        :return: bool, True if dictionary of keys is valid for DrsFitsFile.rkeys
        """
        # set function name
        func_name = display_func('check_table_keys', __NAME__,
                                 self.class_name)
        # get parameters
        self.check_params(func_name)
        params = self.params
        # ------------------------------------------------------------------
        # get required keys
        if rkeys is None:
            rkeys = self.required_header_keys
        # assume file is valid
        valid = True
        # loop around required keys
        for key in rkeys:
            # key needs to be in table
            if key in filedict:
                # get rvalue
                rvalues = rkeys[key]
                # check if rvalue is list
                if isinstance(rvalues, str):
                    rvalues = [rvalues]
                # set up aux valid
                valid1 = False
                # get this value
                filedictvalue = filedict[key]
                # deal with null values
                if filedictvalue in [None, 'None', '']:
                    valid1 |= True
                    continue
                # special condition on KW_OUTPUT - raw files should not be
                #   judged based on this condition
                elif key == 'KW_OUTPUT':
                    if filedictvalue.startswith('RAW_'):
                        valid1 |= True
                        continue
                # deal with masked values
                if isinstance(filedictvalue, MaskedConstant):
                    valid1 |= True
                    continue
                # make sure there are no white spaces and all upper case
                if isinstance(filedictvalue, str):
                    filedictvalue = filedictvalue.strip().upper()
                # loop around
                for rvalue in rvalues:
                    # else make sure there are no end white spaces and all
                    #   upper case for the required value
                    rvalueclean = rvalue.strip().upper()
                    # if key is in file dictionary then we should check it
                    if filedictvalue == rvalueclean:
                        valid1 |= True
                # modify valid value
                valid &= valid1
                dargs = [key, valid, filedict['OUT'], rvalues]
                WLOG(params, 'debug', textentry('90-008-00003', args=dargs))
                # if we haven't found a key the we can stop here
                if not valid:
                    return False
            else:
                # Log that key was not found
                dargs = [key, filedict['OUT'], ', '.join(list(filedict.keys()))]
                WLOG(params, 'warning', textentry('90-008-00002', args=dargs),
                     sublevel=2)
        # return valid
        return valid

    # -------------------------------------------------------------------------
    # fits file methods
    # -------------------------------------------------------------------------
    def read_file(self, ext: Union[int, None] = None, check: bool = False,
                  copy: bool = False):
        """
        Read this fits file data and header

        :param ext: int or None, the data extension to open
        :param check: bool, if True checks if data is already read and does
                      not read again, to overwrite/re-read set "check" to False
        :param copy: bool, if True make sure data is copied to HDU (i.e. can
                     close after even if numpy array is still used) numpy
                     array is stored in DrsFitsFile.data (slower but safer)

        :return None:
        """
        # set function name
        # _ = display_func('read_file', __NAME__, self.class_name)
        # check if we have data set
        if check:
            cond1 = self.data is not None
            cond2 = self.header is not None
            if cond1 and cond2:
                return True
        # get params
        params = self.params
        # check that filename is set
        self.check_filename()

        # get data format
        if self.datatype == 'image':
            fmt = 'fits-image'
        elif self.datatype == 'table':
            fmt = 'fits-table'
        # default to fits-image
        else:
            fmt = 'fits-image'
        # read the fits file
        out = drs_fits.readfits(params, self.filename, getdata=True,
                                gethdr=True, fmt=fmt, ext=ext)
        # deal with copying
        if copy:
            if self.datatype == 'table':
                self.data = Table(out[0])
            else:
                self.data = np.array(out[0])
        else:
            self.data = out[0]
        self.header = drs_fits.Header.from_fits_header(out[1])
        # update fiber parameter from header
        if self.header is not None:
            self.fiber = self.get_hkey('KW_FIBER', dtype=str, required=False)
        # set number of data sets to 1
        self.numfiles = 1
        # set the shape
        if (self.data is not None) and (self.datatype == 'image'):
            self.shape = self.data.shape
        elif self.data is not None:
            self.shape = [len(self.data)]

    def read_data(self, ext: Union[int, None] = None, log: bool = True,
                  copy: bool = False,
                  return_data: bool = False) -> Union[None, np.ndarray, Table]:
        """
        Read an image from DrsFitsFile.filename into DrsFitsFile.data

        :param ext: int, the extension to read
        :param log: bool, if True logs that file was read (via
                    drs_fits.readfits)
        :param copy: bool, if True copieds the data before setting it (allows
                     HDU to be closed when opening many files (slower but
                     safer)
        :param return_data: bool, if True returns data, if False updates
                            self.data

        :return: None or [np.ndarray/Table] if return_data = True
        """
        # set function name
        # _ = display_func('read_data', __NAME__, self.class_name)
        # check that filename is set
        self.check_filename()
        # get params
        params = self.params
        # get data
        data = drs_fits.readfits(params, self.filename, ext=ext, log=log)
        # set number of data sets to 1
        self.numfiles = 1
        # assign to object
        if copy:
            if self.datatype == 'table':
                data = Table(data)
            else:
                data = np.array(data)
        # deal with returning data over update self.data
        if return_data:
            return data
        else:
            self.data = data
        # set shape
        if hasattr(self.data, 'shape'):
            self.shape = self.data.shape
        else:
            self.shape = None

    def read_header(self, ext: Union[int, None] = None, log: bool = True,
                    copy: bool = False):
        """
        Read a header from DrsFitsFile.filename into DrsFitsFile.header

        :param ext: int, the extension to read
        :param log: bool, if True logs that file was read (via
                    drs_fits.readfits)
        :param copy: bool, if True copieds the header before setting it (allows
                     HDU to be closed when opening many files (slower but
                     safer)
        :return: None
        """
        # set function name
        # _ = display_func('read_header', __NAME__, self.class_name)
        # check that filename is set
        self.check_filename()
        # get params
        params = self.params
        # get header
        header = drs_fits.read_header(params, self.filename, ext=ext, log=log)
        # assign to object
        if copy:
            self.header = drs_fits.Header(header)
        else:
            self.header = header
        # update fiber parameter from header
        if self.header is not None:
            self.fiber = self.get_hkey('KW_FIBER', dtype=str, required=False)

    def check_read(self, header_only: bool = False, data_only: bool = False,
                   load: bool = True) -> int:
        """
        Check whether data and header (from a fits file) have been read
        if load is True and they haven't been read them read them

        data is loaded into DrsFitsFile.data
        header is loaded into DrsFitsFile.header

        :param header_only: bool, if True only read/check header
        :param data_only: bool, if True only read/check data
        :param load: bool, if True load header and / or data

        :return: None
        """
        # set function name
        # _ = display_func('check_read', __NAME__, self.class_name)
        # ---------------------------------------------------------------------
        # deal with header only
        # ---------------------------------------------------------------------
        # deal with only wanting to check if header is read
        if header_only:
            if self.header is None:
                if load:
                    self.read_header()
                    return 1
                # raise exception
                func = self.__repr__()
                eargs = [func, func + '.read_file()']
                self.__error__(textentry('00-001-00004', args=eargs))
                return 0
            else:
                return 1
        # ---------------------------------------------------------------------
        # deal with data only
        # ---------------------------------------------------------------------
        if data_only:
            if self.data is None:
                if load:
                    self.read_data()
                    return 1
                # raise exception
                func = self.__repr__()
                eargs = [func, func + '.read_file()']
                self.__error__(textentry('00-001-00004', args=eargs))
                return 0
            else:
                return 1
        # ---------------------------------------------------------------------
        # deal with both data and header
        # ---------------------------------------------------------------------
        if self.header is None and self.data is None:
            self.read_file()
            return 1
        if self.header is None:
            self.read_header()
            return 1
        if self.data is None:
            self.read_data()
            return 1
        # if we get here we are good - both data and read are loaded
        return 1

    def get_data(self, copy: bool = False,
                 extensions: Union[List[int], None] = None
                 ) -> Union[np.ndarray, Table, list, None]:
        """
        return the data array

        :param copy: bool, if True deep copies the data
        :param extensions: None or list of ints - if set load multiple
                           extensions - in the order given
        :return: the data (numpy array or Table) or list of data from each
                 extension
        """
        # set function name
        # _ = display_func('get_data', __NAME__, self.class_name)
        # check whether extensions is populated
        if extensions is not None:
            # storage of incoming data
            datalist = []
            # loop around extensions
            for extension in extensions:
                # get this extensions data
                data = self.read_data(ext=extension, copy=copy,
                                      return_data=True)
                # add to list
                datalist.append(data)
            # return datalist
            return datalist
        # check data exists
        if self.data is None:
            self.check_read(data_only=True)
        # deal with copying data
        if copy:
            if self.datatype == 'table':
                return Table(self.data)
            else:
                return np.array(self.data)
        else:
            return self.data

    def get_header(self, copy: bool = False) -> Union[drs_fits.Header, None]:
        """
        return the header

        :param copy: bool, if True deep copies the header
        :return: the header (drs_fits.Header)
        """
        # set function name
        # _ = display_func('get_header', __NAME__, self.class_name)
        # check header exists
        if self.header is None:
            self.check_read(header_only=True)
        # deal with copying header
        if copy:
            return self.header.copy()
        else:
            return self.header

    def read_multi(self, ext: Union[int, None] = None,
                   check: bool = False) -> Union[bool, None]:
        """
        Read multiple extensions from a fits file
        sets the primary ext to DrsFitsFile.data and additional ones to
        DrsFitsFile.data_array
        and similarly primary header to DrsFitsFile.header and additional ones
        to DrsfitsFile.header_array

        :param ext: int or None, the primary extension
        :param check: if True this is just a check that DrsFitsFile.data and
                      DrsFitsFile.header exist
        :return: normally just sets DrsFitsFile attributes, but if check is True
                 returns bool, True if data/header are set, False otherwise
        """
        # set function name
        # _ = display_func('read_multi', __NAME__, self.class_name)
        # check if we have data set
        if check:
            cond1 = self.data is not None
            cond2 = self.header is not None
            if cond1 and cond2:
                return True
            else:
                return False
        # get params
        params = self.params
        # check that filename is set
        self.check_filename()
        # get data format
        if ext is not None:
            rout = drs_fits.readfits(params, self.filename, getdata=True,
                                     ext=ext, gethdr=True, fmt='fits-image')
            dout, hout = rout
            names = None
        else:
            rout = drs_fits.readfits(params, self.filename, getdata=True,
                                     gethdr=True, fmt='fits-multi',
                                     return_names=True)
            dout, hout, names = rout
        # need to deal with no data in primary (should be default)
        if dout[0] is None:
            self.data = dout[1]
            self.data_array = dout[2:]
            self.name_array = names[1:]
        else:
            self.data = dout[0]
            self.data_array = dout[1:]
            self.name_array = names
        # set primary header
        self.header = drs_fits.Header.from_fits_header(hout[0])
        # update fiber parameter from header
        if self.header is not None:
            self.fiber = self.get_hkey('KW_FIBER', dtype=str, required=False)
        # set number of data sets to 1
        self.numfiles = 1
        # append headers (as copy)
        self.header_array = []
        for header in hout:
            self.header_array.append(drs_fits.Header.from_fits_header(header))
        # set the shape
        if self.data is not None:
            self.shape = self.data.shape

    def update_header_with_hdict(self):
        """
        Updates header with hdict entries
        :return:
        """

        # set function name
        # _ = display_func('update_header_with_hdict', __NAME__,
        #                  self.class_name)
        # deal with unset header
        if self.header is None:
            if isinstance(self.hdict, drs_fits.Header):
                self.header = self.hdict.copy()
                return
            self.header = drs_fits.Header()
        # add keys from hdict
        for key in self.hdict:
            # deal with COMMENT cards
            if isinstance(self.hdict[key], HCC):
                for value in str(self.hdict[key]).split('\n'):
                    self.header[key] = value
            # just set them to  header[key] = (VALUE, COMMENT)
            else:
                self.header[key] = (self.hdict[key], self.hdict.comments[key])

    def write_file(self, block_kind: str,
                   runstring: Union[str, None] = None):
        """
        Write a single Table/numpy array to disk useing DrsFitsFile.data,
        DrsFitsfile.header to write to DrsFitsFile.filename

        also used to update output_dictionary for index database

        :param block_kind: str, the kind of file (raw, tmp, red)
        :param runstring: str or None, if set sets the input run string that
                          can be used to re-run the recipe to get this output

        :return: None
        """
        # set function name
        func_name = display_func('write_file', __NAME__,
                                 self.class_name)
        # get params
        params = self.params
        # ---------------------------------------------------------------------
        # check that filename is set
        self.check_filename()
        # copy keys from hdict into header
        self.update_header_with_hdict()
        # ---------------------------------------------------------------------
        # TODO: Question: can we name these whatever we like?
        # set extension names
        names = [None, self.name]
        # make lists of data + header (primary should not have data)
        datalist = [None, self.data]
        # header should go in primary and others should be blank
        headerlist = [self.header, None]
        # datatype list
        datatypelist = [None, self.datatype]
        # dtype list
        dtypelist = [None, self.dtype]
        # write to file
        drs_fits.writefits(params, self.filename, datalist, headerlist,
                           names, datatypelist, dtypelist, func=func_name)
        # ---------------------------------------------------------------------
        # write output dictionary
        self.output_dictionary(block_kind, runstring)

    def write_multi(self, block_kind: str,
                    data_list: List[Union[Table, np.ndarray]],
                    header_list: Union[List[drs_fits.Header], None] = None,
                    name_list: Union[List[str], None] = None,
                    datatype_list: Union[List[str], None] = None,
                    dtype_list: Union[List[Union[Type, None]], None] = None,
                    runstring: Union[str, None] = None):
        """
        Write a set of Tables/numpy arrays to disk useing DrsFitsFile.data,
        DrsFitsfile.header to write to DrsFitsFile.filename
        also requires a list of addition numpy arrays/Tables (and optionally
        a list of headers) - must supply data_type list if a mix of numpy
        array and Tables (defaults to all being numpy arrays --> FitsImage)

        also used to update output_dictionary for index database

        :param block_kind: str, the kind of file (raw, tmp, red)
        :param data_list: list of numpy arrays or astropy Tables - MUST NOT
                          INCLUDE first entry (set by DrsFitsFile.data)
                          if all are numpy arrays do not need to set
                          datatype_list if mixed or Table then must set
        :param header_list: optional list of headers (not including primary
                            this is set by DrsFitsFile.header) if not set
                            these are the same as DrsFitsFile.header
        :param name_list: optional list of names for each extension
                          can be the length of data list or one larger
                          (to override name of self.data)
        :param datatype_list: list of strings (or unset) these can either be
                              'image' or 'table' and must be set for each
                            numpy array / table in the list (must be same length
                            as data list)
        :param dtype_list: list of types - if set tries to force each extension
                           to this data type (only works for numpy arrays)
                           set individual elements to None if you don't want
                           to force data type for that entry
        :param runstring: str or None, if set sets the input run string that
                          can be used to re-run the recipe to get this output

        :return: None
        """
        # set function name
        func_name = display_func('write_multi', __NAME__,
                                 self.class_name)
        # get params
        params = self.params
        # ---------------------------------------------------------------------
        # check that filename is set
        self.check_filename()
        # copy keys from hdict into header
        self.update_header_with_hdict()
        # ---------------------------------------------------------------------
        # deal with header list being empty
        if header_list is None:
            header_list = []
            for it in range(len(data_list)):
                header_list.append(None)
        # ---------------------------------------------------------------------
        # deal with datatype_list being empty
        if datatype_list is None:
            datatype_list = []
            for it in range(len(data_list)):
                if isinstance(data_list[it], Table):
                    datatype_list.append('table')
                else:
                    datatype_list.append('image')
        # deal with dtype being empty
        if dtype_list is None:
            dtype_list = [None] * len(data_list)
        # ---------------------------------------------------------------------
        # deal with name list
        if name_list is None:
            names = [self.name] * (len(data_list) + 1)
        elif len(name_list) == len(data_list) + 1:
            names = list(name_list)
        elif len(name_list) == len(data_list):
            names = [self.name] + list(name_list)
        else:
            names = [self.name] * (len(data_list) + 1)
        # add primary hdu (no name)
        names = [None] + names
        # ---------------------------------------------------------------------
        # get data and header lists - primary should not have data
        data_list = [None, self.data] + data_list
        # variable header list tells us what should be that match up between
        #    headers and data
        if len(header_list) == len(data_list) - 2:
            header_list = [self.header, None] + header_list
        elif len(header_list) == len(data_list) - 1:
            header_list = [self.header] + header_list
        # ---------------------------------------------------------------------
        datatype_list = [None, self.datatype] + datatype_list
        dtype_list = [None, self.dtype] + dtype_list
        # writefits to file
        drs_fits.writefits(params, self.filename, data_list, header_list,
                           names, datatype_list, dtype_list, func=func_name)
        # ---------------------------------------------------------------------
        # write output dictionary
        self.output_dictionary(block_kind, runstring)

    def get_fiber(self, header: Union[drs_fits.Header, None] = None
                  ) -> Union[str, None]:
        """
        Get the fiber from the header (if it exists) - if not forcing header
        header must be loaded before using this

        :param header: None (uses DrsFitsFile.header) or force a different
                       header
        :return: str or None - if found in header returns the fiber name else
                 returns None
        """
        # set function name
        # _ = display_func('get_fiber', __NAME__, self.class_name)
        # get params
        params = self.params
        # must have fibers defined to be able to get a fiber
        if self.fibers is None:
            return None
        # get fiber header key
        key = params['KW_FIBER'][0]
        # deal with case where no header was given
        if header is None:
            if self.header is not None:
                if key in self.header:
                    return str(self.header[key])
        else:
            if key in header:
                return str(header[key])
        # if we still don't have fiber search in file name for fiber
        for fiber in self.fibers:
            if '_{0}'.format(fiber) in self.basename:
                return fiber
        # if we still don't have fiber then return None
        return None

    def output_dictionary(self, block_kind: str,
                          runstring: Union[str, None] = None):
        """
        Generate the output dictionary (for use while writing)
        Uses OUTPUT_FILE_HEADER_KEYS and DrsFile.hdict to generate an
        output dictionary for this file (for use in indexing)

        Requires DrsFile.filename and DrsFile.params to be set

        :params block_kind: str, the block kind (raw/tmp/red)
        :params runstring: str, the run string that created this recipe run

        :return None:
        """
        # set function name
        func_name = display_func('output_dictionary', __NAME__,
                                 self.class_name)
        # check that params is set
        self.check_params(func_name)
        params = self.params
        pconst = constants.pload()
        # get required keys for index database
        iheader_cols = pconst.INDEX_HEADER_COLS()
        hkeys = list(iheader_cols.names)
        htypes = list(iheader_cols.dtypes)
        # ---------------------------------------------------------------------
        # deal with absolute path of file
        self.output_dict['ABSPATH'] = str(self.filename)
        # deal with night name of file
        self.output_dict['OBS_DIR'] = str(self.params['OBS_DIR'])
        # deal with basename of file
        self.output_dict['FILENAME'] = str(self.basename)
        # deal with kind
        self.output_dict['BLOCK_KIND'] = str(block_kind)
        # deal with last modified time for file
        if Path(self.filename).exists():
            last_mod = Path(self.filename).lstat().st_mtime
            used = 1
        else:
            last_mod = np.nan
            used = 0
        self.output_dict['LAST_MODIFIED'] = last_mod
        # deal with the run string (string that can be used to re-run the
        #     recipe to reproduce this file)
        if runstring is None:
            self.output_dict['RUNSTRING'] = 'None'
            # deal with recipe
            self.output_dict['RECIPE'] = 'Unknown'
        else:
            self.output_dict['RUNSTRING'] = str(runstring)
            # deal with recipe
            self.output_dict['RECIPE'] = str(runstring).split()[0]
        # add the infiles
        self.output_dict['INFILES'] = '|'.join(self.infiles)
        # add whether this row should be used be default (always 1)
        self.output_dict['USED'] = used
        # add the raw fix (all files here should be raw fixed)
        self.output_dict['RAWFIX'] = 1
        # ---------------------------------------------------------------------
        # loop around the keys and find them in hdict (or add null character if
        #     not found)
        for it, key in enumerate(hkeys):
            # deal with header key stores
            if key in params:
                dkey = params[key][0]
            else:
                dkey = str(key)
            # get dtype
            dtype = htypes[it]
            # set found
            found = False
            # add key if in hdict (priority)
            if (self.hdict is not None) and dkey in self.hdict:
                # noinspection PyBroadException
                try:
                    self.output_dict[key] = dtype(self.hdict[dkey])
                    found = True
                except Exception as _:
                    self.output_dict[key] = 'None'
            if (self.header is not None) and dkey in self.header and not found:
                # noinspection PyBroadException
                try:
                    self.output_dict[key] = dtype(self.header[dkey])
                    found = True
                except Exception as _:
                    self.output_dict[key] = 'None'
            if not found:
                self.output_dict[key] = 'None'

    def combine(self, infiles: List['DrsFitsFile'], math: str = 'sum',
                same_type: bool = True,
                path: Union[str, None] = None) -> Tuple['DrsFitsFile', Table]:
        """
        Combine a set of DrsFitsFiles into a single file using the "math"
        operation (i.e. sum, mean, median etc)

        :param infiles: a list of DrsFitsFile instances, to be combined
        :param math: str, the way to mathematically combine files
                     valid options are: sum, average, mean, median, med,
                     add, +, subtract, -, divide, /, multiple, times, *
        :param same_type: bool, if True input DrsFitsFile must be the same
                          type (DrsFitsFile.name identical) to combine otherwise
                          exception is raised
        :param path: None or str, update the path for the output combined
                     DrsFitsFile (added to new filename)

        :return: a tuple, 1. new DrsFitsFile instance of the combined file,
                 2. the combined table
        """
        # set function name
        func_name = display_func('combine', __NAME__,
                                 self.class_name)
        # define usable math
        available_math = ['sum', 'average', 'mean', 'median', 'med',
                          'add', '+', 'subtract', '-', 'divide', '/',
                          'multiply', 'times', '*']
        # --------------------------------------------------------------------
        # check that params is set
        self.check_params(func_name)
        params = self.params
        # check that data is read
        self.check_read()
        # get combine metric types
        combine_metric_1_types = params.listp('COMBINE_METRIC1_TYPES',
                                              dtype=str)
        # set new data to this files data
        data = np.array(self.data)
        # --------------------------------------------------------------------
        # cube
        datacube0 = [data]
        headers0 = [self.header]
        basenames0 = [self.basename]
        # combine data into cube
        for infile in infiles:
            # check data is read for infile
            infile.check_read()
            # check that infile matches in name to self
            if (self.name != infile.name) and same_type:
                eargs = [func_name]
                WLOG(params, 'error', textentry('00-001-00021', args=eargs))
            # add to cube
            datacube0.append(infile.data)
            basenames0.append(infile.basename)
            headers0.append(infile.header)
        # --------------------------------------------------------------------
        # Quality control on data
        # --------------------------------------------------------------------
        # make datacube an numpy array
        datacube0 = np.array(datacube0)

        # make a median of all files (for quality control only)
        median0 = mp.nanmedian(datacube0, axis=0)
        image1 = median0.ravel()
        # cube data (filter)
        datacube, headers = [], []
        basenames, basenames_used = [], []
        basecolnames = []
        # store count of rejected files
        reject_count = 0
        # loop around all files
        for row in range(len(datacube0)):
            # get header and basename for this row
            header = headers0[row]
            basename = basenames0[row]
            # deal with metric 1
            # TODO: Does this metric work for every type?
            if self.get_hkey('KW_DPRTYPE') in combine_metric_1_types:
                # compute metric 1
                cout = combine_metric_1(params, row, image1, datacube0)
                metric, metric_threshold, passed = cout
            # else a proxy metric - passes test
            else:
                metric = np.nan
                metric_threshold = np.nan
                passed = True
            # store metric to header
            header['CMETRIC'] = metric
            header['CTHRES'] = 'THRES {0} = {1}'.format(row, metric_threshold)
            # now for the quality control
            if not passed:
                # set header value (for table)
                header['CPASS'] = 'FILE {0} = FAILED'.format(row)
                # log warning
                wargs = [basename]
                # warning level 3: File was rejected from combining process
                WLOG(params, 'warning', textentry('10-003-00001', args=wargs),
                     sublevel=3)
                # add to reject count
                reject_count += 1
            else:
                # set header value (for table)
                header['CPASS'] = 'FILE {0} = PASSED'.format(row)
                # add database (of good data only)
                datacube.append(datacube0[row])
                # add used basenames (for DrsFitsFile)
                basenames_used.append(basename)
            # add all headers (we want to keep all information)
            headers.append(header)
            # add all basenames (for when we combine headers)
            basenames.append(basename)
            # add basename column names (no extension)
            basecolnames.append(basename.replace('.fits', ''))
        # log how many files were rejected (if any)
        if reject_count > 0:
            wargs = [reject_count]
            # warning level 4: {0} file(s) were rejected from combining process
            WLOG(params, 'warning', textentry('10-003-00002', args=wargs),
                 sublevel=4)
        # need to deal with no files left
        if len(datacube) == 0:
            # storage for stat message (pushed into error message)
            stat_str = ''
            # loop around all headers
            for it in range(len(headers)):
                # get arguments
                sargs = [basenames[it], headers[it][params['KW_DPRTYPE'][0]],
                         headers[it]['CMETRIC']]
                # build stats message for this file
                smsg = '\n\t{0} ({1}) METRIC={2}'
                stat_str += smsg.format(*sargs)
            # log error
            WLOG(params, 'error', textentry('00-001-00054', args=stat_str))

        # --------------------------------------------------------------------
        # make data cube
        # --------------------------------------------------------------------
        # make datacube an numpy array
        datacube = np.array(datacube)
        # --------------------------------------------------------------------
        # deal with math
        # --------------------------------------------------------------------
        # log what we are doing
        WLOG(params, '', textentry('40-999-00004', args=[math]))
        # if we want to sum the data
        if math in ['sum', 'add', '+']:
            with warnings.catch_warnings(record=True) as _:
                data = mp.nansum(datacube, axis=0)
        # else if we want to subtract the data
        elif math in ['subtract', '-']:
            for im in range(1, len(datacube)):
                data -= datacube[im]
        # else if we want to divide the data
        elif math in ['divide', '/']:
            for im in range(1, len(datacube)):
                data /= datacube[im]
        # else if we want to multiple the data
        elif math in ['multiple', 'times', '*']:
            for im in range(1, len(datacube)):
                data *= datacube[im]
        # elif if mean/average
        elif math in ['average', 'mean']:
            with warnings.catch_warnings(record=True) as _:
                data = mp.nanmean(datacube, axis=0)
        # elif if median
        elif math in ['median', 'med']:
            with warnings.catch_warnings(record=True) as _:
                data = mp.nanmedian(datacube, axis=0)
        elif math in ['None']:
            data = np.zeros_like(datacube[0])
        # else we have an error in math
        else:
            eargs = [math, ', '.join(available_math), func_name]
            WLOG(params, 'error', textentry('00-001-00042', args=eargs))

        # --------------------------------------------------------------------
        # Need to setup a new filename - based on all input files
        #   - this essentially is a checksum
        # --------------------------------------------------------------------
        # generate a hash based on basename
        checksum = generate_arg_checksum(basenames, 5)
        # make sure checksum is capitalized
        checksum = checksum.upper()
        # add the checksum + the suffix + the file extension
        basename = checksum + self.suffix + self.inext
        # update path and filename
        if path is None:
            path = self.path
        # set the filename to the path + basename
        filename = os.path.join(path, basename)
        # --------------------------------------------------------------------
        # Need to create new header and combine header table
        # --------------------------------------------------------------------
        chout = combine_headers(params, headers, basecolnames, math)
        self.header, self.hdict, combinetable = chout

        # --------------------------------------------------------------------
        # construct keys for new DrsFitsFile
        # --------------------------------------------------------------------
        newinfile = DrsFitsFile(self.name, self.filetype, self.suffix,
                                self.remove_insuffix, self.prefix, self.fibers,
                                self.fiber, self.params, filename, self.intype,
                                path, basename, self.inputdir, self.obs_dir,
                                data, self.header, self.fileset,
                                self.filesetnames, self.outfunc, self.inext,
                                self.dbname, self.dbkey,
                                self.required_header_keys, self.numfiles,
                                data.shape, self.hdict, self.output_dict,
                                self.datatype, self.dtype, True,
                                list(basenames), self.s1d)

        # return newinfile and table
        return newinfile, combinetable

    # -------------------------------------------------------------------------
    # fits file header methods
    # -------------------------------------------------------------------------
    def get_hkey(self, key, has_default=False, default=None,
                 required=True, dtype: Type = float,
                 listtype: Union[Type, None] = None) -> Any:
        """
        Looks for a key in DrsFitsFile.header, if has_default is
        True sets value of key to 'default' if not found else if "required"
        logs an error

        :param key: string, key in the dictionary to find first looks in
                            DrsFile.header directly then checks
        :param has_default: bool, if True uses "default" as the value if key
                            not found
        :param default: object, value of the key if not found and
                        has_default is True
        :param required: bool, if True key is required and causes error is
                         missing if False and key not found value is None
        :param dtype: type, the data type for output
        :param listtype: if type is a list this is the type of the list elements

        :return: the value from the header for key
        """
        # set function name
        func_name = display_func('read_header_key', __NAME__,
                                 self.class_name)
        # check that params is set
        self.check_params(func_name)
        # check that data is read
        self.check_read(header_only=True)
        # check key is valid
        drskey = self._check_key(key)
        # NIRPS-CHANGE !!!!!!!!!!!!!!!!!!!!!!!!!!!!!!!!!!!!!!!!!!!!!!!!!!!!!!!!
        # deal with no drs key
        if len(drskey) == 0:
            if has_default:
                return default
            else:
                return None
        # if we have a default key try to get key else use default value
        if has_default:
            value = self.header.get(drskey, default)
        # else we must look for the value manually and handle the exception
        else:
            try:
                value = self.header[drskey]
            except KeyError:
                # if we do not require this keyword don't generate an error
                #   just return None
                if not required:
                    return None
                # else generate an error
                else:
                    if key == drskey:
                        eargs = [drskey, self.filename, func_name]
                        emsg = textentry('09-000-00006', args=eargs)
                    else:
                        eargs = [drskey, self.filename, key, func_name]
                        emsg = textentry('09-000-00007', args=eargs)
                    self.__error__(emsg)
                    value = None
        # deal with booleans
        if isinstance(value, str):
            # if dtype is a bool try to push to a boolean
            if dtype == bool or dtype == 'bool':
                if value.upper() in ['1', 'TRUE', 'T']:
                    value = True
                else:
                    value = False
        # deal with input lists
        if isinstance(value, str):
            # if dtype is a list
            if dtype == list:
                # try to split the value as a list
                value = value.split(',')
                value = list(np.char.array(value).strip())
                # cast to required list type
                if listtype is not None and isinstance(listtype, type):
                    value = list(map(lambda x: listtype(x), value))
        # try to convert to dtype else just return as string
        try:
            value = dtype(value)
        except ValueError:
            value = str(value)
        except TypeError:
            value = str(value)
        # return value
        return value

    def get_hkeys(self, keys: List[str], has_default: bool = False,
                  defaults: Union[List[Any], None] = None) -> List[Any]:
        """
        Looks for a set of keys in DrsFile.header, if has_default is
        True sets value of key to 'default' if not found else if "required"
        logs an error

        :param keys: list of string, key in the dictionary to find
        :param has_default: bool, if True uses "default" as the value if key
                            not found
        :param defaults: object, value of the key if not found and
                        has_default is True

        :return value: object, value of DrsFile.header[key] or default (if
                       has_default=True)
        """
        # set function name
        func_name = display_func('read_header_keys', __NAME__,
                                 self.class_name)
        # check that params is set
        self.check_params(func_name)
        # check that data is read
        self.check_read(header_only=True)
        # make sure keys is a list
        try:
            keys = list(keys)
        except TypeError:
            self.__error__(textentry('00-001-00005', args=[func_name]))
        # if defaults is None --> list of Nones else make sure defaults
        #    is a list
        if defaults is None:
            defaults = list(np.repeat([None], len(keys)))
        else:
            try:
                defaults = list(defaults)
                if len(defaults) != len(keys):
                    self.__error__(textentry('00-001-00006', args=[func_name]))
            except TypeError:
                self.__error__(textentry('00-001-00007', args=[func_name]))
        # loop around keys and look up each key
        values = []
        for k_it, key in enumerate(keys):
            # get the value for key
            v = self.get_hkey(key, has_default, default=defaults[k_it])
            # append value to values list
            values.append(v)
        # return values
        return values

    def get_hkey_1d(self, key: str, dim1: Union[int, None] = None,
                    dtype: Type = float, start: int = 0,
                    excludes: Union[None, List[str], str] = None,
                    includes: Union[None, List[str], str] = None,
                    elogic: str = 'AND', ilogic: str = 'AND') -> np.ndarray:
        """
        Read a set of header keys that were created from a 1D list

        :param key: string, prefix of HEADER key to construct 1D list from
                     key[row number]
        :param dim1: int, the number of elements in dimension 1
                     (number of rows) if unset tries to guess number of rows
        :param dtype: type, the type to force the data to be (i.e. float, int)
        :param start: int, the start index for the 1d list (normally 0)
        :param excludes: List of strings or string, sub-strings to exclude
                         from matched header keys - requires using {} in the
                         key in place of missing text
        :param includes: List of strings or string, sub-strings to include
                         from matched header keys - requires using {} in the
                         key in place of missing text
        :param elogic: string, either 'AND' or 'OR' for combining multiple
                       excludes
        :param ilogic: string, either 'AND' or 'OR' for combining multiple
                       includes

        :return values: numpy array (1D), the values force to type = dtype
        """
        # set function name
        func_name = display_func('get_hkey_1d', __NAME__,
                                 self.class_name)
        # check that data is read
        self.check_read(header_only=True)
        # check key is valid
        drskey = self._check_key(key)
        # ------------------------------------------------------------------
        # deal with no dim1 key
        if dim1 is None:
            # use wild card to try to find keys
            wildkey = drskey.split('{')[0] + '*' + drskey.split('}')[-1]
            # use wild card in header
            rawwildvalues = list(self.header[wildkey].keys())
            # deal with includes/excludes
            ieargs = [rawwildvalues, includes, excludes, ilogic, elogic]
            wildvalues = drs_text.include_exclude(*ieargs)
            # deal with no wild card values found
            if wildvalues is None:
                eargs = [wildkey, dim1, self.basename, func_name]
                self.__error__(textentry('09-000-00008', args=eargs))
            # else get the length of dim1
            else:
                dim1 = len(wildvalues)
        # ------------------------------------------------------------------
        # create 1d list
        values = []
        # loop around the 2D array
        for it in range(start, dim1 + start):
            # construct the key name
            keyname = test_for_formatting(drskey, it)
            # try to get the values
            try:
                # set the value
                values.append(dtype(self.header[keyname]))
            except KeyError:
                eargs = [keyname, dim1, self.basename, func_name]
                self.__error__(textentry('09-000-00008', args=eargs))
                values = None
        # return values
        return np.array(values)

    def get_hkey_2d(self, key: str, dim1: int, dim2: int,
                    dtype: Type = float) -> np.ndarray:
        """
        Read a set of header keys that were created from a 2D list

        :param key: string, prefix of HEADER key to construct 2D list from
                     key[number]
               where number = (row number * number of columns) + column number
               where column number = dim2 and row number = range(0, dim1)
        :param dim1: int, the number of elements in dimension 1
                     (number of rows)
        :param dim2: int, the number of columns in dimension 2
                     (number of columns)
        :param dtype: type, the type to force the data to be (i.e. float, int)

        :return values: numpy array (2D), the values force to type = dtype
        """
        # set function name
        func_name = display_func('get_hkey_2d', __NAME__,
                                 self.class_name)
        # check that data is read
        self.check_read(header_only=True)
        # check key is valid
        drskey = self._check_key(key)
        # create 2d list
        values = np.zeros((dim1, dim2), dtype=dtype)
        # loop around the 2D array
        dim1, dim2 = values.shape
        for it in range(dim1):
            for jt in range(dim2):
                # construct the key name
                keyname = test_for_formatting(drskey, it * dim2 + jt)
                # try to get the values
                try:
                    # set the value
                    values[it][jt] = dtype(self.header[keyname])
                except KeyError:
                    eargs = [keyname, drskey, dim1, dim2, self.basename,
                             func_name]
                    self.__error__(textentry('09-000-00009', args=eargs))
        # return values
        return values

    def _check_key(self, key: str) -> str:
        """
        Checks whether a key comes from a keywordstore (stored inside parameter
        dictionary: DrsFitsFile.params)

        :param key: str, the key to check - if key is in paramdict then
                    key = params[key] - if output is a list (keyword store)
                    we assume key = key[0]

        :return: str, either the key, params[key], key[0], params[key][0]
        """
        # set function name
        # _ = display_func('_check_key', __NAME__, self.class_name)
        # get drs parameters
        drs_params = self.params
        # need to check drs_params for key (if key is not in header)
        if (key not in self.header) and (key in drs_params):
            store = drs_params[key]
            # see if we have key store
            if isinstance(store, list) and len(store) == 3:
                drskey = str(store[0])
                source = 'store[0]'
            # if we dont assume we have a string
            else:
                drskey = str(store)
                source = 'store'
        else:
            drskey = str(key)
            source = 'input'
        # debug log message
        dargs = [key, drskey, source]
        WLOG(drs_params, 'debug', textentry('90-008-00001', args=dargs))
        # return drskey
        return drskey

    def copy_original_keys(self, drs_file: 'DrsFitsFile' = None,
                           forbid_keys: bool = True,
                           root: Union[str, None] = None,
                           allkeys: bool = False,
                           group: Union[str, None] = None,
                           exclude_groups: Union[str, List[str], None] = None):
        """
        Copies keys from hdr dictionary to DrsFile.hdict,
        if forbid_keys is True some keys will not be copied
        (defined in spirouConfig.Constants.FORBIDDEN_COPY_KEYS())

        adds keys in form: hdict[key] = (value, comment)

        :param drs_file: DrsFile instance, the file to be used to copy the
                         header keys from (must have read this file to generate
                         the header)

        :param forbid_keys: bool, if True uses the forbidden copy keys
                            (defined in
                               spirouConfig.Constants.FORBIDDEN_COPY_KEYS()
                            to remove certain keys from those being copied,
                            if False copies all keys from input header

        :param root: string, if we have "root" then only copy keywords that
                     start with this string (prefix)

        :param allkeys: bool, if True return all keys from header

        :param group: string, if not None sets the group to use (will only
                      copy this groups header keys)

        :param exclude_groups: string or list or strings, if not None sets the
                              group or groups not to include in copy

        :return None:
        """
        # set function name
        # _ = display_func('copy_original_keys', __NAME__,
        #                  self.class_name)
        # deal with exclude groups
        if exclude_groups is not None:
            if isinstance(exclude_groups, str):
                exclude_groups = [exclude_groups]
        # get drs_file header/comments
        if drs_file is None:
            self.check_read(header_only=True)
            fileheader = self.header
        else:
            # check that data/header is read
            drs_file.check_read(header_only=True)
            fileheader = drs_file.header
        # get cards to copy
        _cards = self.copy_cards(fileheader.cards, root, exclude_groups, group,
                                 forbid_keys, allkeys)
        # deal with appending to a hidct that isn't empty
        if self.hdict is None:
            self.hdict = drs_fits.Header(_cards)
        else:
            for _card in _cards:
                self.hdict.append(_card)

    def copy_cards(self, cards: drs_fits.Header.cards,
                   root: Union[str, None] = None,
                   exclude_groups: Union[str, List[str], None] = None,
                   group: Union[str, None] = None,
                   forbid_keys: bool = True, allkeys: bool = False
                   ) -> drs_fits.Header.cards:
        """
        Copy header cards in the correct way

        :param cards: astropy.io.fits.header.Cards instance
        :param root: str, if we have "root" then only copy keywords that
                     start with this string (prefix)
        :param exclude_groups: string or list or strings, if not None sets the
                              group or groups not to include in copy
        :param group: string, if not None sets the group to use (will only
                      copy this groups header keys)
        :param forbid_keys: bool, if True uses the forbidden copy keys
                            (defined in
                               spirouConfig.Constants.FORBIDDEN_COPY_KEYS()
                            to remove certain keys from those being copied,
                            if False copies all keys from input header
        :param allkeys: bool, if True return all keys from header

        :return: astropy.io.fits.header.Cards instance - updated
        """
        # set function name
        func_name = display_func('copy_cards', __NAME__,
                                 self.class_name)
        # get parameters
        self.check_params(func_name)
        params = self.params
        # generate instances from params
        keyword_inst = constants.constant_functions.Keyword
        keyworddict = params.get_instanceof(keyword_inst, nameattr='key')
        # get pconstant
        pconstant = constants.pload()

        # filter function
        def __keep_card(card: drs_fits.fits.header.Card) -> bool:
            """
            Filter function to sort out whether to keep a card returns
            True if we should keep a card False if we shoudn't

            :param card: a astropy.io.fits.header.Card instance

            :return: True if we should keep a card False if we shoudn't
            """
            key = card[0]
            if root is not None:
                if not key.startswith(root):
                    return False
            # deal with exclude groups
            if exclude_groups is not None:
                # loop around keys
                for exgrp in exclude_groups:
                    # check if key is in keyword dict and return the
                    #    corresponding key (mkey) if found
                    cond, mkey = _check_keyworddict(key, keyworddict)
                    # if key is in keyword dict look if group matches
                    if cond:
                        keygroup = keyworddict[mkey].group
                        # if key group is None skip check
                        if keygroup is None:
                            continue
                        # if key group is equal to exclude group then return
                        #    False  i.e. don't keep
                        if keygroup.upper() == exgrp.upper():
                            return False
            # deal with group (have to get keyword instance from keyworddict
            #    then check if it has a group then see if group = keygroup)
            if group is not None:
                # check if key is in keyword dict and return the corresponding
                #    key (mkey) if found
                cond, mkey = _check_keyworddict(key, keyworddict)
                # if key is in keyword dict look if group matches
                if cond:
                    keygroup = keyworddict[mkey].group
                    # if key group is None skip it
                    if keygroup is None:
                        return False
                    # if key group does not match group skip it
                    if keygroup.upper() != group.upper():
                        return False
                # if we have a group but key is not in keyword dict we
                # return False --> we don't want this key
                else:
                    return False
            # skip if key is forbidden key
            if forbid_keys and (key in pconstant.FORBIDDEN_COPY_KEYS()):
                return False
            # skip if key is drs forbidden key (unless allkeys)
            elif (key in pconstant.FORBIDDEN_DRS_KEY()) and (not allkeys):
                return False
            # skip if key added temporarily in code (denoted by @@@)
            elif '@@@' in key:
                return False
            # skip QC keys (unless allkeys)
            elif is_forbidden_prefix(pconstant, key) and (not allkeys):
                return False
            else:
                return True

        # filter and create new header
        _copy_cards = filter(__keep_card, cards)
        # return cards for copy
        return _copy_cards

    def add_hkey(self, key: Union[str, None] = None,
                 keyword: Union[list, None] = None, value: Any = None,
                 comment: Union[str, None] = None,
                 fullpath: bool = False, mapf: Union[str, None] = None):
        """
        Add a new key to DrsFile.hdict from kwstore. If kwstore is None
        and key and comment are defined these are used instead.

            Each keywordstore is in form:
                [key, value, comment]    where key and comment are strings
            DrsFile.hdict is updated with hdict[key] = (value, comment)

        :param key: string or None, if kwstore not defined this is the key to
                    set in hdict[key] = (value, comment)
        :param keyword: if key not set use the keywordstore
                        keyword must be in the format:
                        keyword = [key, value, comment]
        :param value: object or None, if any python object (other than None)
                      will set the value of hdict[key] to (value, comment)
        :param comment: string or None, if kwstore not define this is the
                        comment to set in hdict[key] = (value, comment)
        :param fullpath: bool, if true header keys retain the full path
                         if False filenames are cut down to just the filename
                         (os.path.basename)
        :param mapf: string, sets how we interpret "value" - mapf can either be
                     "list" or "dict", if list then value should be a list of
                     values, if dict then value should be a dict

        :return: None (but updates DrsFitsFile.hdict)
        """
        # set function name
        func_name = display_func('add_hkey', __NAME__,
                                 self.class_name)
        # deal with mapf
        if mapf is not None:
            if mapf == 'list':
                value = ', '.join(np.array(value).astype(str))
            elif mapf == 'dict':
                value = value.__str__()

        # check for kwstore in params
        self.check_params(func_name)
        params = self.params
        # if key is set use it (it should be from parameter dictionary
        if key is not None:
            if isinstance(key, str) and (key in params):
                kwstore = params[key]
            elif isinstance(key, list) or isinstance(key, tuple):
                kwstore = list(key)
            else:
                eargs = [key, func_name]
                self.__error__(textentry('00-001-00008', args=eargs))
                kwstore = None
        else:
            kwstore = [keyword, value, comment]
        # extract keyword, value and comment and put it into hdict
        if kwstore is not None:
            okey, dvalue, comment = self.get_keywordstore(tuple(kwstore),
                                                          func_name)
        else:
            okey, dvalue, comment = key, None, comment

        # set the value to default value if value is None
        if value is None:
            value = dvalue

        # deal with paths (should only contain filename for header)
        if isinstance(value, str):
            if os.path.isfile(value) and (not fullpath):
                value = os.path.basename(value)

        # add to the hdict dictionary in form (value, comment)
        self.hdict[okey] = (value, comment)

    def add_hkeys(self, keys: Union[List[str], None] = None,
                  kwstores: Union[List[list], None] = None,
                  values: Union[List[Any], None] = None,
                  comments: Union[List[str], None] = None):
        """
        Add a set of new key to DrsFile.hdict from keywordstores. If kwstores
        is None and keys and comments are defined these are used instead.

        Each kwstores is in form:
                [key, value, comment]    where key and comment are strings


        :param keys: list of strings, if kwstores is None this is the list
                         of keys (must be same size as "comments")
        :param kwstores: list of lists, list of "keyword list" lists
                              each "keyword list" must be in form:
                              [string, value, string]
        :param values: list of objects or None, if any python object
                       (other than None) will replace the values in kwstores
                       (i.e. kwstore[1]) with value[i], if None uses the
                       value = kwstore[1] for each kwstores
        :param comments: list of string, if kwstores is None this is the list
                         of comments (must be same size as "keys")

        :return None:
        """
        # set function name
        func_name = display_func('add_hkeys', __NAME__,
                                 self.class_name)
        # deal with no keywordstore
        if (kwstores is None) and (keys is None or comments is None):
            self.__error__(textentry('00-001-00009', args=[func_name]))
        # deal with kwstores set
        if kwstores is not None:
            # make sure kwstores is a list of list
            if not isinstance(kwstores, list):
                self.__error__(textentry('00-001-00010', args=[func_name]))
            # loop around entries
            for k_it, kwstore in enumerate(kwstores):
                self.add_hkey(keyword=kwstore, value=values[k_it])
        # else we assume keys and comments
        else:
            if not isinstance(keys, list):
                self.__error__(textentry('00-001-00011', args=[func_name]))
            if not isinstance(comments, list):
                self.__error__(textentry('00-001-00012', args=[func_name]))
            if len(keys) != len(comments):
                self.__error__(textentry('00-001-00013', args=[func_name]))
            # loop around entries
            for k_it in range(len(keys)):
                self.add_hkey(key=keys[k_it], value=values[k_it],
                              comment=comments[k_it])

    def add_hkey_1d(self, key: Union[str, None] = None,
                    values: Union[List[Any], np.ndarray, None] = None,
                    keyword: Union[List[list], None] = None,
                    comment: Union[str, None] = None,
                    dim1name: Union[str, None] = None):
        """
        Add a new 1d list to key using the "kwstore"[0] or "key" as prefix
        in form:
            keyword = kwstore + row number
            keyword = key + row number
        and pushes it into DrsFile.hdict in form:
            hdict[keyword] = (value, comment)

        :param key: string or None, if kwstore not defined this is the key to
                    set in hdict[key] = (value, comment)
        :param values: numpy array or 1D list of keys or None
                       if numpy array or 1D list will create a set of keys
                       in form keyword = kwstore + row number
                      where row number is the position in values
                      with value = values[row number][column number]
        :param keyword: string, if key is None uses key and comment in form
                   keyword = key + row number
        :param comment: string, the comment to go into the header
                        hdict[keyword] = (value, comment)
        :param dim1name: string, the name for dimension 1 (rows), used in
                         FITS rec HEADER comments in form:
                             comment = kwstore[2] dim1name={row number}
                             or
                             comment = "comment" dim1name={row number}

        :return None: updates DrsFitsFile.hdict
        """
        # set function name
        func_name = display_func('add_hkey_1d', __NAME__,
                                 self.class_name)
        # deal with no keywordstore
        if (key is None) and (keyword is None or comment is None):
            self.__error__(textentry('00-001-00014', args=[func_name]))
        # deal with no dim1name
        if dim1name is None:
            dim1name = 'dim1'
        # check for kwstore in params
        self.check_params(func_name)
        params = self.params
        # if key is set use it (it should be from parameter dictionary
        if key is not None:
            if isinstance(key, str) and (key in params):
                kwstore = params[key]
            elif isinstance(key, list):
                kwstore = list(key)
            else:
                eargs = [key, func_name]
                self.__error__(textentry('00-001-00008', args=eargs))
                kwstore = None
        else:
            kwstore = [keyword, None, comment]

        # extract keyword, value and comment and put it into hdict
        if kwstore is not None:
            okey, dvalue, comment = self.get_keywordstore(tuple(kwstore),
                                                          func_name)
        else:
            okey, dvalue, comment = keyword, None, comment
        # set the value to default value if value is None
        if values is None:
            values = [dvalue]
        # convert to a numpy array
        values = np.array(values)
        # get the length of dimension 1
        dim1 = len(values)
        # loop around the 1D array
        for it in range(dim1):
            # construct the key name
            keyname = test_for_formatting(okey, it)
            # get the value
            value = values[it]
            # deal with paths (should only contain filename for header)
            if isinstance(value, str):
                if os.path.isfile(value):
                    value = os.path.basename(value)
            # construct the comment name
            comm = '{0} {1}={2}'.format(comment, dim1name, it)
            # add to header dictionary
            self.hdict[keyname] = (value, comm)

    def add_hkey_2d(self, key: Union[str, None] = None,
                    keyword: Union[List[list], None] = None,
                    values: Union[np.ndarray, None] = None,
                    comment: Union[str, None] = None,
                    dim1name: Union[str, None] = None,
                    dim2name: Union[str, None] = None):
        """
        Add a new 2d list to key using the "kwstore"[0] or "key" as prefix
        in form:
            keyword = kwstore + row number
            keyword = key + row number

        where number = (row number * number of columns) + column number

        and pushes it into DrsFile.hdict in form:
            hdict[keyword] = (value, comment)

        :param key: string or None, if kwstore not defined this is the key to
                    set in hdict[key] = (value, comment)
        :param values: numpy array or None
                       if numpy array will create a set of keys
                       in form keyword = kwstore + row number
                      where row number is the position in values
                      with value = values[row number][column number]
        :param keyword: string, if key is None uses key and comment in form
                   keyword = key + row number
        :param comment: string, the comment to go into the header
                        hdict[keyword] = (value, comment)
        :param dim1name: string, the name for dimension 1 (rows), used in
                         FITS rec HEADER comments in form:
                             comment = kwstore[2] dim1name={row number}
                             or
                             comment = "comment" dim1name={row number}
        :param dim2name: string, the name for dimension 2 (rows), used in
                         FITS rec HEADER comments in form:
                             comment = kwstore[2] dim1name={row number}
                             or
                             comment = "comment" dim1name={row number}

        :return None: updates DrsFitsFile.hdict
        """
        # set function name
        func_name = display_func('add_hkey_2d', __NAME__,
                                 self.class_name)
        # deal with no dim names
        if dim1name is None:
            dim1name = 'dim1'
        if dim2name is None:
            dim2name = 'dim2'
        # check for kwstore in params
        self.check_params(func_name)
        params = self.params
        # if key is set use it (it should be from parameter dictionary
        if key is not None:
            if isinstance(key, str) and (key in params):
                kwstore = params[key]
            elif isinstance(key, list):
                kwstore = list(key)
            else:
                eargs = [key, func_name]
                self.__error__(textentry('00-001-00008', args=eargs))
                kwstore = None
        else:
            kwstore = [keyword, None, comment]
        # extract keyword, value and comment and put it into hdict
        if kwstore is not None:
            key, dvalue, comment = self.get_keywordstore(tuple(kwstore),
                                                         func_name)
        else:
            key, dvalue, comment = key, None, comment
        # set the value to default value if value is None
        if values is None:
            values = [dvalue]
        # convert to a numpy array
        values = np.array(values)
        # get the length of dimension 1
        dim1, dim2 = values.shape
        # loop around the 1D array
        for it in range(dim1):
            for jt in range(dim2):
                # construct the key name
                keyname = test_for_formatting(key, it * dim2 + jt)
                # get the value
                value = values[it, jt]
                # deal with paths (should only contain filename for header)
                if isinstance(value, str):
                    if os.path.isfile(value):
                        value = os.path.basename(value)
                # construct the comment name
                cargs = [comment, dim1name, it, dim2name, jt]
                comm = '{0} {1}={2} {3}={4}'.format(*cargs)
                # add to header dictionary
                self.hdict[keyname] = (value, comm)

    def add_qckeys(self, qcparams: Union[QCParamList, None] = None):
        """
        Add the quality control keys to the header, if None passed a single
        empty qc parameter is added with 'None' for all values

        :param qcparams: List of list containing:
                            [quality control names,
                             quality control values,
                             quality control logic,
                             quality control pass/fail]

        :return: None, updates DrsFitsFile.hdict
        """
        # set function name
        func_name = display_func('add_qckeys', __NAME__,
                                 self.class_name)
        # get parameters
        qc_kws = ['KW_DRS_QC_NAME', 'KW_DRS_QC_VAL', 'KW_DRS_QC_LOGIC',
                  'KW_DRS_QC_PASS']
        # check for kwstore in params
        self.check_params(func_name)
        params = self.params
        # deal with qcparams = None
        if qcparams is None:
            qc_values, qc_names, qc_logic, qc_pass = [], [], [], []
            # add to qc header lists
            qc_pass.append(1)
            qc_values.append('None')
            qc_names.append('None')
            qc_logic.append('None')
            # store in qc_params
            qcparams = [qc_names, qc_values, qc_logic, qc_pass]
        # check lengths are the same
        lengths = []
        for qcparam in qcparams:
            lengths.append(len(qcparam))
        strlengths = map(lambda x: str(x), lengths)
        # loop around lengths and test that they are the same
        for length in lengths:
            if lengths[0] != length:
                eargs = [', '.join(strlengths), func_name]
                WLOG(params, 'error', textentry('00-001-00019', args=eargs))
        # loop around values and add to hdict
        for it in range(lengths[0]):
            # loop around qc parameters
            for jt, keystr in enumerate(qc_kws):
                keyws = params[keystr]
                # extract keyword, value and comment and put it into hdict
                key, dvalue, comment = self.get_keywordstore(keyws, func_name)
                value = qcparams[jt][it]
                # add to the hdict dictionary in form (value, comment)
                self.hdict[key.format(it + 1)] = (value, comment)
        # add a final criteria that says whether everything passed or not
        qc_all = params['KW_DRS_QC'][0]
        self.hdict[qc_all] = np.all(qcparams[3])

    def get_qckeys(self) -> QCParamList:
        """
        Get the quality control header keys from the header
        Note values will be pushed to strings (and may need to change data
        type after return)

        :return: List of list containing:
                            [quality control names,
                             quality control values,
                             quality control logic,
                             quality control pass/fail]
        """
        # set function name
        func_name = display_func('get_qckeys', __NAME__,
                                 self.class_name)
        # check for kwstore in params
        self.check_params(func_name)
        params = self.params
        # get qc all value
        qc_all = params['KW_DRS_QC'][0]
        # get qc_values
        qc_values = self.get_hkey_1d('KW_DRS_QC_VAL', dtype=str,
                                     start=1, excludes=qc_all)
        qc_names = self.get_hkey_1d('KW_DRS_QC_NAME', dtype=str,
                                    start=1, excludes=qc_all)
        qc_logic = self.get_hkey_1d('KW_DRS_QC_LOGIC', dtype=str,
                                    start=1, excludes=qc_all)
        qc_pass = self.get_hkey_1d('KW_DRS_QC_PASS', dtype=int,
                                   start=1, excludes=qc_all)
        # push into qc params
        qc_params = (list(qc_names), list(qc_values), list(qc_logic),
                     list(qc_pass))
        # return qc params
        return qc_params

    def get_keywordstore(self, kwstore: Tuple[str, Any, str],
                         func_name=None) -> Tuple[str, Any, str]:
        """
        Deal with extraction of key, value and comment from kwstore
        the kwstore should be a list in the following form:

        [name, value, comment]     with types [string, object, string]

        :param kwstore: list, keyword list must be in form:
                          [string, value, string]
        :param func_name: string or None, if not None defined where the
                          kwstore function is being called, if None
                          is set to here (spirouFITS.extract_key_word_store())

        :return key: string, the name/key of the HEADER (key/value/comment)
        :return value: object, any object to be put into the HEADER value
                       (under HEADER key="key")
        :return comment: string, the comment associated with the HEADER key
        """
        # deal with no func_name
        if func_name is None:
            # set function name
            func_name = display_func('get_keywordstore', __NAME__,
                                     self.class_name)
        # extract keyword, value and comment and put it into hdict
        # noinspection PyBroadException
        try:
            key, dvalue, comment = kwstore
        except Exception as _:
            eargs = [kwstore, func_name]
            self.__error__(textentry('00-001-00016', args=eargs))
            key, dvalue, comment = None, None, None
        # return values
        return key, dvalue, comment

    def copy_hdict(self, drsfile: Optional['DrsFitsFile'] = None,
                   hdict: Optional[dict] = None):
        """
        Copy a hdict entry from drsfile (a DrsFitsFile instance)

        :param drsfile: DrsFitsFile instance (containing drsfile.hdict)
        :return: None, updates DrsFitsFile.hdict
        """
        # set function name
        # _ = display_func('copy_hdict', __NAME__, self.class_name)
        # set this instance to the hdict instance of another drs fits file
        if drsfile is not None:
            self.hdict = drsfile.hdict.copy()
        elif hdict is not None:
            self.hdict = hdict.copy()

    def copy_header(self, drsfile: Optional['DrsFitsFile'] = None,
                    header: Optional[Header] = None):
        """
        Copy a header entry from drsfile (a DrsFitsFile instance)
        :param drsfile: DrsFitsFile instance (containing drsfile.hdict)
        :return: None, updates DrsFitsFile.header
        """
        # set function name
        # _ = display_func('copy_header', __NAME__, self.class_name)
        # set this instance to the header instance of another drs fits file
        if drsfile is not None:
            self.header = drsfile.header.copy()
        elif header is not None:
            self.header = header.copy()

    # -------------------------------------------------------------------------
    # database methods
    # -------------------------------------------------------------------------
    def get_dbkey(self) -> Union[str, None]:
        """
        Returns the database key for DrsFitsFile

        :return: str or None, if set returns the string name for the database
                 key
        """
        # set function name
        # _ = display_func('get_dbkey', __NAME__, self.class_name)
        # deal with dbkey not set
        if self.raw_dbkey is None or self.dbkey is None:
            return None
        # set db key from raw dbkey
        self.dbkey = str(self.raw_dbkey)
        # make dbkey uppdercase
        if self.dbkey is not None:
            self.dbkey = self.dbkey.upper()
        # return dbkey
        return self.dbkey

    def update_param_table(self, name: str, param_kind: str,
                           values: Union[str, list]):
        """
        Tries to add a string representation of "values" to any param table
        in the file

        :param name:  str, variable name (for param table)
        :param param_kind: str, the param kind (calib/tellu/index/log)
        :param values: either a string with values separated by commas or a list
                       that will be converted to strings separated by commas

        :return: None, updates self.filename (last extension(s))
        """
        # set function name
        func_name = display_func('update_param_table', self.class_name)
        # deal with values as list
        if isinstance(values, list):
            input_string = ','.join(list(map(lambda x: str(x), values)))
        else:
            input_string = str(values)
        # make a description
        desc = '{0} database entry (for reproduction)'.format(param_kind)
        # new table row
        newrow = Table()
        newrow['NAME'] = [str(name)]
        newrow['KIND'] = [str(param_kind)]
        newrow['VALUE'] = [str(input_string)]
        newrow['SOURCE'] = [str(func_name)]
        newrow['DESCRIPTION'] = [str(desc)]
        newrow['COUNT'] = [str(1)]
        # find all extensions with a param table in
        exts = drs_fits.find_named_extensions(self.filename,
                                              startswith='PARAM_')
        # loop around each extension and add to table
        for ext in exts:
            # read table
            table = drs_fits.readfits(self.params, self.filename,
                                      fmt='fits-table', ext=ext, log=False)
            # add row to table
            newtable = vstack([table, newrow])
            # update file
            drs_fits.update_extension(self.params, self.filename, ext,
                                      data=newtable, fmt='fits-table')


class DrsNpyFile(DrsInputFile):
    def __init__(self, name, filetype: str = '.npy',
                 suffix: str = '',
                 remove_insuffix: Union[bool, None] = None,
                 prefix: str = '',
                 fibers: Union[List[str], None] = None,
                 fiber: Union[str, None] = None,
                 params: Union[ParamDict, None] = None,
                 filename: Union[str, None] = None,
                 intype: Any = None,
                 path: Union[str, None] = None,
                 basename: Union[str, None] = None,
                 inputdir: Union[str, None] = None,
                 obs_dir: Union[str, None] = None,
                 data: Union[np.ndarray, None] = None,
                 header: Union[drs_fits.Header, None] = None,
                 fileset: Union[list, None] = None,
                 filesetnames: Union[List[str], None] = None,
                 outfunc: Union[Any, None] = None,
                 inext: Union[str, None] = '.npy',
                 dbname: Union[str, None] = None,
                 dbkey: Union[str, None] = None,
                 rkeys: Union[dict, None] = None,
                 numfiles: Union[int, None] = None,
                 shape: Union[int, None] = None,
                 hdict: Union[drs_fits.Header, None] = None,
                 output_dict: Union[OrderedDict, None] = None,
                 datatype: Union[str, None] = None,
                 dtype: Union[type, None] = None,
                 is_combined: Union[bool, None] = None,
                 combined_list: Union[list, None] = None,
                 infiles: Union[list, None] = None,
                 s1d: Union[list, None] = None,
                 hkeys: Union[Dict[str, str], None] = None,
                 instrument: Optional[str] = None):
        """
        Create a DRS Npy File Input object

        :param name: string, the name of the DRS input file
        :param filetype: string, the file type i.e. ".fits"
        :param suffix: NOT USED FOR NPY FILE CLASS
        :param remove_insuffix: NOT USED FOR NPY FILE CLASS
        :param prefix: NOT USED FOR NPY FILE CLASS
        :param fibers: list of strings, the possible fibers this file can be
                       associated with, should be None if it is not associated
                       with a specific fiber
        :param fiber: string, the specific fiber that this file is associated
                      with
        :param params: NOT USED FOR NPY FILE CLASS
        :param filename: string, the filename to give to this file (may override
                         other options)
        :param intype: NOT USED FOR NPY FILE CLASS
        :param path: NOT USED FOR NPY FILE CLASS
        :param basename: string, the basename (i.e. filename without path) for
                         the file
        :param inputdir: NOT USED FOR NPY FILE CLASS
        :param obs_dir: NOT USED FOR NPY FILE CLASS
        :param data: np.array - when loaded the data is stored here
        :param header: NOT USED FOR NPY FILE CLASS
        :param fileset: List of DrsFile instances - this file can be used as
                        a container for a set of DrsFiles
        :param filesetnames: List of strings, the names of each DrsFile same
                             as doing list(map(lambda x: x.name, fileset))
        :param outfunc: Function, the output function to generate the output
                        name (using in constructing filename)
        :param inext: str, the input file extension [not used in DrsInputFile]
        :param dbname: str, the database name this file can go in
                    (i.e. cailbration or telluric) [not used in DrsInputFile]
        :param dbkey: str, the database key [not used in DrsInputFile]
        :param rkeys: NOT USED FOR NPY FILE CLASS
        :param numfiles: NOT USED FOR NPY FILE CLASS
        :param shape: NOT USED FOR NPY FILE CLASS
        :param hdict: NOT USED FOR NPY FILE CLASS
        :param output_dict: NOT USED FOR NPY FILE CLASS
        :param datatype: NOT USED FOR NPY FILE CLASS
        :param dtype: NOT USED FOR NPY FILE CLASS
        :param is_combined: NOT USED FOR NPY FILE CLASS
        :param combined_list: NOT USED FOR NPY FILE CLASS
        :param infiles: NOT USED FOR NPY FILE CLASS
        :param s1d: NOT USED FOR NPY FILE CLASS
        :param hkeys: NOT USED FOR NPY FILE CLASS
        """
        # set class name
        self.class_name = 'DrsNpyFile'
        # set function name
        # _ = display_func('__init__', __NAME__, self.class_name)
        # define a name
        self.name = name
        _ = infiles
        # get super init
        DrsInputFile.__init__(self, name, filetype, suffix, remove_insuffix,
                              prefix, fibers, fiber, params, filename, intype,
                              path, basename, inputdir, obs_dir, data, header,
                              fileset, filesetnames, outfunc, inext, dbname,
                              dbkey, rkeys, numfiles, shape, hdict,
                              output_dict, datatype, dtype, is_combined,
                              combined_list, s1d, hkeys, instrument)
        # these keys are not set in DrsInputFile
        self.inext = inext
        # get tag
        self.dbname = dbname
        self.raw_dbkey = dbkey
        self.dbkey = None
        if dbkey is not None:
            self.dbkey = str(dbkey)

    def __getstate__(self) -> dict:
        """
        For when we have to pickle the class
        :return:
        """
        # set state to __dict__
        state = dict(self.__dict__)
        # return dictionary state
        return state

    def __setstate__(self, state: dict):
        """
        For when we have to unpickle the class

        :param state: dictionary from pickle
        :return:
        """
        # update dict with state
        self.__dict__.update(state)

    def __str__(self) -> str:
        """
        Defines the str(DrsFitsFile) return for DrsFitsFile
        :return str: the string representation of DrsFitsFile
                     i.e. DrsFitsFile[name] or DrsFitsFile[name_fiber]
        """
        # set function name
        # _ = display_func('__str__', __NAME__, self.class_name)
        # return string output
        return self.string_output()

    def __repr__(self) -> str:
        """
        Defines the print(DrsFitsFile) return for DrsFitsFile
        :return str: the string representation of DrsFitsFile
                     i.e. DrsFitsFile[name] or DrsFitsFile[name_fiber]
        """
        # set function name
        # _ = display_func('__repr__', __NAME__, self.class_name)
        # return string output
        return self.string_output()

    def read_file(self, ext: Union[int, None] = None, check: bool = False,
                  copy: bool = False):
        """
        Read a npy file (using advance np.load via drs_path.numpy_load)

        :param ext: NOT USED FOR NPY FILE CLASS
        :param check: NOT USED FOR NPY FILE CLASS
        :param copy: NOT USED FOR NPY FILE CLASS
        :return None:
        """
        # not used
        _ = ext, check, copy
        # set function name
        func_name = display_func('read_file', __NAME__,
                                 self.class_name)
        # get parameters
        self.check_params(func_name)
        params = self.params
        # if filename is set
        if self.filename is not None:
            # set up attempts
            attempts = 0
            # loop 10 times - simple lock to wait to be able to load file
            while attempts < 10:
                try:
                    # read file
                    self.data = drs_path.numpy_load(self.filename)
                    # if successful break while loop
                    break
                except Exception as e:
                    # if we have tried a few times don't continue and
                    #   raise error
                    if attempts == 9:
                        eargs = [type(e), e, self.filename, func_name]
                        emsg = textentry('00-008-00018', args=eargs)
                        WLOG(params, 'error', emsg)
                    # some time file is locked by other process
                    else:
                        # file locking trying again in 5s
                        wmsg = textentry('10-001-00011', args=[self.filename])
                        WLOG(params, 'warning', wmsg, sublevel=1)
                        # sleep 5 seconds and then try again
                        time.sleep(5)
                        # add to the attempts and loop again
                        attempts += 1
        # cause error if file name is not set
        else:
            WLOG(params, 'error', textentry('00-008-00013', args=[func_name]))

    def check_read(self, header_only: bool = False, data_only: bool = False,
                   load: bool = True):
        """
        Check whether data have been read
        if load is True and they haven't been read them read them

        data is loaded into DrsFitsFile.data

        :param header_only: not used for Npy File
        :param data_only: bool, if True only read/check data
        :param load: bool, if True load header and / or data

        :return: None
        """
        # set function name
        # _ = display_func('check_read', __NAME__, self.class_name)
        # header only is not used
        _ = header_only
        # ---------------------------------------------------------------------
        # deal with data only
        # ---------------------------------------------------------------------
        if data_only:
            if self.data is None:
                if load:
                    return self.read_file()
                # raise exception
                func = self.__repr__()
                eargs = [func, func + '.read_file()']
                self.__error__(textentry('00-001-00004', args=eargs))
                return 0
            else:
                return 1
        # ---------------------------------------------------------------------
        # deal with both data and header
        # ---------------------------------------------------------------------
        if self.data is None:
            self.read_file()
            return 1
        # if we got here we are good - data has been read
        return 1

    def get_data(self, copy: bool = False,
                 extensions=None) -> Union[np.ndarray, Table, None]:
        """
        return the data array

        :param copy: bool, if True deep copies the data
        :param extensions: not used for npy file

        :return: the data (numpy array)
        """
        # set function name
        # _ = display_func('get_data', __NAME__, self.class_name)
        # we don't use extensions
        _ = extensions
        # check data exists
        if self.data is None:
            self.check_read(data_only=True)
        # deal with copying data
        if copy:
            return np.array(self.data)
        else:
            return self.data

    def write_npy(self, block_kind: str, runstring: Union[str, None] = None):
        """
        Write a npy file (using np.save)

        also used to update output_dictionary for index database

        :param block_kind: not used for npy
        :param runstring: not used for npy

        :return: None
        """
        # set function name
        func_name = display_func('write_file', __NAME__,
                                 self.class_name)
        # block kind and runstring are not used
        _ = block_kind, runstring
        # get parameters
        self.check_params(func_name)
        params = self.params
        # if filename is not set raise error
        if self.filename is None:
            WLOG(params, 'error', textentry('00-008-00013', args=[func_name]))
        if self.data is not None:
            try:
                # save to file
                np.save(self.filename, self.data)
            except Exception as e:
                eargs = [type(e), e, self.filename, func_name]
                WLOG(params, 'error', textentry('00-008-00015', args=eargs))
        else:
            eargs = [self.filename, func_name]
            WLOG(params, 'error', textentry('00-008-00014', args=eargs))

    def string_output(self) -> str:
        """
        String output for DrsFitsFile. If fiber is not None this also
        contains the fiber type

        i.e. DrsFitsFile[{name}_{fiber}] or DrsFitsFile[{name}]
        :return string: str, the string to print
        """
        # set function name
        # _ = display_func('string_output', __NAME__,
        #                  self.class_name)
        # if we do not have a fiber print the string representation of drs npy
        if self.fiber is None:
            return 'DrsNpyFile[{0}]'.format(self.name)
        # if we do add fiber to the string representation
        else:
            return 'DrsNpyFile[{0}_{1}]'.format(self.name, self.fiber)

    def newcopy(self, name: Union[str, None] = None,
                filetype: Union[str, None] = None,
                suffix: Union[str, None] = None,
                remove_insuffix: Union[bool, None] = None,
                prefix: Union[str, None] = None,
                fibers: Union[List[str], None] = None,
                fiber: Union[str, None] = None,
                params: Union[ParamDict, None] = None,
                filename: Union[str, None] = None,
                intype: Any = None,
                path: Union[str, None] = None,
                basename: Union[str, None] = None,
                inputdir: Union[str, None] = None,
                obs_dir: Union[str, None] = None,
                data: Union[np.ndarray, None] = None,
                header: Union[drs_fits.Header, None] = None,
                fileset: Union[list, None] = None,
                filesetnames: Union[List[str], None] = None,
                outfunc: Union[Any, None] = None,
                inext: Union[str, None] = None,
                dbname: Union[str, None] = None,
                dbkey: Union[str, None] = None,
                rkeys: Union[dict, None] = None,
                numfiles: Union[int, None] = None,
                shape: Union[int, None] = None,
                hdict: Union[drs_fits.Header, None] = None,
                output_dict: Union[OrderedDict, None] = None,
                datatype: Union[str, None] = None,
                dtype: Union[type, None] = None,
                is_combined: Union[bool, None] = None,
                combined_list: Union[list, None] = None,
                infiles: Union[list, None] = None,
                s1d: Union[list, None] = None,
                hkeys: Union[Dict[str, str], None] = None,
                instrument: Optional[str] = None):
        """
        Create a new copy of DRS Npy File object - unset parameters come
        from current instance of Drs Input File

        :param name: string, the name of the DRS input file
        :param filetype: string, the file type i.e. ".fits"
        :param suffix: NOT USED FOR NPY FILE CLASS
        :param remove_insuffix: NOT USED FOR NPY FILE CLASS
        :param prefix: NOT USED FOR NPY FILE CLASS
        :param fibers: list of strings, the possible fibers this file can be
                       associated with, should be None if it is not associated
                       with a specific fiber
        :param fiber: string, the specific fiber that this file is associated
                      with
        :param params: set params
        :param filename: string, the filename to give to this file (may override
                         other options)
        :param intype: NOT USED FOR NPY FILE CLASS
        :param path: NOT USED FOR NPY FILE CLASS
        :param basename: string, the basename (i.e. filename without path) for
                         the file
        :param inputdir: NOT USED FOR NPY FILE CLASS
        :param obs_dir: NOT USED FOR NPY FILE CLASS
        :param data: np.array - when loaded the data is stored here
        :param header: NOT USED FOR NPY FILE CLASS
        :param fileset: List of DrsFile instances - this file can be used as
                        a container for a set of DrsFiles
        :param filesetnames: List of strings, the names of each DrsFile same
                             as doing list(map(lambda x: x.name, fileset))
        :param outfunc: Function, the output function to generate the output
                        name (using in constructing filename)
        :param inext: str, the input file extension [not used in DrsInputFile]
        :param dbname: str, the database name this file can go in
                    (i.e. cailbration or telluric) [not used in DrsInputFile]
        :param dbkey: str, the database key [not used in DrsInputFile]
        :param rkeys: NOT USED FOR NPY FILE CLASS
        :param numfiles: NOT USED FOR NPY FILE CLASS
        :param shape: NOT USED FOR NPY FILE CLASS
        :param hdict: NOT USED FOR NPY FILE CLASS
        :param output_dict: NOT USED FOR NPY FILE CLASS
        :param datatype: NOT USED FOR NPY FILE CLASS
        :param dtype: NOT USED FOR NPY FILE CLASS
        :param is_combined: NOT USED FOR NPY FILE CLASS
        :param combined_list: NOT USED FOR NPY FILE CLASS
        :param infiles: list, the list of input files (if output file)
        :param s1d: NOT USED FOR NPY FILE CLASS
        :param hkeys: NOT USED FOR NPY FILE CLASS
        :param instrument: str, the instrument this file definition is
                   associated with

        """
        # set function name
        # _ = display_func('newcopy', __NAME__, self.class_name)
        # copy this instances values (if not overwritten)
        return _copydrsfile(DrsNpyFile, self, None, name, filetype, suffix,
                            remove_insuffix, prefix, fibers, fiber, params,
                            filename, intype, path, basename, inputdir,
                            obs_dir, data, header, fileset, filesetnames,
                            outfunc, inext, dbname, dbkey, rkeys, numfiles,
                            shape, hdict, output_dict, datatype, dtype,
                            is_combined, combined_list, s1d, hkeys, instrument)

    def completecopy(self, drsfile: 'DrsNpyFile',
                     name: Union[str, None] = None,
                     filetype: Union[str, None] = None,
                     suffix: Union[str, None] = None,
                     remove_insuffix: Union[bool, None] = None,
                     prefix: Union[str, None] = None,
                     fibers: Union[List[str], None] = None,
                     fiber: Union[str, None] = None,
                     params: Union[ParamDict, None] = None,
                     filename: Union[str, None] = None,
                     intype: Any = None,
                     path: Union[str, None] = None,
                     basename: Union[str, None] = None,
                     inputdir: Union[str, None] = None,
                     obs_dir: Union[str, None] = None,
                     data: Union[np.ndarray, None] = None,
                     header: Union[drs_fits.Header, None] = None,
                     fileset: Union[list, None] = None,
                     filesetnames: Union[List[str], None] = None,
                     outfunc: Union[Any, None] = None,
                     inext: Union[str, None] = None,
                     dbname: Union[str, None] = None,
                     dbkey: Union[str, None] = None,
                     rkeys: Union[dict, None] = None,
                     numfiles: Union[int, None] = None,
                     shape: Union[int, None] = None,
                     hdict: Union[drs_fits.Header, None] = None,
                     output_dict: Union[OrderedDict, None] = None,
                     datatype: Union[str, None] = None,
                     dtype: Union[type, None] = None,
                     is_combined: Union[bool, None] = None,
                     combined_list: Union[list, None] = None,
                     infiles: Union[list, None] = None,
                     s1d: Union[list, None] = None,
                     hkeys: Union[Dict[str, str], None] = None,
                     instrument: Optional[str] = None):
        """
        Copy all keys from drsfile (unless other arguments set - these override
        copy from drsfile)

        :param drsfile: DrsNpyFile instance, the instance to copy parameters
                        from
        :param name: string, the name of the DRS input file
        :param filetype: string, the file type i.e. ".fits"
        :param suffix: NOT USED FOR NPY FILE CLASS
        :param remove_insuffix: NOT USED FOR NPY FILE CLASS
        :param prefix: NOT USED FOR NPY FILE CLASS
        :param fibers: list of strings, the possible fibers this file can be
                       associated with, should be None if it is not associated
                       with a specific fiber
        :param fiber: string, the specific fiber that this file is associated
                      with
        :param params: NOT USED FOR NPY FILE CLASS
        :param filename: string, the filename to give to this file (may override
                         other options)
        :param intype: NOT USED FOR NPY FILE CLASS
        :param path: NOT USED FOR NPY FILE CLASS
        :param basename: string, the basename (i.e. filename without path) for
                         the file
        :param inputdir: NOT USED FOR NPY FILE CLASS
        :param obs_dir: NOT USED FOR NPY FILE CLASS
        :param data: np.array - when loaded the data is stored here
        :param header: NOT USED FOR NPY FILE CLASS
        :param fileset: List of DrsFile instances - this file can be used as
                        a container for a set of DrsFiles
        :param filesetnames: List of strings, the names of each DrsFile same
                             as doing list(map(lambda x: x.name, fileset))
        :param outfunc: Function, the output function to generate the output
                        name (using in constructing filename)
        :param inext: str, the input file extension [not used in DrsInputFile]
        :param dbname: str, the database name this file can go in
                    (i.e. cailbration or telluric) [not used in DrsInputFile]
        :param dbkey: str, the database key [not used in DrsInputFile]
        :param rkeys: NOT USED FOR NPY FILE CLASS
        :param numfiles: NOT USED FOR NPY FILE CLASS
        :param shape: NOT USED FOR NPY FILE CLASS
        :param hdict: NOT USED FOR NPY FILE CLASS
        :param output_dict: NOT USED FOR NPY FILE CLASS
        :param datatype: NOT USED FOR NPY FILE CLASS
        :param dtype: NOT USED FOR NPY FILE CLASS
        :param is_combined: NOT USED FOR NPY FILE CLASS
        :param combined_list: NOT USED FOR NPY FILE CLASS
        :param infiles: NOT USED FOR NPY FILE CLASS
        :param s1d: NOT USED FOR NPY FILE CLASS
        :param hkeys: NOT USED FOR NPY FILE CLASS
        :param instrument: str, the instrument this file definition is
                   associated with
        """
        # set function name
        # _ = display_func('completecopy', __NAME__, self.class_name)
        # copy this instances values (if not overwritten)
        return _copydrsfile(DrsNpyFile, drsfile, None, name, filetype, suffix,
                            remove_insuffix, prefix, fibers, fiber, params,
                            filename, intype, path, basename, inputdir,
                            obs_dir, data, header, fileset, filesetnames,
                            outfunc, inext, dbname, dbkey, rkeys, numfiles,
                            shape, hdict, output_dict, datatype, dtype,
                            is_combined, combined_list, infiles, s1d, hkeys,
                            instrument)

    # -------------------------------------------------------------------------
    # database methods
    # -------------------------------------------------------------------------
    def get_dbkey(self) -> Union[str, None]:
        """
        Returns the database key for DrsFitsFile

        :return: str or None, if set returns the string name for the database
                 key
        """
        # set function name
        # _ = display_func('get_dbkey', __NAME__, self.class_name)
        # deal with dbkey not set
        if self.raw_dbkey is None or self.dbkey is None:
            return None
        # set db key from raw dbkey
        self.dbkey = str(self.raw_dbkey)
        # make dbkey uppdercase
        if self.dbkey is not None:
            self.dbkey = self.dbkey.upper()
        # return dbkey
        return self.dbkey


class DrsFileGroup:
    def __init__(self, name: str, files: List[DrsInputFile]):
        self.name = name
        self.files = files

    def copy(self) -> 'DrsFileGroup':
        return DrsFileGroup(self.name, self.files)


class DrsOutFileExtension:
    # set class name
    class_name: str = 'DrsOutFileExtension'

    def __init__(self, name: str,
                 drsfile: Union[DrsFileGroup, DrsFitsFile, str],
                 pos: int,
                 fiber: Union[str, None] = None,
                 block_kind: Union[str, None] = None,
                 hkeys: Union[dict, None] = None,
                 link: Union[list, str, None] = None,
                 hlink: Union[str, None] = None,
                 header_only: bool = False,
                 data_only: bool = False,
                 remove_drs_hkeys: bool = False,
                 remove_std_hkeys: bool = False,
                 clear_file: bool = False,
                 tag: Union[str, None] = None,
                 extname: Union[str, None] = None,
                 datatype: Union[str, None] = None):
        """
        Properties for an extension of a POST PROCESS file

        :param name: str, the name of this extension
        :param drsfile: DrsFitsFile, a fits file to add
        :param pos: position within the fits file
        :param fiber: str or None, if set defines the fiber to use
        :param block_kind: str, the block kind (e.g. raw/tmp/raw)
        :param link: str, if set this must be a previously defined extension
                     name
        :param hlink: str, the header key from link extension to use for
                      filename for this extension
        :param header_only: bool, if True only adds the header (not the data)
        :param data_only: bool, if True only adds the data (not the header)
        :param remove_drs_hkeys: bool , if True removes drs header keys flagged
                                 to be remove (else does not remove keys)
        :param remove_std_hkeys: bool, if True removes a list of standard keys
                                 from this extensions header
        :param clear_file: bool, if True this extensions file should be marked
                           for removal (if user adds --clear)
        :param tag: str or None, if set this is the EXTNAME given to this
                    extension in the output fits file (if None uses "name")
        :param extname: str, if set this is the extension name from the
                        file to take the image/table from

        :return:
        """
        # set basic parameters
        self.name = name
        self.drsfile = drsfile
        self.pos = pos
        self.fiber = fiber
        self.block_kind = block_kind
        self.hkeys = hkeys
        self.link = link
        self.hlink = hlink
        self.header_only = header_only
        self.data_only = data_only
        self.remove_drs_hkeys = remove_drs_hkeys
        self.remove_std_hkeys = remove_std_hkeys
        self.clear_file = clear_file
        self.tag = tag
        self.extname = extname
        # to be filled
        self.filename = None
        self.header = None
        self.data = None
        self.datatype = datatype
        # table parameters
        self.table_drsfiles = []
        self.table_in_colnames = []
        self.table_out_colnames = []
        self.table_units = []
        self.table_fibers = []
        self.table_required = []
        self.table_kind = []
        self.table_clears = []
        self.table_clear_files = []

    def summary(self, extkey: int
                ) -> Tuple[List[str], List[str], List[str], List[str]]:
        """
        Summary entries for ext name, ext input, col name, col input columns
        of summary table

        :param extkey: int, the key position in extensions dictionary

        :return: Tuple,
        """
        # define storage for outputting
        ext_name, ext_input = [], []
        col_name, col_input = [], []
        # ---------------------------------------------------------------------
        # get extension tag
        if self.tag is not None:
            etag = self.tag
        else:
            etag = self.name
        # ---------------------------------------------------------------------
        # drs file can be a DrsFileGroup, a string, or a DrsInputFile
        #    deal with these individually
        # ---------------------------------------------------------------------
        if isinstance(self.drsfile, DrsFileGroup):
            # deal with primary extension slightly differently named
            if extkey == 0:
                ext_name.append('Primary: {0}'.format(etag))
            else:
                ext_name.append('{0}'.format(etag))
            ext_input.append(self.drsfile.name)
            col_name.append('--')
            col_input.append('--')
        elif isinstance(self.drsfile, str):
            # -----------------------------------------------------------------
            # deal with tables (columns) --> table
            # -----------------------------------------------------------------
            if self.drsfile == 'table':
                # set column names
                col_name = list(self.table_out_colnames)
                # set column input files
                col_input = list(map(lambda x: x.name, self.table_drsfiles))
                # loop around ext name and inputs and make correct length
                for col in range(len(col_name)):
                    # first time we have extension name
                    if col == 0:
                        ext_name.append(etag)
                    # else we have a space (for columns)
                    else:
                        ext_name.append('--')
                    # extension input is null
                    ext_input.append('--')
        # -----------------------------------------------------------------
        # deal with standard extensions (no columns) --> image
        # -----------------------------------------------------------------
        elif isinstance(self.drsfile, DrsInputFile):
            # deal with primary extension slightly differently named
            if extkey == 0:
                ext_name.append('Primary: {0}'.format(etag))
            else:
                ext_name.append('{0}'.format(etag))
            ext_input.append(self.drsfile.name)
            col_name.append('--')
            col_input.append('--')
        # -----------------------------------------------------------------
        # return table column lists
        return ext_name, ext_input, col_name, col_input

    def __getstate__(self) -> dict:
        """
        For when we have to pickle the class
        :return:
        """
        # set state to __dict__
        state = dict(self.__dict__)
        # return dictionary state
        return state

    def __setstate__(self, state: dict):
        """
        For when we have to unpickle the class

        :param state: dictionary from pickle
        :return:
        """
        # update dict with state
        self.__dict__.update(state)

    def __str__(self) -> str:
        """
        Defines the str(DrsInputFile) return for DrsInputFile
        :return str: the string representation of DrsInputFile
                     i.e. DrsInputFile[name]
        """
        # set function name
        # _ = display_func('__str__', __NAME__, self.class_name)
        # return the string representation of DrsInputFile
        return '{0}[{1}]'.format(self.class_name, self.name)

    def __repr__(self) -> str:
        """
        Defines the print(DrsInputFile) return for DrsInputFile
        :return str: the string representation of DrsInputFile
                     i.e. DrsInputFile[name]
        """
        # set function name
        # _ = display_func('__repr__', __NAME__, self.class_name)
        # return the string representation of DrsInputFile
        return 'DrsOutExt[{0}]'.format(self.name)

    def add_table_column(self, drsfile: DrsFitsFile,
                         incol: str, outcol: str, fiber: Union[str, None],
                         units: Union[str, None], required: bool = True,
                         block_kind: str = 'red', clear_file: bool = False):
        """
        Add a table column to an extension

        :param drsfile: drs fits file instance - must be a fits bin table
        :param incol: str, the input column name
        :param outcol: str, the output column name
        :param fiber: str or None, if set sets the fiber name
        :param units: str or None, if set sets the units for a columns
        :param required: bool, if False column is not required
        :param block_kind: str, the block kind (raw/tmp/red/out)
        :param clear_file: bool, sets whether the file that creates this column
                           should be cleared if/when we are clearing red files

        :return:
        """
        self.table_drsfiles.append(drsfile)
        self.table_in_colnames.append(incol)
        self.table_out_colnames.append(outcol)
        self.table_units.append(units)
        self.table_fibers.append(fiber)
        self.table_required.append(required)
        self.table_kind.append(block_kind)
        self.table_clears.append(clear_file)

    def copy(self):
        """
        Copies the extension to a new extension
        """
        # deep copy each parameter
        kwargs = dict()
        kwargs['name'] = deepcopy(self.name)
        if isinstance(self.drsfile, DrsInputFile):
            kwargs['drsfile'] = self.drsfile.newcopy()
        elif isinstance(self.drsfile, DrsFileGroup):
            kwargs['drsfile'] = self.drsfile.copy()
        else:
            kwargs['drsfile'] = deepcopy(self.drsfile)
        kwargs['pos'] = int(self.pos)
        kwargs['fiber'] = deepcopy(self.fiber)
        kwargs['block_kind'] = deepcopy(self.block_kind)
        kwargs['hkeys'] = deepcopy(self.hkeys)
        kwargs['link'] = deepcopy(self.link)
        kwargs['hlink'] = deepcopy(self.hlink)
        kwargs['header_only'] = bool(self.header_only)
        kwargs['data_only'] = bool(self.data_only)
        kwargs['remove_drs_hkeys'] = bool(self.remove_drs_hkeys)
        kwargs['remove_std_hkeys'] = bool(self.remove_std_hkeys)
        kwargs['clear_file'] = bool(self.clear_file)
        kwargs['tag'] = deepcopy(self.tag)
        kwargs['extname'] = deepcopy(self.extname)
        kwargs['datatype'] = deepcopy(self.datatype)
        # create new copy
        new = DrsOutFileExtension(**kwargs)
        # table parameters
        new.table_drsfiles = deepcopy(self.table_drsfiles)
        new.table_in_colnames = deepcopy(self.table_in_colnames)
        new.table_out_colnames = deepcopy(self.table_out_colnames)
        new.table_units = deepcopy(self.table_units)
        new.table_fibers = deepcopy(self.table_fibers)
        new.table_required = deepcopy(self.table_required)
        new.table_kind = deepcopy(self.table_kind)
        new.table_clears = deepcopy(self.table_clears)
        # return new copy
        return new

    def set_infile(self, params: ParamDict, row: Union[int, None] = None,
                   table: Union[Table, None] = None,
                   filename: Union[str, None] = None):
        """
        Set infile name from "filename" or from "row" in table (note table
        must have column "ABSPATH"

        :param params: ParamDict, the parameter dictionary of constants
        :param row: int or None, the row in "table" to set the filename
        :param table: Table or None, the table to get the row from
        :param filename: str or None, the filename to set the filename from

        :return: None - updates self.filename, self.datatype
        """
        if filename is not None:
            self.filename = filename
        else:
            self.filename = table['ABSPATH'][row]
        # deal with setting data type (unless already set which overrides)
        if self.drsfile == 'table':
            self.datatype = 'table'
        elif self.datatype is None:
            # deal with no data type
            # if self.drsfile is a single DrsFitsFile data type is easy
            if isinstance(self.drsfile, DrsFitsFile):
                self.datatype = self.drsfile.datatype
            # if we have multiple drsfiles we have to find the correct one
            #   it must be one of these by definition
            elif isinstance(self.drsfile, DrsFileGroup):
                # loop around all drs files
                for drsfile in self.drsfile.files:
                    # check we have a drs file
                    if isinstance(drsfile, DrsFitsFile):
                        # make a copy of the drs file
                        tmpdrsfile = drsfile.newcopy()
                        # set the drs file with the filename found in index db
                        tmpdrsfile.set_filename(self.filename)
                        # set params
                        tmpdrsfile.params = params
                        # check if this drs file is correct for filename
                        correct, _ = tmpdrsfile.check_file()
                        # if correct we set the drs file name
                        if correct:
                            self.datatype = drsfile.datatype
                            break
                    else:
                        continue
            # worst case we don't have a data type - do we need an exception
            #   here?
            else:
                self.datatype = None

    def load_infile(self, params: ParamDict):
        """
        Load infile for this extension

        :param params:
        :return:
        """
        # ---------------------------------------------------------------------
        # get data format
        if self.datatype == 'image':
            fmt = 'fits-image'
        elif self.datatype == 'table':
            fmt = 'fits-table'
        # default to fits-image
        else:
            fmt = 'fits-image'
        # ---------------------------------------------------------------------
        # deal with data only / header only
        if self.data_only:
            # want to read data from extname if set
            self.data = drs_fits.readfits(params, self.filename, True, False,
                                          fmt, extname=self.extname, copy=True)
        elif self.header_only:
            # don't want to read header from self.extname
            self.header = drs_fits.readfits(params, self.filename, False, True,
                                            fmt, copy=True)
        else:
            # want to read data from extname if set
            self.data = drs_fits.readfits(params, self.filename, True, False,
                                          fmt, extname=self.extname, copy=True)
            # don't want to read header from self.extname
            self.header = drs_fits.readfits(params, self.filename, False, True,
                                            fmt, copy=True)

    def make_table(self, params: ParamDict, ptable: Any, linkkind: str,
                   criteria: str, mode: str) -> Tuple[bool, textentry]:
        """
        Make a custom table for post files (using the info given when defined
        via DrsOutFile.add_column)

        :param params: ParamDict, parameter dictionary of constants
        :param indexdbm: index database instance
        :param linkkind: str, the link kind (column in index database)
        :param criteria: str, the link criteria (value of column in index
                         database)
        :param mode: str, either science, calibration or telluric (decides
                     how we try to get column filename)
        :param dbkey: str, if mode is calibration or telluric we use this to
                      get the bset key from the database

        :return: None, updates self.data and self.datatype
        """
        # set function name
        func_name = display_func('make_table', __NAME__, self.class_name)
        # get allowed header keys
        pconst = constants.pload()
        iheader_cols = pconst.INDEX_HEADER_COLS()
        rkeys = list(iheader_cols.names)
        rtypes = list(iheader_cols.dtypes)
        # define table column parameters
        drsfiles = self.table_drsfiles
        incolumns = self.table_in_colnames
        outcolumns = self.table_out_colnames
        units = self.table_units
        fibers = self.table_fibers
        col_required = self.table_required
        block_kinds = self.table_kind
        all_clears = self.table_clears
        # ---------------------------------------------------------------------
        # define storage for values
        values = []
        use_cols = []
        use_units = []
        filenames = []
        clears = []
        # define storage for open tables (key = filename) so we don't open them
        #   more times than we need
        tables = dict()
        # header
        header = None
        # ---------------------------------------------------------------------
        # loop around columns and populate
        for col in range(len(outcolumns)):
            # deal with calibration mode
            if mode == 'calibration':
                eargs = [mode, self.pos, self.name, col]
                reason = textentry('00-090-00015', args=eargs)
                return False, reason
            # -----------------------------------------------------------------
            elif mode == 'telluric':
                eargs = [mode, self.pos, self.name, col]
                reason = textentry('00-090-00015', args=eargs)
                return False, reason
            # -----------------------------------------------------------------
            # if in science mode we query the index database (or ptable from
            #   index database) and return a row (or rows) associated with
            #   this entry --> from this we can set filename
            # -------------------------------------------------------------
            # add the hlink criteria
            condition = '{0}="{1}"'.format(linkkind, criteria)
            # set up index database condition
            # add kind (raw/tmp/red/out)
            condition += ' AND BLOCK_KIND="{0}"'.format(block_kinds[col])
            # -------------------------------------------------------------
            # get hkeys for this drsfile
            hkeys = drsfiles[col].required_header_keys
            # add hkeys from file
            if hkeys is not None and isinstance(hkeys, dict):
                # loop around each valid header key in index database
                for h_it, hkey in enumerate(rkeys):
                    # if we have the key in our header keys
                    if hkey in hkeys:
                        # get data type
                        dtype = rtypes[h_it]
                        # try to case and add to condition
                        hargs = [hkey, dtype, hkeys[hkey]]
                        # add to condition
                        condition += index_hkey_condition(*hargs)
            # add fiber
            if not drs_text.null_text(fibers[col], ['None', '']):
                condition += ' AND KW_FIBER="{0}"'.format(fibers[col])
            # -------------------------------------------------------------
            # first get entries from index database
            entries = ptable.get_index_entries('*', condition=condition)
            # -----------------------------------------------------------------
            # deal with no entries and column not required
            if len(entries) == 0 and not col_required[col]:
                continue
            # deal with no entries and column required
            elif len(entries) == 0:
                # log error and return: Column file for EXT={0} ({1}) not
                #     found. Condition = {2}
                eargs = [self.pos, self.name, condition, func_name]
                reason = textentry('00-090-00007', args=eargs)
                return False, reason
            else:
                # else take the first entry
                filename = entries['ABSPATH'][0]
                # append filenames
                filenames.append(filename)
            # -----------------------------------------------------------------
            # check for filename in storage
            if filename in tables:
                table = tables[filename]
            # if we haven't previously loaded table load it now
            else:
                # load table
                table = drs_table.read_table(params, filename, fmt='fits')
                # save to tables for caching
                tables[filename] = table
            # -----------------------------------------------------------------
            # read header
            if header is None:
                header = drs_fits.read_header(params, filename)
            # -----------------------------------------------------------------
            # check for column in table
            if incolumns[col] not in table.colnames:
                # log error and return: Column for EXT={0} ({1}) not found.
                #     Filename = {2} \n\t Column name = {3}
                eargs = [self.pos, self.name, filename, incolumns[col], 
                         func_name]
                reason = textentry('00-090-00008', args=eargs)
                return False, reason
            # -----------------------------------------------------------------
            # get rows for this column
            row_values = np.array(table[incolumns[col]])
            # deal with wrong length
            if len(values) > 0:
                if len(values[0]) != len(row_values):
                    # log error and return Column for EXT={0} ({1}) wrong
                    #     length.  Filename = {2} \n\t Column name = {3}
                    eargs = [self.pos, self.name, filename, incolumns[col],
                             incolumns[0], len(values[0]), filenames[0],
                             incolumns[col], len(row_values), filenames[col],
                             func_name]
                    reason = textentry('00-090-00009', args=eargs)
                    return False, reason
            # -----------------------------------------------------------------
            # load column into values
            values.append(row_values)
            # save columns
            use_cols.append(outcolumns[col])
            # save units
            use_units.append(units[col])
            # save clear value for this col
            clears.append(all_clears[col])
        # ---------------------------------------------------------------------
        # print tables added
        for filename in tables:
            margs = [os.path.basename(filename)]
            WLOG(params, '', textentry('40-090-00007', args=margs),
                 colour='magenta')
        # ---------------------------------------------------------------------
        # deal with which files to clear
        # loop around filenames
        for col, filename in enumerate(filenames):
            # only do this if this column was flagged to clear file
            if clears[col]:
                # add to list for clearing later
                self.table_clear_files.append(filename)
        # ---------------------------------------------------------------------
        # make out table
        outtable = drs_table.make_table(params, use_cols, values,
                                        units=use_units)
        # ---------------------------------------------------------------------
        # load into data
        self.data = outtable
        self.datatype = 'table'
        self.header = header
        # ---------------------------------------------------------------------
        return True, None


# define exclude keys type optional dictionary keys=str, values=str/list[str]
EXCLUDE_KEYS_TYPE = Optional[Dict[str, Union[str, List[str]]]]


class DrsOutFile(DrsInputFile):
    # set class name
    class_name: str = 'DrsOutFile'

    def __init__(self, name: str, filetype: str,
                 suffix: Union[str, None] = None, outfunc=None,
                 inext=None, required: bool = True,
                 exclude_keys: EXCLUDE_KEYS_TYPE = None,
                 instrument: Optional[str] = None):
        """
        Drs class for post-processed output files

        :param name: str, a name for this out file
        :param filetype: str, the file type (i.e. .fits) for this file
        :param suffix: str, the output file suffix and extension
        :param outfunc: function, the output file function
        :param inext: str, any suffix/extension in the input filename to remove
        :param required: bool, whether this file is require (i.e. generate
                         error when we can't create it) if False skips on
                         error
        :param instrument: str, the instrument this file definition is
                           associated with
        """
        # set function name
        # _ = display_func('__init__', __NAME__, self.class_name)
        # define a name
        self.name = name
        # get super init
        DrsInputFile.__init__(self, name, filetype, suffix, outfunc=outfunc,
                              inext=inext, instrument=instrument)
        # store extensions
        self.extensions = dict()
        self.header_add = dict()
        # specific data
        self.out_filename = None
        self.out_dirname = None
        self.out_required = required
        # exceptions to be skipped without error
        self.exclude_keys = exclude_keys
        # store infiles
        self.infiles = []
        # store reduced files
        self.clear_files = []

    def summary(self, params: ParamDict,
                pconst: Optional[PseudoConstants]) -> Dict[str, str]:
        """
        Custom summary for out files

        :param params: ParamDict, the paramater dictionary of constants
        :param pconst: PseudoConst, the psuedo constants class

        :return: dictionary, the parameters that define this file definition
        """
        # define the columns and values for returned dictionary
        columns = []
        values = []
        # we don't use params or pconst here but they are used in parent
        #   function - so we keep them here
        _ = params, pconst
        # ---------------------------------------------------------------------
        # add name of out file
        columns += ['NAME']
        values += [self.name]
        # ---------------------------------------------------------------------
        # get header keys
        header_keys = dict()
        for extnum in self.extensions:
            # get extension
            extension = self.extensions[extnum]
            # if we have hkeys add them to header keys dict
            if extension.hkeys is not None:
                for hkey in extension.hkeys:
                    header_keys[hkey] = ' |br| '.join(extension.hkeys[hkey])
        # get columns for header keys
        for hkey in header_keys:
            # add the column names
            columns.append('HDR[{0}]'.format(hkey))
            # add the value names
            values.append(header_keys[hkey])
        # ---------------------------------------------------------------------
        # add suffix
        columns += ['suffix']
        values += [self.suffix]
        # ---------------------------------------------------------------------
        # get extension names
        ext_names, ext_inputs = '', ''
        col_names, col_inputs = '', ''
        # loop around extensions
        for extnum in self.extensions:
            # get extension
            extension = self.extensions[extnum]
            # -----------------------------------------------------------------
            ext_name, ext_input, col_name, col_input = extension.summary(extnum)
            # add rows to entry
            for col in range(len(col_name)):
                ext_names += ' |br| {0}'.format(ext_name[col])
                ext_inputs += ' |br| {0}'.format(ext_input[col])
                col_names += ' |br| {0}'.format(col_name[col])
                col_inputs += ' |br| {0}'.format(col_input[col])
        # ---------------------------------------------------------------------
        # add extensions
        columns += ['ext name', 'ext input', 'col names', 'col input']
        values += [ext_names, ext_inputs, col_names, col_inputs]
        # ---------------------------------------------------------------------
        # return a dictionary of values
        return dict(zip(columns, values))

    def __getstate__(self) -> dict:
        """
        For when we have to pickle the class
        :return:
        """
        # set state to __dict__
        state = dict(self.__dict__)
        # return dictionary state
        return state

    def __setstate__(self, state: dict):
        """
        For when we have to unpickle the class

        :param state: dictionary from pickle
        :return:
        """
        # update dict with state
        self.__dict__.update(state)

    def __str__(self) -> str:
        """
        Defines the str(DrsInputFile) return for DrsInputFile
        :return str: the string representation of DrsInputFile
                     i.e. DrsInputFile[name]
        """
        # set function name
        # _ = display_func('__str__', __NAME__, self.class_name)
        # return the string representation of DrsInputFile
        return '{0}[{1}]'.format(self.class_name, self.name)

    def __repr__(self) -> str:
        """
        Defines the print(DrsInputFile) return for DrsInputFile
        :return str: the string representation of DrsInputFile
                     i.e. DrsInputFile[name]
        """
        # set function name
        # _ = display_func('__repr__', __NAME__, self.class_name)
        # return the string representation of DrsInputFile
        return 'DrsOutFile[{0}]'.format(self.name)

    def add_ext(self, name: str,
                drsfile: Union[DrsFileGroup, DrsFitsFile, str],
                pos: int, fiber: Union[str, None] = None,
                block_kind: Union[str, None] = None,
                hkeys: Union[dict, None] = None,
                link: Union[list, str, None] = None,
                hlink: Union[str, None] = None,
                header_only: bool = False, data_only: bool = False,
                remove_drs_hkeys: bool = False,
                remove_std_hkeys: bool = True,
                clear_file: bool = False,
                tag: Union[str, None] = None,
                extname: Union[str, None] = None,
                datatype: Union[str, None] = None):
        """
        Add a fits extension

        First extension is the primary one and all others must be linked to
        this primary one

        :param name: str, the name of this extension
        :param drsfile: DrsFitsFile, a fits file to add
        :param fiber: str, the fiber
        :param block_kind: str, the block kind (i.e. (raw/tmp/red)
        :param hkeys: dict or None, if set is the dictionary of header keys
                      to add to fits extension
        :param pos: position within the fits file
        :param fiber: str or None, if set defines the fiber to use
        :param link: str, if set this must be a previously defined extension
                     name
        :param hlink: str, the header key from link extension to use for
                      filename for this extension
        :param header_only: bool, if True only adds the header (not the data)
        :param data_only: bool, if True only adds the data (not the header)
        :param remove_drs_hkeys: bool , if True removes drs header keys flagged
                                 to be remove (else does not remove keys)
        :param remove_std_hkeys: bool, if True removes a list of standard keys
                                 from this extensions header
        :param clear_file: bool, if True adds extension to list of files to
                           remove from disk if we are clearing reduced directory
                           after saving post process file
        :param tag: str, the extension name tag to give this extension in the
                    final post process file
        :param extname: str, if set this is the extension name from the
                        input file to take the image/table from
        :param datatype: str, image or table - the data type of the file

        :return:
        """
        # set function name
        func_name = display_func('__str__', __NAME__,
                                 self.class_name)
        # position must be an integer
        if not isinstance(pos, int):
            raise DrsCodedException('00-001-00053', level='error',
                                    targs=[pos, func_name])
        # add new extension instance
        self.extensions[pos] = DrsOutFileExtension(name, drsfile, pos, fiber,
                                                   block_kind, hkeys, link,
                                                   hlink, header_only,
                                                   data_only,
                                                   remove_drs_hkeys,
                                                   remove_std_hkeys,
                                                   clear_file, tag,
                                                   extname, datatype)

    def add_column(self, extname: str, drsfile: DrsFitsFile,
                   incol: str, outcol: str, fiber: Union[str, None],
                   units: Union[str, None] = None, required: bool = True,
                   block_kind: str = 'red', clear_file: bool = False):
        """
        If an extension is a table add a column from a table fits file

        :param extname: str, the extension name
        :param drsfile: drs fits file instance - must be a fits bin table
        :param incol: str, the input column name
        :param outcol: str, the output column name
        :param fiber: str or None, if set set the fiber name
        :param units: str or None, if set sets the units for a columns
        :param required: bool, if False column is not required
        :param block_kind: str, the blcok kind (raw/tmp/red/out)
        :param clear_file: bool, sets whether the file that creates this column
                           should be cleared if/when we are clearing red files
        :return:
        """
        # get extension
        extension = self.extensions[self._pos_from_name(extname)]
        # check extension is a DrsOutFileExtension
        if isinstance(extension, DrsOutFileExtension):
            # check for drsfile == table
            if extension.drsfile != 'table':
                raise ValueError('Extension is not a table')
            # add the table
            extension.add_table_column(drsfile, incol, outcol, fiber, units,
                                       required, block_kind, clear_file)

    def add_hkey(self, key: str, inheader: str, outheader: str):
        """
        Flag that we need to add/replace a header key from "inheader"
        to "outheader" (both of these should be extension names added by
        add_ext)

        :param key: str, the header key to add (raw name or keyword store name
                    in params)
        :param inheader: str, the input extension (copy header key from this
                         extensions header)
        :param outheader: str, the output extension (copy header key to this
                          extensions header)

        :return:
        """
        self.header_add[key] = [inheader, outheader]

    def _pos_from_name(self, name):
        # get positions
        positions = list(self.extensions.keys())
        # get DrsOutExtension instances
        instances = list(self.extensions.values())
        # get the names for each position
        names = list(map(lambda x: x.name, instances))
        # make a translation dictionary
        translate = dict(zip(names, positions))
        # return the position for this name
        if name not in translate:
            return None
        else:
            return translate[name]

    def find_files(self, pos: int, indexdbm: Any,
                   mastercond: Union[str, None]) -> pd.DataFrame:
        """
        Find files that match the extension parameters in the index database

        :param pos: int, the position in the extension list
        :param indexdbm: Index database, the index database
        :param mastercond: str, the master condition

        :return: pandas data frame containing the table of files
        """
        # get extension 0
        extension = self.extensions[pos]
        # get the index table for first extension
        table0 = indexdbm.get_entries('*', block_kind=extension.kind,
                                      hkeys=extension.hkeys,
                                      condition=mastercond)
        # return table
        return table0

    def copy(self):
        # set function name
        # _ = display_func('__init__', __NAME__, self.class_name)
        # get new copy of drs out file
        new = DrsOutFile(self.name, self.filetype, self.suffix, self.outfunc,
                         self.inext)
        # copy extensions
        for ext in self.extensions:
            new.extensions[ext] = self.extensions[ext].copy()
        # copy header adds
        for key in self.header_add:
            new.header_add[key] = list(self.header_add[key])
        # copy whether required
        new.out_required = bool(self.out_required)
        # specific data
        new.out_filename = deepcopy(self.out_filename)
        new.out_dirname = deepcopy(self.out_dirname)
        new.out_required = deepcopy(self.out_required)
        # exceptions to be skipped without error
        new.exclude_keys = deepcopy(self.exclude_keys)
        # store infiles
        new.infiles = deepcopy(self.infiles)
        # store reduced files
        new.clear_files = deepcopy(self.clear_files)
        # copy instrument
        new.instrument = deepcopy(self.instrument)
        # return new copy
        return new

    def has_header(self):
        # assume no headers are loaded
        value = np.zeros(len(self.extensions), dtype=bool)
        names = []
        # check for loaded headers
        for it, pos in enumerate(self.extensions):
            if self.extensions[pos].header is not None:
                value[it] = True
                names.append(self.extensions[pos].name)
        # return value
        return value, names

    def process_links(self, params: ParamDict, indexdbm: Any,
                      calibdbm: Any, telludbm: Any,
                      required: bool = True) -> Tuple[bool, Union[Text, None]]:
        """
        Process the linked extensions

        :param params: ParamDict, parameter dictionary of constants
        :param indexdbm: Index Database instance
        :param required: bool, whether file is required or not

        :return: bool, whether we successfully linked all extensions
        """
        # set function name
        func_name = display_func('process_links', __NAME__, self.class_name)
        # get allowed header keys
        pconst = constants.pload()
        iheader_cols = pconst.INDEX_HEADER_COLS()
        rkeys = list(iheader_cols.names)
        rtypes = list(iheader_cols.dtypes)
        # must have primary filename set
        if self.extensions[0].filename is None:
            # log error and return
            reason = textentry('00-090-00001', args=func_name)
            return False, reason
        # ---------------------------------------------------------------------
        # get full database (will need it multiple times and should not
        #   change between reads) and store it as a pandas table
        pcond = '(BLOCK_KIND="tmp") OR (BLOCK_KIND="red")'
        # set observation directory to "All"
        obs_dir = textentry('ALL_TEXT')
        # add to obs_dir if present (as we will only need files from this
        #   observation directory)
        if not drs_text.null_text(params['OBS_DIR'], ['None', '', 'Null']):
            pcond += ' AND (OBS_DIR="{0}")'.format(params['OBS_DIR'])
            obs_dir = str(params['OBS_DIR'])
        # this may take some time print message:
        #     Loading full database. OBS_DIR={0}. Please wait...'
        margs = [obs_dir]
        WLOG(params, '', textentry('40-090-00003', args=margs))
        # start a clock (reading large database is slow - give user feedback)
        start = time.time()
        pdataframe = indexdbm.get_entries('*', condition=pcond)
        ptable = PandasLikeDatabase(pdataframe)
        # end the clock  (reading large database is slow - give user feedback)
        end = time.time()
        # log full database loaded in X s
        WLOG(params, '', textentry('40-090-00004', args=[end - start]))
        # get index columns
        index_cols = ptable.colnames()
        # ---------------------------------------------------------------------
        # get information about loaded files
        has_hdr, valid_names = self.has_header()
        # loop around extensions
        for pos in self.extensions:
            # get ext
            ext = self.extensions[pos]
            # cannot link primary extension
            if pos == 0:
                # get message arguments
                margs = [pos, ext.name, 'primary']
                # log progress
                if ext.header_only:
                    msg = textentry('40-090-00005', args=margs)
                else:
                    msg = textentry('40-090-00006', args=margs)
                WLOG(params, '', msg)
                # add filename
                margs = [os.path.basename(ext.filename)]
                WLOG(params, '', textentry('40-090-00007', args=margs),
                     colour='magenta')
                # skip to next extension
                continue
            # -----------------------------------------------------------------
            # get extension name
            name = ext.name
            # get drsfile hkeys
            if isinstance(ext.drsfile, str):
                hkeys = None
            elif isinstance(ext.drsfile, list):
                hkeys = dict()
                for drsfile in ext.drsfile:
                    if isinstance(drsfile, DrsFitsFile):
                        # get required keys
                        tmp_hkeys = drsfile.required_header_keys
                        # loop around keys
                        for key in tmp_hkeys:
                            # deal with key already existing
                            if key in hkeys:
                                hkeys[key].append(tmp_hkeys[key])
                            # deal with no key existing
                            else:
                                hkeys[key] = [tmp_hkeys[key]]
            elif isinstance(ext.drsfile, DrsFitsFile):
                hkeys = ext.drsfile.required_header_keys
            else:
                hkeys = dict()
            # -----------------------------------------------------------------
            # get link position
            if ext.link not in valid_names:
                # log message and return: Link name={0} not valid for
                #      extension {1} ({2}) \n\t Valid link names: {3}
                eargs = [ext.link, pos, name, ', '.join(valid_names),
                         func_name]
                reason = textentry('00-090-00002', args=eargs)
                return False, reason
            # -----------------------------------------------------------------
            # get the link parameters
            linkext = self.extensions[self._pos_from_name(ext.link)]
            # need the linkext header
            linkhdr = linkext.header
            # get the hlink
            hlink = ext.hlink
            # -----------------------------------------------------------------
            # check for calibration / telluric entry
            if hlink.startswith('CALIB::'):
                mode, dbkey = 'calibration', hlink.split('CALIB::')[-1]
            elif hlink.startswith('TELLU::'):
                mode, dbkey = 'telluric', hlink.split('TELLU::')[-1]
            else:
                mode, dbkey = 'science', None
            # -----------------------------------------------------------------
            # if in calib/tellu mode try to find file in calib/tellu file
            # -----------------------------------------------------------------
            # deal with calibration mode
            if mode == 'calibration':
                # try to find the calibration entry that matches the link header
                cout = calibdbm.get_calib_file(dbkey, header=linkhdr,
                                               fiber=ext.fiber, required=False)
                # get the calibration filename
                cfilename = cout[0]
                # deal with no filename found
                if cfilename is None:
                    eargs = [dbkey, ext.pos, ext.name, linkext.pos,
                             linkext.name, linkext.filename, func_name]
                    reason = textentry('00-090-00013', args=eargs)
                    return False, reason
                # get criteria from calibration filename
                criteria = str(cfilename)
                # set link kind
                linkkind = None
                # add table
                exttable = Table()
                exttable['ABSPATH'] = [cfilename]
            # -----------------------------------------------------------------
            elif mode == 'telluric':
                # try to find the telluric entry that matches the link header
                tfilename = telludbm.get_tellu_file(dbkey, header=linkhdr,
                                                    fiber=ext.fiber,
                                                    required=False)
                # deal with no filename found
                if tfilename is None:
                    eargs = [dbkey, ext.pos, ext.name, linkext.pos,
                             linkext.name, linkext.filename, func_name]
                    reason = textentry('00-090-00014', args=eargs)
                    return False, reason
                # get criteria from telluric filename
                criteria = str(tfilename)
                # set link kind
                linkkind = None
                # add table
                exttable = Table()
                exttable['ABSPATH'] = [tfilename]
            # -----------------------------------------------------------------
            # if in science mode we query the index database (or ptable from
            #   index database) and return a row (or rows) associated with
            #   this entry --> from this we can set filename
            # -----------------------------------------------------------------
            else:
                # need to check for hlink in params
                if hlink not in params:
                    # log message and return: Header link key={0} not valid for
                    #     link name={1}\n\tlink file={2}\n\tFunction = {3}
                    eargs = [ext.hlink, ext.link, linkext.filename, func_name]
                    reason = textentry('00-090-00003', args=eargs)
                    return False, reason
                # -------------------------------------------------------------
                # get the header key associated with hlink
                hdrhlink = params[hlink][0]
                # need to check for params[hlink] in header
                if hdrhlink not in linkhdr:
                    # log message and return: Header link key={0} is not valid
                    #     for link name={1}\n\theader key "{2}" not found
                    #     \n\tlink file={3}\n\tFunction={4}
                    eargs = [ext.hlink, ext.link, hdrhlink, linkext.filename,
                             func_name]
                    reason = textentry('00-090-00004', args=eargs)
                    return False, reason
                # -------------------------------------------------------------
                # use the hlink to get the link criteria
                criteria = linkhdr[hdrhlink]
                # we need to figure out whether we have a database criteria
                #    link  or whether the link will be a filename
                if hlink in index_cols:
                    linkkind = str(hlink)
                else:
                    linkkind = 'FILENAME'
                # -------------------------------------------------------------
                # look for critera in index database (to get absolute path
                # and to filter by fiber
                # -------------------------------------------------------------
                # add the hlink criteria
                condition = '{0}="{1}"'.format(linkkind, criteria)
                # add kind condition
                condition += ' AND BLOCK_KIND="{0}"'.format(ext.block_kind)
                # add hkey conditions
                if hkeys is not None and isinstance(hkeys, dict):
                    # loop around each valid header key in index database
                    for h_it, hkey in enumerate(rkeys):
                        # if we have the key in our header keys
                        if hkey in hkeys:
                            # get data type
                            dtype = rtypes[h_it]
                            # try to case and add to condition
                            hargs = [hkey, dtype, hkeys[hkey]]
                            # add to condition
                            condition += index_hkey_condition(*hargs)
                # add fiber condition (if present)
                if ext.fiber is not None:
                    condition += ' AND KW_FIBER="{0}"'.format(ext.fiber)
                # get entries
                exttable = ptable.get_index_entries('*', condition=condition)
                # deal with no entries and not required
                if len(exttable) == 0 and not required:
                    # print warning: File not found for ext {0} ({1})'
                    margs = [pos, name]
                    reason = textentry('10-090-00003', args=margs)
                    return False, reason
                # deal with no entries and required
                if len(exttable) == 0:
                    # log and return: No entries for extension {0} ({1})
                    #    \n\t condition = {2}
                    eargs = [pos, name, condition, func_name]
                    reason = textentry('00-090-00005', args=eargs)
                    return False, reason

            # -----------------------------------------------------------------
            # deal with drsfile as a custom table
            # -----------------------------------------------------------------
            if ext.drsfile == 'table':
                try:
                    # use first row that has a runstring (if any)
                    extrow = decide_on_table_row(exttable)
                    # add extension file properties
                    ext.set_infile(params, extrow, exttable)
                    # log progress: Adding EXT={0} ({1}) [TABLE]'
                    margs = [pos, name, mode]
                    WLOG(params, '', textentry('40-090-00008', args=margs))
                    # make the table
                    success, reason = ext.make_table(params, ptable, linkkind,
                                                     criteria, mode)
                    # deal with not being able to make table
                    if not success:
                        return False, reason
                    # deal with reduced data
                    self._add_to_clear_files(ext)
                except Exception as e:
                    eargs = ['table', pos, name, ext.filename, type(e), str(e),
                             func_name]
                    # log and return: Could not add extension
                    reason = textentry('00-090-00006', args=eargs)
                    return False, reason
            # -----------------------------------------------------------------
            # else take the first entry
            # -----------------------------------------------------------------
            else:
                try:
                    # use first row that has a runstring (if any)
                    extrow = decide_on_table_row(exttable)
                    # add extension file properties
                    ext.set_infile(params, extrow, exttable)
                    # load the extension file
                    ext.load_infile(params)
                    # deal with reduced data
                    self._add_to_clear_files(ext)
                    # log progress: Adding EXT={0} ({1}) [Header only]
                    margs = [pos, name, mode]
                    if ext.header_only:
                        msg = textentry('40-090-00005', args=margs)
                    else:
                        msg = textentry('40-090-00006', args=margs)
                    WLOG(params, '', msg)
                    # add filename
                    msg = '\t\tFile: {0}'
                    margs = [os.path.basename(ext.filename)]
                    WLOG(params, '', msg.format(*margs), colour='magenta')
                except Exception as e:
                    eargs = ['image', pos, name, ext.filename, type(e), str(e),
                             func_name]
                    # log and return: Could not add extension
                    reason = textentry('00-090-00006', args=eargs)
                    return False, reason
            # -----------------------------------------------------------------
            # finally update the loaded files
            has_hdr, valid_names = self.has_header()
        # ---------------------------------------------------------------------
        # return that we linked successfully
        return True, None

    def process_header(self, params):
        """
        Process the headers now they are all present

        :param params:
        :return:
        """
        # get pconst
        pconst = constants.pload()
        # deal with removing drs keys
        self._remove_drs_keys(params)
        # deal with removing standard keys from primary header
        self._remove_standard_keys(pconst)
        # deal with adding keys from one header to another
        self._add_header_keys(params)
        # remove keys that are in primary and in extensions
        # TODO: Add back in with a skip for certain files?
        # self._remove_duplicate_keys(params, pconst)
        # add extension names as comments
        self._add_extensions_names_to_primary(params)

    def check_header_skip(self, ext: int = 0) -> bool:
        """
        Check whether we should skip this file due to an exclude key
        matching a value that should be skipped (i.e. exclude_keys was set)

        :param ext: int, the extension to check

        :return: bool, True if we should skip file, False otherwise
        """
        # deal with no exclude keys
        if self.exclude_keys is None:
            return False
        # deal with exclude keys - make all entry values a list
        exclude_keys = self.exclude_keys
        for ekey in exclude_keys:
            if isinstance(exclude_keys[ekey], str):
                exclude_keys[ekey] = [exclude_keys[ekey]]
        # ---------------------------------------------------------------------
        # if we don't have extension just return
        if ext not in self.extensions:
            return False
        # ---------------------------------------------------------------------
        # if we don't have header just return here
        if self.extensions[ext].header is None:
            return False
        # ---------------------------------------------------------------------
        # load the header for this extension
        header = self.extensions[ext].header
        # assume file is not going to be skipped
        skip = False
        # loop around exclude keys
        for ekey in exclude_keys:
            # need to look up key in params
            if ekey in self.params:
                drsekey = self.params[ekey][0]
            else:
                drsekey = str(ekey)
            # if key is in header check value
            if drsekey in header:
                # loop around all keys in exclude keys
                for evalue in exclude_keys[ekey]:
                    if header[drsekey] == evalue:
                        # set skip to True
                        skip = True
                        # log that we are skipping file
                        msg = '\tSkipping {0} for {1} ({2} = {3})'
                        margs = [self.extensions[ext].filename,
                                 self.name, drsekey, evalue]
                        WLOG(self.params, '', msg.format(*margs))
        # return whether we should skip file
        return skip

    def set_db_infiles(self, block_kind: str, database: Any):
        """
        Set the "infiles" for use in indexing - this takes the
        index database entry for extension 1 (or 0 if 1 not present) and
        puts the "INFILES" column into self.infiles

        :param database: IndexDatabase, the database instance

        :return: None, updates self.infiles
        """
        # get filename to crossmatch with database
        if len(self.extensions) > 1:
            filename = self.extensions[1].filename
        else:
            filename = self.extensions[0].filename
        # observation directory
        obs_dir = self.obs_dir
        # condition on database
        ctxt = 'BLOCK_KIND="{0}" AND OBS_DIR="{1}" AND FILENAME="{2}"'
        cargs = [block_kind, obs_dir, os.path.basename(filename)]
        condition = ctxt.format(*cargs)
        # get database entries
        dkwargs = dict(condition=condition, return_pandas=True)
        # try to get infiles from database
        table = database.database.get('*', **dkwargs)
        # deal with no entries
        if len(table) == 0:
            rawinfiles = []
        # else just keep last entry
        else:
            rawinfiles = str(table['INFILES'].iloc[-1]).split(',')
        # clean entries
        infiles = []
        for rawinfile in rawinfiles:
            if not drs_text.null_text(rawinfile, ['None', 'Null', '']):
                infiles.append(rawinfile)
        # set the infiles
        self.infiles = list(infiles)

    def _add_header_keys(self, params: ParamDict):
        """
        Add header keys from one extension to another

        :param params ParamDict, the parameter dictionary of constants

        :return:
        """
        # loop around all header keys
        for key in self.header_add:
            # get the in extension
            inext = self.header_add[key][0]
            outext = self.header_add[key][1]
            inpos = self._pos_from_name(inext)
            outpos = self._pos_from_name(outext)
            # -----------------------------------------------------------------
            # deal with header keys that are keyword stores in params
            if key in params:
                drs_key = params[key][0]
            else:
                drs_key = str(key)
            # -----------------------------------------------------------------
            # make sure we have the in/out extensions for this key
            if inpos is None:
                # Cannot add hkey {0} (in extension {1} does not exist)
                eargs = [drs_key, inext, 'inpos']
                WLOG(params, 'error', textentry('00-090-00011', args=eargs))
            if outpos is None:
                # Cannot add hkey {0} (out extension {1} does not exist)
                eargs = [drs_key, inext, 'outpos']
                WLOG(params, 'error', textentry('00-090-00011', args=eargs))
            # -----------------------------------------------------------------
            # make sure we have the in header for this key
            if self.extensions[inpos].header is None:
                # Cannot add hkey {0} (in header {1} does not exist)
                eargs = [drs_key, inext, 'inheader=None']
                WLOG(params, 'error', textentry('00-090-00011', args=eargs))
                inheader = None
            else:
                inheader = self.extensions[inpos].header
            # make sure we have the out header for this key
            if self.extensions[outpos].header is None:
                # Cannot add hkey {0} (out header {1} does not exist)
                eargs = [drs_key, inext, 'outheader=None']
                WLOG(params, 'error', textentry('00-090-00011', args=eargs))
                outheader = None
            else:
                outheader = self.extensions[outpos].header
            # -----------------------------------------------------------------
            # get key from in header and push into out header
            if drs_key not in inheader:
                # Cannot add hkey {0} (in header {1} does not have header key
                eargs = [drs_key, inext]
                WLOG(params, 'error', textentry('00-090-00012', args=eargs))
            # get value
            value = inheader[drs_key]
            comment = inheader.comments[drs_key]
            # push into outheader
            outheader[drs_key] = (value, comment)
            # push it back into header
            self.extensions[outpos].header = outheader

    def _remove_drs_keys(self, params: ParamDict):
        """
        For each extension if remove_drs_keys is True we need to go through
        and remove drs keys that are flagged for removal

        :param params ParamDict, the parameter dictionary of constants

        :return:
        """
        # get all Keyword parameters
        keywords = []
        # ---------------------------------------------------------------------
        # loop around all param instances
        for key in params.instances:
            if isinstance(params.instances[key], Keyword):
                # add all keyword instances to storage
                keywords.append(params.instances[key])
        # ---------------------------------------------------------------------
        # get drs keys that are flagged for removal
        remove_keys = []
        # loop around all keyword instances
        for keyword in keywords:
            # check post exclude key
            if keyword.post_exclude:
                # add just the keyword key name to storage
                remove_keys.append(keyword.key)
        # ---------------------------------------------------------------------
        # loop around extensions
        for pos in self.extensions:
            # make sure extension has header
            if self.extensions[pos].header is None:
                continue
            # get header
            header = self.extensions[pos].header
            # see if this extension is flagged for drs header key removal
            if self.extensions[pos].remove_drs_hkeys:
                # loop around remove keys
                for key in remove_keys:
                    # need to deal with format keys
                    if '{' in key:
                        key = key.split('{')[0] + '*'
                    # get keys
                    hkey = header.get(key, None)
                    # need to deal with the return types of get here
                    #    (str or None or header card)
                    if isinstance(hkey, drs_fits.fits.Header):
                        hkeys = list(hkey.keys())
                    # if not a header instance we just add the key
                    elif hkey is not None:
                        hkeys = [key]
                    # if none don't do anything
                    else:
                        hkeys = []
                    # remove these keys (in a loop)
                    for hkey in hkeys:
                        if hkey in header:
                            # delete key
                            del header[key]
                # push header back to extension
                self.extensions[pos].header = header

    def _remove_standard_keys(self, pconst: PseudoConstants):
        """
        Remove standard keys from a header if extension was flagged as having
        remove_std_hkeys

        :param pconst: PsuedoConst, the instrument pseudo constants

        :return:
        """
        # get standard keys from pconst
        remove_keys = pconst.FORBIDDEN_OUT_KEYS()
        # loop around each extension
        for pos in self.extensions:
            # make sure extension has header
            if self.extensions[pos].header is None:
                continue
            # get header
            header = self.extensions[pos].header
            # see if this extension is flagged for drs header key removal
            if self.extensions[pos].remove_std_hkeys:
                # loop around remove keys
                for key in remove_keys:
                    # make sure key is in extension
                    if key in header:
                        # delete key
                        del header[key]
                # push header back to extension
                self.extensions[pos].header = header

    def _remove_duplicate_keys(self, params: ParamDict,
                               pconst: PseudoConstants):
        """
        Remove keys that are both in primary and extension

        :param params ParamDict, the parameter dictionary of constants
        :param pconst: PsuedoConst, the instrument pseudo constants

        :return:
        """
        # get keys not to check
        skip_keys = pconst.NON_CHECK_DUPLICATE_KEYS()
        # get primary extension
        header0 = self.extensions[0].header
        # loop around extensions
        for pos in self.extensions:
            # skip extension 0
            if pos == 0:
                continue
            # get extension header
            header = self.extensions[pos].header
            # deal with no header
            if header is None:
                continue
            # loop around header0 and look for duplicates
            for key in header0:
                # skip some
                if key in skip_keys:
                    continue
                # check if key is identical
                if header.get(key) == header0[key]:
                    # remove key
                    del header[key]
                # else give warning that a primary key changed value
                #  (this shouldn't happen)
                else:
                    # log warning: Header key {0} expected in extension but
                    #    value changed
                    wargs = [key, pos, self.extensions[pos].name]
                    # header key changed - this is should not happen but
                    #   isn't a big problem
                    WLOG(params, 'warning',
                         textentry('10-090-00004', args=wargs), sublevel=2)

    def _add_extensions_names_to_primary(self, params: ParamDict):
        """
        Add extensions as comments to primary header

        :param params:
        :return:
        """
        # get primary header
        header = self.extensions[0].header
        # get key to add comment near
        hdrkey = params['POST_HDREXT_COMMENT_KEY']
        # if hdrkey is in params then we have a keyword store and need just to
        #   get the keyword store name
        if hdrkey in params:
            hdrkey = params[hdrkey][0]
        # make comment
        description = 'This file contains the following extensions: '
        # get the names of all (non primary) extensions
        names = []
        for pos in self.extensions:
            # TODO: This may not be .name but .commentname (from Chris)
            # do not add primary extension
            if pos == 0:
                continue
            # add name to names
            if self.extensions[pos].tag is not None:
                names.append(self.extensions[pos].tag)
            else:
                names.append(self.extensions[pos].name)
        # add extensions
        description += ', '.join(names)
        # add to header
        for line in textwrap.wrap(description, 71):
            header.insert(hdrkey, ('COMMENT', line))
        # finally add the number of extensions to the primary header
        nextend_comment = 'Number of standard extensions'
        header['NEXTEND'] = (len(self.extensions) - 1, nextend_comment)
        # add header back to extensions
        self.extensions[0].header = header

    def _add_to_clear_files(self, ext: DrsOutFileExtension):
        """
        Check whether file is flagged to be cleaned and add it to the list
        to remove (only removed at the end of the processes)

        :param ext: DrsOutFileExtension - the extension instance

        :return: None - updates self.reduced_files if required
        """
        # see if our filename startswith reduced_directory
        if ext.clear_file:
            # check that filename is not already in the list
            if ext.filename not in self.clear_files:
                if ext.filename is not None:
                    # make sure filename does not contain sym links
                    filename = ext.filename
                    # add to clear files
                    self.clear_files.append(filename)
        # deal with table column clear files
        if len(ext.table_clear_files) > 0:
            # loop around clear files
            for filename in ext.table_clear_files:
                # check that filename is not already in the list
                if filename not in self.clear_files:
                    self.clear_files.append(filename)

    def write_file(self, block_kind: str, runstring: Union[str, None] = None):
        # set function name
        func_name = display_func('write_file', __NAME__,
                                 self.class_name)
        # construct data list
        data_list = []
        for ext in self.extensions:
            data_list.append(self.extensions[ext].data)
        # construct header list
        header_list = []
        for ext in self.extensions:
            header_list.append(self.extensions[ext].header)
        # construct data type list
        datatype_list = []
        for ext in self.extensions:
            datatype_list.append(self.extensions[ext].datatype)
        # names of extensions
        names = []
        for ext in self.extensions:
            if self.extensions[ext].tag is not None:
                names.append(self.extensions[ext].tag)
            else:
                names.append(self.extensions[ext].name)
        # deal with dtypes
        dtypelist = [None] * len(names)
        # must make sure dirname exists
        if not os.path.exists(self.out_dirname):
            os.makedirs(self.out_dirname)
        # writefits to file
        drs_fits.writefits(self.params, self.out_filename, data_list,
                           header_list, names, datatype_list, dtypelist,
                           func=func_name)
        # write output dictionary
        self.output_dictionary(block_kind, runstring)

    def output_dictionary(self, block_kind: str,
                          runstring: Union[str, None] = None,
                          recipe: Union[Any, None] = None):
        """
        Generate the output dictionary (for use while writing)
        Uses OUTPUT_FILE_HEADER_KEYS and DrsFile.hdict to generate an
        output dictionary for this file (for use in indexing)

        Requires DrsFile.filename and DrsFile.params to be set

        :params block_kind: str, the block kind (raw/tmp/red)
        :params runstring: str, the run string that created this recipe run

        :return None:
        """
        # set function name
        func_name = display_func('output_dictionary', __NAME__,
                                 self.class_name)
        # check that params is set
        self.check_params(func_name)
        params = self.params
        pconst = constants.pload()
        # get required keys for index database
        iheader_cols = pconst.INDEX_HEADER_COLS()
        hkeys = list(iheader_cols.names)
        htypes = list(iheader_cols.dtypes)
        # deal with absolute path of file
        self.output_dict['ABSPATH'] = str(self.filename)
        # deal with night name of file
        self.output_dict['OBS_DIR'] = str(self.params['OBS_DIR'])
        # deal with basename of file
        self.output_dict['FILENAME'] = str(self.basename)
        # deal with kind
        self.output_dict['BLOCK_KIND'] = str(block_kind)
        # deal with last modified time for file
        if Path(self.filename).exists():
            last_mod = Path(self.filename).lstat().st_mtime
            used = 1
        else:
            last_mod = np.nan
            used = 0
        self.output_dict['LAST_MODIFIED'] = last_mod
        # deal with the run string (string that can be used to re-run the
        #     recipe to reproduce this file)
        if runstring is None:
            self.output_dict['RUNSTRING'] = 'None'
            # deal with recipe
            self.output_dict['RECIPE'] = 'Unknown'
        else:
            self.output_dict['RUNSTRING'] = str(runstring)
            # deal with recipe
            self.output_dict['RECIPE'] = str(runstring).split()[0]
        # add the infiles
        self.output_dict['INFILES'] = '|'.join(self.infiles)
        # add whether this row should be used be default (always 1)
        self.output_dict['USED'] = used
        # add the raw fix (all files here should be raw fixed)
        self.output_dict['RAWFIX'] = 1
        # get primary header
        header = self.extensions[0].header
        # some keys have to be set manually
        manual_keys = dict()
        manual_keys['KW_PID'] = params['PID']
        manual_keys['KW_VERSION'] = params['DRS_VERSION']
        manual_keys['KW_FIBER'] = 'None'
        manual_keys['KW_OUTPUT'] = self.name
        # ---------------------------------------------------------------------
        # loop around the keys and find them in hdict (or add null character if
        #     not found)
        for it, key in enumerate(hkeys):
            # deal with header key stores
            if key in params:
                dkey = params[key][0]
            else:
                dkey = str(key)
            # get dtype
            dtype = htypes[it]
            # set found
            found = False
            # add key if in hdict (priority)
            if dkey in header:
                # noinspection PyBroadException
                try:
                    self.output_dict[key] = dtype(header[dkey])
                    found = True
                except Exception as _:
                    self.output_dict[key] = 'None'
            if not found:
                self.output_dict[key] = 'None'
        # copy over the manual keys
        for manual_key in manual_keys:
            self.output_dict[manual_key] = manual_keys[manual_key]


# =============================================================================
# User DrsFile functions
# =============================================================================
def get_file_definition(params: ParamDict, name: str,
                        block_kind: str = 'raw',
                        instrument: Union[str, None] = None,
                        return_all: bool = False,
                        fiber: Union[str, None] = None, required: bool = True
                        ) -> Union[DrsFitsFile, List[DrsFitsFile], None]:
    """
    Finds a given recipe in the instruments definitions

    :param params: ParamDict, the parameter dictionary of constants
    :param name: string, the recipe name
    :param instrument: string, the instrument name
    :param block_kind: string, the type of file to look for ('raw',
                       'tmp', 'red')
    :param return_all: bool, whether to return all instances of this file or
                       just the last entry (if False)
    :param fiber: string, some files require a fiber to choose the correct file
                  (i.e. to add a suffix)
    :param required: bool, if False then does not throw error when no files
                     found (only use if checking for return = None)

    :param instrument: string, the instrument name
    :type instrument: str
    :param block_kind: string, the type of file to look for ('raw',
                       'tmp', 'red')
    :type return_all: bool
    :type fiber: str

    :exception SystemExit: on caught errors

    :returns: if found the DrsRecipe, else raises SystemExit if required = True
              else returns None
    :rtype: Union[DrsFitsFile, List[DrsFitsFile], None]
    """
    # set function name
    func_name = display_func('get_file_definition', __NAME__)
    # deal with instrument
    if instrument is None:
        if 'INSTRUMENT' in base.IPARAMS:
            instrument = base.IPARAMS['INSTRUMENT']
            ipath = INSTRUMENT_PATH
        else:
            ipath = CORE_PATH
            instrument = None
    elif instrument == 'None':
        ipath = CORE_PATH
        instrument = None
    else:
        ipath = INSTRUMENT_PATH
    # deal with no name or no instrument
    if name == 'None' or name is None:
        if required:
            eargs = [name, 'unknown', func_name]
            WLOG(params, 'error', textentry('00-008-00011', args=eargs))
        return None
    # deal with fiber (needs removing)
    if fiber is not None:
        suffix = '_{0}'.format(fiber)
        if name.endswith(suffix):
            name = name[:-(len(suffix))]
    # else we have a name and an instrument
    margs = [instrument, ['file_definitions.py'], ipath, CORE_PATH]
    modules = constants.getmodnames(*margs, return_paths=False)
    # load module
    mod = constants.import_module(func_name, modules[0], full=True)
    # get a list of all recipes from modules
    block = DrsPath(params, block_kind=block_kind)
    # get the file set for this block kind
    all_files = getattr(mod.get(), block.block_fileset).fileset
    # try to locate this recipe
    found_files = []
    for filet in all_files:
        if name.upper() in filet.name and return_all:
            found_files.append(filet)
        elif name == filet.name:
            found_files.append(filet)

    if instrument is None and len(found_files) == 0:
        empty = DrsFitsFile('Empty')
        return empty

    if (len(found_files) == 0) and (not required):
        return None
    elif len(found_files) == 0:
        eargs = [name, modules[0], func_name]
        WLOG(None, 'error', textentry('00-008-00011', args=eargs))

    if return_all:
        return found_files
    else:
        return found_files[-1]


def get_another_fiber_file(params: ParamDict, outfile: DrsFitsFile,
                           fiber: str, in_block_kind: str = 'tmp',
                           out_block_kind: str = 'red',
                           getdata: bool = False,
                           gethdr: bool = False) -> DrsFitsFile:
    """
    Using an "outfile" with a specific fiber get another fibers DrsFitsFile
    instance, we need to set the "in_block_kind" to the input block kind of the
    "outfile" and need to set the "out_block_kind" to the block kind of the
    "outfile", we also need to set the fiber we need

    :param params: ParamDict, parameter dictionary of constants
    :param outfile: DrsFitsFile, the original fits file
    :param fiber: str, the fiber to find
    :param in_block_kind: str, the outfiles input file block kind
                          i.e. for _e2dsff its input is _pp  block kind='tmp'
    :param out_block_kind: str, the outfiles block kind
                          i.e. for _e2dsff its block kind='red'
    :param getdata: bool, if True loads the data
    :param gethdr: bool, if True loads the header

    :return: DrsFitsFile, like outfile but with the fiber "fiber"
    """
    # need a fresh copy of the outfile
    fresh_outfile = get_file_definition(params, outfile.name,
                                        block_kind=out_block_kind)
    # see whether we need fiber for intype
    if fresh_outfile.intype.fibers is not None:
        infiber = fiber
    else:
        infiber = None
    # get the infile for the input of outfile
    inbasename = fresh_outfile.get_infile_infilename(filename=outfile.filename,
                                                     fiber=infiber)
    # get block for outfile
    outblock = DrsPath(params, abspath=outfile.filename)
    # get in block
    inblock = DrsPath(params, block_kind=in_block_kind)
    # get full path (base on in_block_kind)
    infilename = os.path.join(inblock.block_path, outblock.obs_dir, inbasename)
    # get a new copy of the infile
    infile = fresh_outfile.intype.newcopy(params=params, fiber=infiber)
    infile.set_filename(infilename)
    # make a new copy of this instance
    outfile2 = fresh_outfile.newcopy(params=params, fiber=fiber)
    # construct filename
    outfile2.construct_filename(infile=infile)
    # load data if required
    if getdata:
        # log message: Reading data for file
        margs = [outfile2.filename]
        WLOG(params, '', textentry('40-004-00005', args=margs))
        outfile2.read_data()
    # load header if required
    if gethdr:
        # log message: Reading header for file: {0}'
        margs = [outfile2.filename]
        WLOG(params, '', textentry('40-004-00006', args=margs))
        outfile2.read_header()
    # return outfile
    return outfile2


def combine(params: ParamDict, recipe: Any,
            infiles: List[DrsFitsFile], math: str = 'average',
            same_type: bool = True, save: bool = True
            ) -> Union[Tuple[DrsFitsFile, Table], Tuple[None, None]]:
    """
    Takes a list of infiles and combines them (infiles must be DrsFitsFiles)
    combines using the math given.

    Allowed math:
        'sum', 'add', '+'
        'average', 'mean'
        'subtract', '-'
        'divide', '/'
        'multiply', 'times', '*'

    Note 'infiles' must be all the same DrsFitsFile type to combine by default,
    use 'same_type=False' to override this option

    Note the header is copied from infiles[0]

    :param params: ParamDict, parameter dictionary of constants
    :param recipe: DrsRecipe, the recipe associated with the call to this
                   function
    :param infiles: list of DrsFiles, list of DrsFitsFiles to combine
    :param math: str, the math allowed (see above)
    :param same_type: bool, if True all infiles must have the same DrsFitFile
                      dtype
    :param save: bool, if True saves to disk otherwise returns DrsFitsFile

    :type params: ParamDict
    :type infiles: list[DrsFitsFile]
    :type math: str
    :type same_type: bool

    :return: Returns the combined DrsFitFile (header same as infiles[0]) or
             if no infiles were given returns None
    :rtype: DrsFitsFile
    """
    # set function name
    func_name = display_func('combine', __NAME__)
    # if we have a string assume we have 1 file and skip combine
    if isinstance(infiles, DrsFitsFile):
        return infiles, Table()
    # make sure infiles is a list
    if not isinstance(infiles, list):
        WLOG(params, 'error', textentry('00-001-00020', args=[func_name]))
        return None, None
    # if we have only one file (or none) skip combine
    if len(infiles) == 1:
        return infiles[0], Table()
    elif len(infiles) == 0:
        return None, None
    # check that all infiles are the same DrsFileType
    if same_type:
        for it, infile in enumerate(infiles):
            if infile.name != infiles[0].name:
                eargs = [infiles[0].name, it, infile.name, func_name]
                WLOG(params, 'error', textentry('00-001-00021', args=eargs))

    # get output path from params
    outpath = str(params['OUTPATH'])
    # check if outpath is set
    if outpath is None:
        WLOG(params, 'error', textentry('01-001-00023', args=[func_name]))
        return None, None
    # get the absolute path (for combined output)
    if params['OBS_DIR'] is None:
        obs_dir = ''
    else:
        obs_dir = params['OBS_DIR']
    # combine outpath and out directory
    abspath = os.path.join(outpath, obs_dir)
    # read all infiles (must be done before combine)
    basenames = []
    for infile in infiles:
        # read the infile
        infile.read_file(check=True)
        # get the base name for each infile
        basenames.append(infile.basename)
    # make new infile using math
    infile0 = infiles[0].newcopy(params=params)
    outfile, outtable = infile0.combine(infiles[1:], math, same_type,
                                        path=abspath)
    # update params in outfile
    outfile.params = params
    # update the number of files
    outfile.numfiles = len(infiles)
    # define multi lists
    data_list = [outtable]
    datatype_list = ['table']
    name_list = ['COMBINE_TABLE']
    # add input files
    outfile.infiles = list(basenames)
    # add version
    outfile.add_hkey('KW_VERSION', value=params['DRS_VERSION'])
    # add dates
    outfile.add_hkey('KW_DRS_DATE', value=params['DRS_DATE'])
    outfile.add_hkey('KW_DRS_DATE_NOW', value=params['DATE_NOW'])
    # add process id
    outfile.add_hkey('KW_PID', value=params['PID'])
    # deal with writing to disk (default)
    if save:
        # snapshot of parameters
        if params['PARAMETER_SNAPSHOT']:
            data_list += [params.snapshot_table(recipe, drsfitsfile=outfile)]
            name_list += ['PARAM_TABLE']
            datatype_list += ['table']
        # write to disk
        WLOG(params, '', textentry('40-001-00025', args=[outfile.filename]))
        outfile.write_multi(data_list=data_list, name_list=name_list,
                            datatype_list=datatype_list,
                            block_kind=recipe.out_block_str,
                            runstring=recipe.runstring)
        # add to output files (for indexing)
        recipe.add_output_file(outfile)

    # return combined infile
    return outfile, outtable


def combine_metric_1(params: ParamDict, row: int, image1: np.ndarray,
                     datacube0: np.ndarray) -> Tuple[float, float, bool]:
    """
    Simple pearson's R test on a row of the datacube (image) comparing it to
    image1 (the median of the whole datacube)

    For use with DARK_FLAT, FLAT_FLAT, FLAT_DARK, FP_FP only

    :param params: ParamDict, parameter dictionary of constants
    :param row: int, the row of the datacube to use
    :param image1: np.ndarray (2D), the median image of the data cube
    :param datacube0: np.ndarray (3D), the data cube of images

    :return: tuple, 1. The result of the Pearson R test (float),
             2. The metric criteria used for pass/fail (float),
             3. whether passed/failed (bool)
    """
    # normalize data by square
    image_row = np.array(datacube0[row])
    # calculate the metric by which to grade input files
    image2 = image_row.ravel()
    good = np.isfinite(image1) * np.isfinite(image2)
    metric, _ = pearsonr(image1[good], image2[good])
    # get metric threshold
    metric_threshold = params['COMBINE_METRIC_THRESHOLD1']
    # define whether metric passed
    passed = metric > metric_threshold
    # return metric, threshold and passed criteria
    return metric, metric_threshold, passed


def combine_headers(params: ParamDict, headers: List[Header],
                    names: List[str], math: str):
    """
    Takes a list of headers and combines them in the proper fashion (for the
    output combined file)

    Any keys that do not change are kept in main header
    Any keys that are flagged with combine_methods are combined

    All other keys (that change) are added to a combined_table

    :param params: ParamDict, the parameter dictionary of constants
    :param headers: list of headers - the headers to combine
    :param names: list of strings, the names of the header files
    :param math: str, the math mode to combine image (used for certain
                 combine_methods)
    :return:
    """
    # get psuedo constants
    pconst = constants.pload()
    # -------------------------------------------------------------------------
    # step 1. find header keys that need combining
    # -------------------------------------------------------------------------
    ckeys, cmethods = [], []
    # need to get keywords with combine methods
    for key in params:
        # get parameter
        param = params.instances[key]
        # test for Keyword instance
        if not isinstance(param, Keyword):
            continue
        # test for combine method
        if param.combine_method is not None:
            ckeys.append(params[key][0])
            cmethods.append(param.combine_method)

    # -------------------------------------------------------------------------
    # step 2. identify all header keys across all files
    # -------------------------------------------------------------------------
    # identify unique keys in all headers
    all_header_keys = []
    all_comments = []
    # loop around headers
    for header in headers:
        # loop around keys in this header
        for key in header:
            if key not in all_header_keys:
                all_header_keys.append(key)
                all_comments.append(header.comments[key])
    # -------------------------------------------------------------------------
    # step 3: get all header keys and see which are identical
    # -------------------------------------------------------------------------
    # storage of all keys
<<<<<<< HEAD
    all_dict, type_dict = dict(), dict()
    table_keys, table_comments, constant_keys = [], [], []
=======
    all_dict = dict()
    # add full filename
    all_dict['INPUT_FILENAME'] = names
    table_keys = ['INPUT_FILENAME']
    table_comments = ['COMMENT']
    constant_keys = []
>>>>>>> 8cae325a
    # loop around unique header keys
    for k_it, key in enumerate(all_header_keys):
        # skip forbidden keys
        if key in pconst.FORBIDDEN_OUT_KEYS():
            continue
        # storage of values
        values = []

        comment_card = False
        # loop around headers
        for h_it, header in enumerate(headers):
            if key in header:
                value = header[key]
                # deal with header comment cards
                if isinstance(value, drs_fits.HeaderCommentCards):
                    comment_card = True
                values.append(value)
            else:
                values.append(None)
        # if keys are identified as being combined add them to table_keys
        #  even if they are constant
        if key in ckeys:
            table_keys.append(key)
            table_comments.append(all_comments[k_it])
        # identify if values are all the same
        if comment_card:
            constant_keys.append(key)
        elif len(set(values)) == 1:
            constant_keys.append(key)
        else:
            table_keys.append(key)
            table_comments.append(all_comments[k_it])
        # add values to all_dict
        all_dict[key] = values
        type_dict[key] = comment_card
    # -------------------------------------------------------------------------
    # step 4: for those keys that have been flagged as needing combining
    #         combine them with the combine_method
    # -------------------------------------------------------------------------
    # storage of new header dictionary
    new_header_dict = dict()
    # loop around keys that need combining
    for c_it, ckey in enumerate(ckeys):
        # skip if not in header (for some reason)
        if ckey not in all_dict:
            continue
        # combine values
        new_header_dict[ckey] = combine_hkey(all_dict[ckey], cmethods[c_it],
                                             math)
    # -------------------------------------------------------------------------
    # step 5: add keys that are constant
    # -------------------------------------------------------------------------
    # add keys that don't change
    for ckey in constant_keys:
        # skip if already present (i.e. they have been combined)
        if ckey in new_header_dict:
            continue
        # add keys to new header dict
        new_header_dict[ckey] = all_dict[ckey][0]
    # -------------------------------------------------------------------------
    # step 6: make a table from header keys that change
    # -------------------------------------------------------------------------
    # filter out keys which are not in table_keys

    table_dict = dict()

    for cit, ckey in enumerate(list(table_keys)):
        table_dict[ckey] = list(all_dict[ckey]) + [table_comments[cit]]


    # table_dict = dict()
    # for row in range(len(headers)):
    #     table_dict[names[row]] = []
    #     for ckey in table_keys:
    #         table_dict[names[row]].append(all_dict[ckey][row])
    # convert to a table
    combine_table = Table()
    # add the keys as the first column
    # combine_table['KEYS'] = table_keys
    # add the columns
    for col in table_dict:
        combine_table[col] = np.array(table_dict[col]).astype(str)
    # add the comments
    # combine_table['COMMENTS'] = table_comments
    # -------------------------------------------------------------------------
    # step 7: make new hdict and header
    # -------------------------------------------------------------------------
    new_hdict = Header()
    # loop around all keys in the correct order
    for k_it, key in enumerate(all_header_keys):
        # only add keys that are in new_header_dict
        if key in new_header_dict and type_dict[key]:
            for value in str(new_header_dict[key]).split('\n'):
                new_hdict[key] = value
        elif key in new_header_dict:
            # add the value and the comment
            new_hdict[key] = (new_header_dict[key], all_comments[k_it])
    # copy into the new header
    new_header = new_hdict.copy()
    # -------------------------------------------------------------------------
    # step 8: return header/hdict/table
    # -------------------------------------------------------------------------
    return new_header, new_hdict, combine_table


def combine_hkey(values: List[Any], method: str, math: str) -> Any:
    """
    Combine header keys using method given in Keyword setup

    :param values: a list of values to combine with given method
    :param method: str, the method to combine
    :param math: str, if method = flux this is the math to use with it

    :return: Any, single value of the combined type or None if not combinable
    """
    # noinspection PyBroadException
    try:
        if method in ['mean', 'average']:
            return mp.nanmean(values)
        if method in ['sum', 'add']:
            return mp.nansum(values)
        if method in ['minimum', 'min']:
            return mp.nanmin(values)
        if method in ['maximum', 'max']:
            return mp.nanmax(values)
        # flux correction has to use the math from combining the image
        if method == 'flux':
            # if we want to sum the data
            if math in ['sum', 'add', '+', 'average', 'mean']:
                return mp.nansum(values) * np.sqrt(len(values))
            elif math in ['average', 'mean']:
                return mp.nanmean(values) / np.sqrt(len(values))
            # elif if median
            elif math in ['median', 'med']:
                return mp.nanmedian(values) / np.sqrt(len(values))
            # deal with math == None
            elif math == 'None':
                return values[0]
            # else return an empty value
            else:
                return None
        # if method is in None --> return None
        if method in [None, 'None', '']:
            return None
        # if we get to this point return the method as the value
        return method
    # if for any reason this fails return None
    except Exception as _:
        return None


def fix_header(params: ParamDict, recipe: Any,
               infile: Union[DrsFitsFile, None] = None,
               header: Union[Header, FitsHeader, None] = None,
               check_aliases: bool = False, objdbm: Any = None
               ) -> Union[DrsFitsFile, Tuple[FitsHeader, Header]]:
    """
    Instrument specific header fixes are define in pseudo_const.py for an
    instrument and called here (function in pseudo_const.py is HEADER_FIXES)

    :param params: ParamDict, parameter dictionary of constants
    :param recipe: DrsRecipe instance associated with calling this function
    :param infile: DrsFitsFile or None, the Drs file instance containing the
                   header to fix - if not set must have header set
    :param header: Header - if set fixes this header (if not set uses infile)
                   if both set 'header' takes precedence over infile.header
    :param check_aliases: bool, if True checks objname for aliases (this should
                   only be used when aliases are not going to be checked or
                   have not been checked before) i.e. this should be set to
                   False in preprocessing but true for precheck/processing
                   where we deal with raw files
    :param objdbm: drs_database.ObjectDatabase - the object database class to
                   check aliases in (if check_aliases is True)

    :return: if infile is set return the infile with the updated infile.header,
             else return hdict and header (both fits.Header instances)
    """
    # set function name
    # _ = display_func('fix_header', __NAME__)
    # deal with no header
    if header is None:
        header = infile.get_header()
        hdict = infile.hdict
        filename = infile.filename
        has_infile = True
    else:
        has_infile = False
        hdict = Header()
        filename = None
    # load pseudo constants
    pconst = constants.pload()
    # use pseudo constant to apply any header fixes required (specific to
    #   a specific instrument) and update the header
    header, hdict = pconst.HEADER_FIXES(params=params, recipe=recipe,
                                        header=header, hdict=hdict,
                                        filename=filename,
                                        check_aliases=check_aliases,
                                        objdbm=objdbm)
    # if the input was an infile return the infile back
    if has_infile:
        # return the updated infile
        infile.header = header
        infile.hdict = hdict
        return infile
    # else return the header (assuming input was a header only)
    else:
        # else return the header
        return header, hdict


def id_drs_file(params: ParamDict,
                drs_file_sets: Union[List[DrsFitsFile], DrsFitsFile],
                filename: Union[List[str], str, None] = None,
                nentries: Union[int, None] = None,
                required: bool = True, use_input_file: bool = False
                ) -> Tuple[bool, Union[DrsFitsFile, List[DrsFitsFile]]]:
    """
    Identify the drs file (or set of drs files) each with DrsFitsFile.name
    and DrsFitsFile.filename (or 'filename') set (important must have filename
    to be able to read header) - uses the DrsFitsFile.fileset to search for a
    specific DrsFitsFile that this filename / header describes.
    If nentries = 1 returns the first DrsFitsFile that statisfies header,
    otherwise returns all DrsFitsFile(s) that statisfy the header.

    :param params: ParamDict, the parameter dictionary of constants
    :param drs_file_sets: List[DrsFitsFile] or DrsFitsFile - the file instance
                          containing the filename, fileset (set of DrsinputFiles
                          for this group i.e. raw files) etc
                          if DrsFitsFile.filename is not set then 'filename'
                          must be set (raises error elsewise)
    :param filename: str or None, if DrsFitsFile (or instance in
                     List[DrsFitsFile]) does not have filename set it from here
                     this filename is the file that the header is read from
    :param nentries: int or None, if equal to 1 returns just the first
                     DrsFitsFile.fileset entry which matches the header - else
                     returns all DrsFitsFile(s) that match header
    :param required: bool, if True raises an error when filename/header combo
                     does not match a DrsFitsFile in any of the fileset(s)
    :param use_input_file: bool, if True set the data and header from the
                           inpit file (i.e. the DrsFitsFile with the fileset)
    :return: tuple, 1. bool, whether file was found,
                    2. the DrsFitsFile matching (if entries=1) else all the
                       DrsFitsFile(s) matching i.e. List[DrsFitsFile]
    """
    # set function
    func_name = display_func('id_drs_file', __NAME__)
    # get pconst
    pconst = constants.pload()
    # ----------------------------------------------------------------------
    # deal with list vs no list for drs_file_sets
    if isinstance(drs_file_sets, list):
        pass
    else:
        drs_file_sets = [drs_file_sets]
    # ----------------------------------------------------------------------
    # storage
    found = False
    kinds = []
    names = []
    file_set = None
    # ----------------------------------------------------------------------
    # loop around file set
    for file_set in drs_file_sets:
        # get the names of the file_set
        names.append(file_set.name)
        # ------------------------------------------------------------------
        # check we have entries
        if len(file_set.fileset) == 0:
            continue
        # ------------------------------------------------------------------
        # check we have a params set for file_set
        file_set.params = params
        # ------------------------------------------------------------------
        # check we ahve a file set
        if file_set.filename is None:
            if filename is None:
                eargs = [func_name]
                WLOG(params, 'error', textentry('00-001-00057', args=eargs))
            else:
                file_set.set_filename(filename)
        # ------------------------------------------------------------------
        # get the associated files with this generic drs file
        fileset = list(file_set.fileset)
        # ------------------------------------------------------------------
        # loop around files
        for drsfile in fileset:
            # set params
            drsfile.params = params
            # --------------------------------------------------------------
            # debug
            dargs = [str(drsfile)]
            WLOG(params, 'debug', textentry('90-010-00001', args=dargs))
            # --------------------------------------------------------------
            # copy info from given_drsfile into drsfile
            file_in = drsfile.copyother(file_set, params=params,
                                        header=file_set.header)
            # --------------------------------------------------------------
            # load the header for this kind
            if file_in.header is None:
                # noinspection PyBroadException
                try:
                    # need to read the file header for this specific drs file
                    file_in.read_header(log=False)
                    # copy in hdict from file_set
                    # - this is the only way to get keys added from file that is
                    #   read above
                    if file_set.hdict is not None:
                        for key in file_set.hdict:
                            # noinspection PyUnresolvedReferences
                            file_in.header[key] = file_set.hdict[key]

                # if exception occurs continue to next file
                #    (this is not the correct file)
                except Exception as _:
                    continue
                except SystemExit as _:
                    continue
            # --------------------------------------------------------------
            # check this file is valid
            cond, _ = file_in.check_file()
            # --------------------------------------------------------------
            # if True we have found our file
            if cond:
                # ----------------------------------------------------------
                found = True
                # ----------------------------------------------------------
                # load the data for this kind
                cond1 = file_set.data is not None
                cond2 = file_set.header is not None
                # use the data if flagged and if possible (cond1 & cond2)
                if use_input_file and cond1 and cond2:
                    # shallow copy data
                    file_in.data = file_set.data
                    # copy over header
                    file_in.header = file_set.header
                else:
                    file_in.read_data()
                # ----------------------------------------------------------
                # append to list
                kinds.append(file_in)
                # ----------------------------------------------------------
                # if we only want one entry break here
                if nentries == 1:
                    break
    # ----------------------------------------------------------------------
    # deal with no files found
    if len(kinds) == 0 and required:
        # get header keys for info purposes (file definition keys)
        keys = pconst.FILEDEF_HEADER_KEYS()
        argstr = ''
        # loop around keys and add to error (if they exist)
        #   if they don't the value will be set to None
        for key in keys:
            # set value to None
            value = None
            # if file set is not None and header is not None
            #   then we can try to get key from file_set
            if file_set is not None and file_set.header is not None:
                value = file_set.get_hkey(key, required=False)
            argstr += '\t{0}: {1}\n'.format(key, value)

        eargs = [' '.join(names), file_set.filename, argstr, func_name]
        WLOG(params, 'error', textentry('00-010-00001', args=eargs))
    # ----------------------------------------------------------------------
    # return found and the drsfile instance
    if len(kinds) == 0:
        return found, kinds
    elif nentries is None:
        return found, kinds
    elif nentries == 1:
        return found, kinds[0]
    else:
        return found, kinds[:nentries]


def get_mid_obs_time(params: ParamDict,
                     header: Union[Header, FitsHeader, None] = None,
                     infile: Union[DrsFitsFile, None] = None,
                     out_fmt: Union[str, None] = None
                     ) -> Tuple[Union[Time, str, float], str]:
    """
    Get the mid point observation time from header and push it into the
    required format

    :param params: Paramdict, parameter dictionary of constants
    :param header: Header or astropy.fits.Header - the header instance to
                   read the MIDMJD from
    :param infile: DrsFitsFile - if Header is not set get it from infile
    :param out_fmt: str, the output format of the data (mjd, jd, iso, human,
                    unix, decimal year) - if set to None returns a astropy.Time
                    instance of the time
    :return: depending on out_fmt - returns a tuple, 1. the mid point of an
             observation (Time, str, float), 2. the method used to get the time
             [now always 'header' - calculated in preprocessing fix_header]
    """
    # set function name
    func_name = display_func('get_mid_obs_time', __NAME__)
    # get obs_time
    outkey = params['KW_MID_OBS_TIME'][0]
    # get format from params
    timefmt = params.instances['KW_MID_OBS_TIME'].datatype
    # get data type from params
    timetype = params.instances['KW_MID_OBS_TIME'].dataformat
    # if infile is set get header from infile
    if infile is not None and header is None:
        header = infile.get_header()
    # deal with header still being None
    if header is None:
        eargs = [func_name]
        WLOG(params, 'error', textentry('00-001-00051', args=eargs))
    # get raw value from header
    rawtime = header[outkey]
    # get time object
    obstime = Time(timetype(rawtime), format=timefmt)
    # set the method for getting mid obs time
    method = 'header'
    dbname = 'header_time'
    # return time in requested format
    if out_fmt is None:
        return obstime, method
    elif out_fmt == 'mjd':
        return float(obstime.mjd), method
    elif out_fmt == 'jd':
        return float(obstime.jd), method
    elif out_fmt == 'iso' or out_fmt == 'human':
        return obstime.iso, method
    elif out_fmt == 'unix':
        return float(obstime.unix), method
    elif out_fmt == 'decimalyear':
        return float(obstime.decimalyear), method
    else:
        kinds = ['None', 'human', 'iso', 'unix', 'mjd', 'jd', 'decimalyear']
        eargs = [dbname, ' or '.join(kinds), out_fmt, func_name]
        WLOG(params, 'error', textentry('00-001-00030', args=eargs))


# =============================================================================
# Worker functions
# =============================================================================
def index_hkey_condition(name, datatype, hkey):
    """
    Deal with generating a condition from a hkey (list or str)
    """
    # must deal with hkeys as lists
    if isinstance(hkey, list):
        # store sub-conditions
        subconditions = []
        # loop around elements in hkey
        for sub_hkey in hkey:
            # cast value into data type
            value = datatype(sub_hkey)
            # add to sub condition
            subconditions.append('{0}="{1}"'.format(name, value))
        # make full condition based on sub conditions
        condition = ' AND ({0})'.format(' OR '.join(subconditions))
        # return condition
        return condition
    else:
        # cast value into data type
        value = datatype(hkey)
        # return condition
        return ' AND {0}="{1}"'.format(name, value)


def generate_arg_checksum(source: Union[List[str], str],
                          ndigits: int = 10) -> str:
    """
    Take a list of strings or a string and generate a unique hash from
    them

    :param source: list of strings or string - the string to generate the hash
                   from
    :param ndigits: int, the size of the hash (in characters) default is 10

    :return: str, the hash
    """
    # set function name
    # _ = display_func('generate_arg_checksum', __NAME__)
    # flatten list into string
    if isinstance(source, list):
        source = ' '.join(source)
    # need to encode string
    encoded = source.encode('utf')
    # we want a hash of 10 characters
    digest = blake2b(encoded, digest_size=ndigits)
    # create hash
    _hash = digest.hexdigest()
    # return hash
    return str(_hash)


def decide_on_table_row(table: Union[Table, pd.DataFrame]) -> int:
    """
    If we have multiple rows and need one this is how we decide which one
    currently we look for columns:
        "RUNSTRING" - row returned is the first with a valid value

    if none of the above columns are found we return 0

    :param table: astropy.table.Table or pandas.DataFrame - the table to choose
                  a row of

    :return: int, the row of the table to use
    """
    # get columns
    if isinstance(table, Table):
        columns = list(table.colnames)
    elif isinstance(table, pd.DataFrame):
        columns = list(table.columns)
    else:
        columns = []
    # base on runstring
    if 'RUNSTRING' in columns:
        for row in range(len(table)):
            if table['RUNSTRING'][row] is not None:
                return row
    # if we have got to here we use the first row
    return 0


def test_for_formatting(key: str, number: Union[int, float]) -> str:
    """
    Specific test of a string that may either be:

    key   or {key}{number}

    e.g. if key = XXX{0}  --> XXX{number}
    e.g. if key = XXX --> XXX

    Note if XXX{0:.3f} number must be a float

    :param key: str, the key to test (and return if no formatting present)
    :param number: int or float, depending on format of key (and key present)
    :return: str, the ouput either modified (if with formatting) or "key"
    """
    # set function name
    # _ = display_func('test_for_formatting', __NAME__)
    # test the formatting by entering a number as format
    test_str = key.format(number)
    # if they are the same after test return key with the key and number in
    if test_str == key:
        return '{0}{1}'.format(key, number)
    # else we just return the test string
    else:
        return test_str


def is_forbidden_prefix(pconstant: PseudoConstants, key: str) -> bool:
    """
    Boolean check of the Pseudo Constants class for FORBIDDEN_HEADER_PREFIXES
    if key starts with forbidden header prefixes False is returned, otherwise
    True is return

    :param pconstant: PseudoConstants class instance
    :param key: str, the key to check

    :return: bool, True if key does not start with any forbidden header prefix,
             False if it does
    """
    # set function name
    # _ = display_func('is_forbidden_prefix', __NAME__)
    # assume key is not forbidden
    cond = False
    # if prefix is forbidden and key starts with this prefix -->
    #   set cond to true (key is not forbidden)
    for prefix in pconstant.FORBIDDEN_HEADER_PREFIXES():
        if key.startswith(prefix):
            cond = True
    # return condition on whether key is forbidden
    return cond


def _check_keyworddict(key: str,
                       keyworddict: dict) -> Tuple[bool, Union[str, None]]:
    """
    Some keys have formatting i.e. LOCE{0:04d} and thus for these we need to
    check their prefix matches the key (else we just check whole key)

    This ONLY works under the assumption that all format keys look as following:

        AAAA{0:4d}

        BBB{0:2d}

    (i.e. a string followed by a single formatting)

    :param key: string, key in header to check
    :param keyworddict: dictionary, the keyword dictionary to check (from
                        keyword definitions)

    :type key: str
    :type keyworddict: dict

    :return:
    """
    # set function name
    # _ = display_func('_check_keyworddict', __NAME__)
    # loop around keys in keyword dict
    for mkey in keyworddict:
        # check if we have not formatting (assuming int/float)
        # noinspection PyBroadException
        try:
            if mkey.format(0) == mkey:
                # if key is found then we stop here
                if key == mkey:
                    return True, mkey
                # we can skip to next key
                else:
                    continue
        # if it breaks assume we have a none int/float format
        except Exception as _:
            pass
        # else remove the formatting (assume it start with a '{'
        prefix = mkey.split('{')[0]
        # if key is found we stop here
        if key.startswith(prefix):
            return True, mkey
        else:
            continue
    # if we have checked every key then key is not found
    return False, None


def _copydrsfile(drsfileclass,
                 instance1: DrsInputFile,
                 instance2: Union[DrsInputFile, None],
                 name: Union[str, None] = None,
                 filetype: Union[str, None] = None,
                 suffix: Union[str, None] = None,
                 remove_insuffix: Union[bool, None] = None,
                 prefix: Union[str, None] = None,
                 fibers: Union[List[str], None] = None,
                 fiber: Union[str, None] = None,
                 params: Union[ParamDict, None] = None,
                 filename: Union[str, None] = None,
                 intype: Any = None,
                 path: Union[str, None] = None,
                 basename: Union[str, None] = None,
                 inputdir: Union[str, None] = None,
                 obs_dir: Union[str, None] = None,
                 data: Union[np.ndarray, None] = None,
                 header: Union[drs_fits.Header, None] = None,
                 fileset: Union[list, None] = None,
                 filesetnames: Union[List[str], None] = None,
                 outfunc: Union[Any, None] = None,
                 inext: Union[str, None] = None,
                 dbname: Union[str, None] = None,
                 dbkey: Union[str, None] = None,
                 rkeys: Union[dict, None] = None,
                 numfiles: Union[int, None] = None,
                 shape: Union[int, None] = None,
                 hdict: Union[drs_fits.Header, None] = None,
                 output_dict: Union[OrderedDict, None] = None,
                 datatype: Union[str, None] = None,
                 dtype: Union[type, None] = None,
                 is_combined: Union[bool, None] = None,
                 combined_list: Union[list, None] = None,
                 infiles: Union[list, None] = None,
                 s1d: Union[list, None] = None,
                 hkeys: Union[Dict[str, str], None] = None,
                 instrument: Optional[str] = None):
    """
    Master copier of file instance
    instance1 = self normally
    instance2 = another file instance (if required)

    :param drsfileclass: the class to use to create new instance
    :param instance1: the class we are copying basic details from
    :param instance2: None or the class we are copying fits file data from
                      (including filename etc)

    :param name: string, the name of the DRS input file
    :param filetype: string, the file type i.e. ".fits"
    :param suffix: string, the suffix to add when making an output filename
                   from an input filename
    :param remove_insuffix: bool, if True removes input file suffix before
                   adding output file suffix
    :param prefix: string, the prefix to add when maing an output fulename
                   from an input filename
    :param fibers: list of strings, the possible fibers this file can be
                   associated with, should be None if it is not associated
                   with a specific fiber
    :param fiber: string, the specific fiber that this file is associated
                  with
    :param params: ParamDict, the parameter dictionary of constants
    :param filename: string, the filename to give to this file (may override
                     other options)
    :param intype: DrsInputFile, an DrsFile instance associated with the
                   input file that generates this file (as an output)
                   i.e. if this is a pp file the intype would be a raw file
    :param path: string, the path to save the file to (when writing)
                 this may be left blank and defaults to the recipe default
                 (recommended in most cases) - ma be relative
    :param basename: string, the basename (i.e. filename without path) for
                     the file
    :param inputdir: string, the input directory (associated with an input
                     file, when this is an output file)
    :param obs_dir: string, the observation directory of the file without
                    the filename (based on the fully generated filename)
    :param data: np.array - when loaded the data is stored here
    :param header: drs_fits.Header - when loaded the header is stored here
    :param fileset: List of DrsFile instances - this file can be used as
                    a container for a set of DrsFiles
    :param filesetnames: List of strings, the names of each DrsFile same
                         as doing list(map(lambda x: x.name, fileset))
    :param outfunc: Function, the output function to generate the output
                    name (using in constructing filename)
    :param inext: str, the input file extension [not used in DrsInputFile]
    :param dbname: str, the database name this file can go in
                (i.e. cailbration or telluric) [not used in DrsInputFile]
    :param dbkey: str, the database key [not used in DrsInputFile]
    :param rkeys: dict, the required header keys [not used in DrsInputFile]
    :param numfiles: int, the number of files represented by this file
                     instance [not used in DrsInputFile]
    :param shape: tuple, the numpy array shape for data (if present)
    :param hdict: drs_fits.Header - the header dictionary - temporary
                  storage key value pairs to add to header on
                  writing [not used in DrsInputFile]
    :param output_dict: dict, storage for data going to index
                  database [not used in DrsInputFile]
    :param datatype: str, the fits image type 'image' or
                     'header'  [not used in DrsInputFile]
    :param dtype: type, float or int - the type of data in the fits file
                  (mostly required for fits
                  images) [not used in DrsInputFile]
    :param is_combined: bool, if True this file represents a combined set
                        of files [not used in DrsInputFile]
    :param combined_list: list, the list of combined files that make this
                          file instance [not used in DrsInputFile]
    :param infiles: list, the list of input files (if output file)
    :param s1d: list, a list of s1d images attached to this file instance
                      (for use with extraction file
                       instances) [not used in DrsInputFile]
    :param hkeys: passed to required header keys (i.e. must be a DRS
                   Header key reference -- "KW_HEADERKEY")
                   [not used in DrsInputFile]
    :param instrument: str, the instrument this file definition is associated
                       with

    - Parent class for Drs Fits File object (DrsFitsFile)
    """
    # deal with no instance2
    if instance2 is None:
        instance2 = instance1
    # set function name
    # _ = display_func('newcopy', __NAME__)
    # copy this instances values (if not overwritten)
    # set name if not set
    if name is None:
        name = deepcopy(instance1.name)
    # set filetype
    if filetype is None:
        filetype = deepcopy(instance1.filetype)
    # set suffix
    if suffix is None:
        suffix = deepcopy(instance1.suffix)
    # set remove insuffix
    if remove_insuffix is None:
        remove_insuffix = deepcopy(instance1.remove_insuffix)
    # set prefix
    if prefix is None:
        prefix = deepcopy(instance1.prefix)
    # set filename
    if filename is None:
        filename = deepcopy(instance2.filename)
    # set intype
    if intype is None:
        intype = instance2.intype
    # set fiber
    if fiber is None:
        fiber = deepcopy(instance1.fiber)
    # set fibers
    if fibers is None:
        fibers = deepcopy(instance1.fibers)
    # set params
    if params is None:
        params = instance1.params
    # set path
    if path is None:
        path = deepcopy(instance2.path)
    # set basename
    if basename is None:
        basename = deepcopy(instance2.basename)
    # set inputdir
    if inputdir is None:
        inputdir = deepcopy(instance2.basename)
    # set directory
    if obs_dir is None:
        obs_dir = deepcopy(instance2.obs_dir)
    # set data
    if data is None:
        data = deepcopy(instance2.data)
    # set header
    if header is None:
        # deep copy drs_fits.Header
        if isinstance(instance2.header, drs_fits.Header):
            header = instance2.header.copy()
            # deep copy astropy.io.fits.Header
        elif isinstance(instance2.header, drs_fits.fits.Header):
            header = instance2.header.copy()
        else:
            header = None
    # set fileset
    if fileset is None:
        if instance1.fileset is None:
            fileset = None
        elif isinstance(instance1.fileset, list):
            # set up new file set storage
            fileset = []
            # loop around file sets
            for fileseti in instance1.fileset:
                fileset.append(fileseti.completecopy(fileseti))
        else:
            fileset = instance1.fileset
    # set filesetnames
    if filesetnames is None:
        filesetnames = deepcopy(instance1.filesetnames)
    # set outfunc
    if outfunc is None:
        outfunc = instance1.outfunc
    # set inext
    if inext is None:
        inext = deepcopy(instance2.inext)
    # set dbname
    if dbname is None:
        dbname = deepcopy(instance1.dbname)
    # set dbkey
    if dbkey is None:
        dbkey = deepcopy(instance1.dbkey)
    # set rkeys
    if rkeys is None:
        rkeys = deepcopy(instance1.required_header_keys)
    # set numfiles
    if numfiles is None:
        numfiles = deepcopy(instance2.numfiles)
    # set shape
    if shape is None:
        shape = deepcopy(instance2.shape)
    # set hdict
    if hdict is None:
        # deep copy drs_fits.Header
        if isinstance(instance2.hdict, drs_fits.Header):
            hdict = instance2.hdict.copy()
        # deep copy astropy.io.fits.Header
        elif isinstance(instance2.hdict, drs_fits.fits.Header):
            hdict = instance2.hdict.copy()
        else:
            hdict = None
    # set output dict
    if output_dict is None:
        output_dict = deepcopy(instance2.output_dict)
    # set data type
    if datatype is None:
        datatype = deepcopy(instance2.datatype)
    # set dtype
    if dtype is None:
        dtype = deepcopy(instance2.dtype)
    # set is_combined
    if is_combined is None:
        is_combined = deepcopy(instance2.is_combined)
    # set combined_list
    if combined_list is None:
        combined_list = deepcopy(instance2.combined_list)
    # set input files
    if infiles is None:
        infiles = deepcopy(instance2.infiles)
    # set s1d
    if s1d is None:
        s1d = instance2.s1d
    # copy file specific header keys (from required header keys)
    new_hkeys = dict()
    if hkeys is not None:
        for key in instance1.required_header_keys:
            if key not in hkeys:
                new_hkeys[key] = str(instance1.required_header_keys[key])
            else:
                new_hkeys[key] = str(hkeys[key])
    # set instrument
    if instrument is None:
        instrument = deepcopy(instance2.instrument)
    # return new instance
    return drsfileclass(name, filetype, suffix, remove_insuffix, prefix,
                        fibers, fiber, params, filename, intype, path,
                        basename, inputdir, obs_dir, data, header,
                        fileset, filesetnames, outfunc, inext, dbname,
                        dbkey, rkeys, numfiles, shape, hdict,
                        output_dict, datatype, dtype, is_combined,
                        combined_list, infiles, s1d, new_hkeys, instrument)

# =============================================================================
# End of code
# =============================================================================<|MERGE_RESOLUTION|>--- conflicted
+++ resolved
@@ -7489,17 +7489,13 @@
     # step 3: get all header keys and see which are identical
     # -------------------------------------------------------------------------
     # storage of all keys
-<<<<<<< HEAD
-    all_dict, type_dict = dict(), dict()
-    table_keys, table_comments, constant_keys = [], [], []
-=======
     all_dict = dict()
+    type_dict = dict()
     # add full filename
     all_dict['INPUT_FILENAME'] = names
     table_keys = ['INPUT_FILENAME']
     table_comments = ['COMMENT']
     constant_keys = []
->>>>>>> 8cae325a
     # loop around unique header keys
     for k_it, key in enumerate(all_header_keys):
         # skip forbidden keys
