--- conflicted
+++ resolved
@@ -5104,7 +5104,7 @@
                               fileset, filesetnames, outclass, inext, dbname,
                               dbkey, rkeys, numfiles, shape, hdict,
                               output_dict, datatype, dtype, is_combined,
-                              combined_list, s1d, hkeys, instrument, 
+                              combined_list, s1d, hkeys, instrument,
                               nosave, description)
         # these keys are not set in DrsInputFile
         self.inext = inext
@@ -5609,7 +5609,7 @@
                             the extension named here (otherwise uses primary)
         :param datatype: str, force 'image' or 'table' for extension
         :param description: str, the description of the file (for documentation)
-        
+
         :return:
         """
         # set basic parameters
@@ -6117,8 +6117,8 @@
                          error
         :param instrument: str, the instrument this file definition is
                            associated with
-        :param description: str, the description of the file (for documentation) 
-               
+        :param description: str, the description of the file (for documentation)
+
         """
         # set function name
         # _ = display_func('__init__', __NAME__, self.class_name)
@@ -6387,39 +6387,23 @@
         else:
             return translate[name]
 
-<<<<<<< HEAD
-    def find_files(self, pos: int, indexdbm: Any,
+    def find_files(self, pos: int, findexdbm: Any,
                    refcond: Union[str, None]) -> pd.DataFrame:
-=======
-    def find_files(self, pos: int, findexdbm: Any,
-                   mastercond: Union[str, None]) -> pd.DataFrame:
->>>>>>> 948e4bfa
         """
         Find files that match the extension parameters in the index database
 
         :param pos: int, the position in the extension list
-<<<<<<< HEAD
-        :param indexdbm: Index database, the index database
+        :param findexdbm: Index database, the index database
         :param refcond: str, the reference condition
-=======
-        :param findexdbm: Index database, the index database
-        :param mastercond: str, the master condition
->>>>>>> 948e4bfa
 
         :return: pandas data frame containing the table of files
         """
         # get extension 0
         extension = self.extensions[pos]
         # get the index table for first extension
-<<<<<<< HEAD
-        table0 = indexdbm.get_entries('*', block_kind=extension.kind,
-                                      hkeys=extension.hkeys,
-                                      condition=refcond)
-=======
         table0 = findexdbm.get_entries('*', block_kind=extension.kind,
                                        hkeys=extension.hkeys,
-                                       condition=mastercond)
->>>>>>> 948e4bfa
+                                       condition=refcond)
         # return table
         return table0
 
@@ -8632,7 +8616,7 @@
         nosave = deepcopy(instance2.nosave)
     # set description
     if description is None:
-        description = deepcopy(instance2.description) 
+        description = deepcopy(instance2.description)
     # return new instance
     return drsfileclass(name, filetype, suffix, remove_insuffix, prefix,
                         fibers, fiber, params, filename, intype, path,
