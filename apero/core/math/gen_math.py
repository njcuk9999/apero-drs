#!/usr/bin/env python
# -*- coding: utf-8 -*-
"""
APERO general math functionality

Created on 2019-05-15 at 12:24

@author: cook
"""
import copy
from typing import Any, List, Tuple, Union

import numpy as np
from astropy import constants as cc
from astropy import units as uu
from scipy.interpolate import InterpolatedUnivariateSpline
from scipy.ndimage.morphology import binary_dilation
from scipy.special import erf, erfinv

from apero.base import base
from apero.core.core.drs_exceptions import DrsCodedException
from apero.core.math import fast

# =============================================================================
# Define variables
# =============================================================================
__NAME__ = 'core.math.gen_math.py'
__INSTRUMENT__ = 'None'
__PACKAGE__ = base.__PACKAGE__
__version__ = base.__version__
__author__ = base.__author__
__date__ = base.__date__
__release__ = base.__release__
# Speed of light
# noinspection PyUnresolvedReferences
speed_of_light_ms = cc.c.to(uu.m / uu.s).value
# noinspection PyUnresolvedReferences
speed_of_light = cc.c.to(uu.km / uu.s).value


# =============================================================================
# Define General functions
# =============================================================================
def measure_box_min_max(y: np.ndarray,
                        size: int) -> Tuple[np.ndarray, np.ndarray]:
    """
    Measure the minimum and maximum pixel value for each pixel using a box which
    surrounds that pixel by:  pixel-size to pixel+size.

    Edge pixels (0-->size and (len(y)-size)-->len(y) are
    set to the values for pixel=size and pixel=(len(y)-size)

    :param y: numpy array (1D), the image
    :param size: int, the half size of the box to use (half height)
                 so box is defined from  pixel-size to pixel+size

    :return min_image: numpy array (1D length = len(y)), the values
                       for minimum pixel defined by a box of pixel-size to
                       pixel+size for all columns
    :return max_image: numpy array (1D length = len(y)), the values
                       for maximum pixel defined by a box of pixel-size to
                       pixel+size for all columns
    """
    # set function name
    # _ = display_func('measure_box_min_max', __NAME__)
    # get length of rows
    ny = y.shape[0]
    # Set up min and max arrays (length = number of rows)
    min_image = np.zeros(ny, dtype=float)
    max_image = np.zeros(ny, dtype=float)
    # loop around each pixel from "size" to length - "size" (non-edge pixels)
    # and get the minimum and maximum of each box
    for it in range(size, ny - size):
        min_image[it] = fast.nanmin(y[it - size:it + size])
        max_image[it] = fast.nanmax(y[it - size:it + size])

    # deal with leading edge --> set to value at size
    min_image[0:size] = min_image[size]
    max_image[0:size] = max_image[size]
    # deal with trailing edge --> set to value at (image.shape[0]-size-1)
    min_image[ny - size:] = min_image[ny - size - 1]
    max_image[ny - size:] = max_image[ny - size - 1]
    # return arrays for minimum and maximum (box smoothed)
    return min_image, max_image


def calculate_polyvals(coeffs: Union[list, np.ndarray],
                       dim: int) -> np.ndarray:
    """
    Calculates all fits in coeffs array across pixels of size=dim

    :param coeffs: coefficient array,
                   size = (number of orders x number of coefficients in fit)
                   output array will be size = (number of orders x dim)
    :param dim: int, number of pixels to calculate fit for
                fit will be done over x = 0 to dim in steps of 1
    :return yfits: array,
                   size = (number of orders x dim)
                   the fit for each order at each pixel values from 0 to dim
    """
    # set function name
    # _ = display_func('calculate_polyvals', __NAME__)
    # create storage array
    yfits = np.zeros((len(coeffs), dim))
    # get pixel range for dimension
    xfit = np.arange(0, dim, 1)
    # loop around each fit and fit
    for j_it in range(len(coeffs)):
        yfits[j_it] = np.polyval(coeffs[j_it][::-1], xfit)
    # return fits
    return yfits


def ea_airy_function(x: np.ndarray, amp: float, x0: float, w: float,
                     beta: float, zp: float) -> np.ndarray:
    """
    Calculate dampened cosine with sharper positive peaks for high beta values
    Used to approximate a FP peak

    :param x: numpy array: the positions in x
    :param amp: the peak flux amplitude over the dc level (zp)
    :param x0: the central position of FP peak
    :param w: the period of the FP in pixel space
    :param beta: the exponent (shape factor)
    :param zp: the dc level
    :return:
    """
    # set function name
    # _ = display_func('calculate_polyvals', __NAME__)
    # airy function should always be an emission feature
    amp = abs(amp)
    # calculate ea_airy_function
    y = zp + amp * ((1 + np.cos(2 * np.pi * (x - x0) / w)) / 2.0) ** beta
    return y


def fit2dpoly(x: np.ndarray, y: np.ndarray, z: np.ndarray) -> np.ndarray:
    """
    Calculate the 2d polynomial (degree=2) over X, Y and Z

    :param x: np.ndarray (1D) the x axis positions
    :param y: np.ndarray (1D) the y axis positions
    :param z: np.ndarray (2D) the 2D points for each x and y position
    :return: the coefficients of the 2d polynomial fit
    """
    # set function name
    # _ = display_func('fit2dpoly', __NAME__)
    # fit a 2nd order polynomial in 2d over x/y/z pixel points
    ones = np.ones_like(x)
    a = np.array([ones, x, y, x ** 2, y ** 2, x * y]).T
    b = z.flatten()
    # perform a least squares fit on a and b
    coeff, r, rank, s = np.linalg.lstsq(a, b, rcond=None)
    # return the coefficients
    return coeff


def normal_fraction(sigma: Union[float, np.ndarray] = 1.0
                    ) -> Union[float, np.ndarray]:
    """
    Return the expected fraction of population inside a range
    (Assuming data is normally distributed)

    :param sigma: the number of sigma away from the median to be
    :return:
    """
    # set function name
    # _ = display_func('normal_fraction', __NAME__)
    # return error function
    return erf(sigma / np.sqrt(2.0))


def median_absolute_deviation(sigma: float = 1.0) -> float:
    """
    Calculate the median absolute deviation
    (From: https://en.wikipedia.org/wiki/Median_absolute_deviation)

    :param sigma: the number of sigma away from the median to be

    :return: float, the median absolute deviation
    """
    return sigma * np.sqrt(2) * erfinv(0.5)


def largest_divisor_below(n1: int, n2: int) -> float:
    """
    finds the largest divisor of a large number below a certain limit
    for 4088 and 9, we would get 8 (511*8 = 4088)
    Useful to downsize images.

    :param n1: int, first number (larger of the two numbers)
    :param n2: int, second number (smaller of the two numbers)

    :return: largest divisor of the two numbers
    """
    for i in range(n2, 0, -1):
        if n1 % i == 0:
            return i
    # if there is a problem return NaN
    return np.nan


def estimate_sigma(tmp: np.ndarray, sigma=1.0) -> float:
    """
    Return a robust estimate of N sigma away from the mean

    :param tmp: np.array (1D) - the data to estimate N sigma of
    :param sigma: int, number of sigma away from mean (default is 1)

    :return: the sigma value
    """
    # get formal definition of N sigma
    sig1 = normal_fraction(sigma)
    # get the 1 sigma as a percentile
    p1 = (1 - (1 - sig1) / 2) * 100
    # work out the lower and upper percentiles for 1 sigma
    upper = fast.nanpercentile(tmp, p1)
    lower = fast.nanpercentile(tmp, 100 - p1)
    # return the mean of these two bounds
    return (upper - lower) / 2.0


def fwhm(sigma: Union[float, np.ndarray] = 1.0) -> Union[float, np.ndarray]:
    """
    Get the Full-width-half-maximum value from the sigma value (~2.3548)

    :param sigma: float, the sigma, default value is 1.0 (normalised gaussian)
    :return: 2 * sqrt(2 * log(2)) * sigma = 2.3548200450309493 * sigma
    """
    # set function name
    # _ = display_func('fwhm', __NAME__)
    # return fwdm
    return 2 * np.sqrt(2 * np.log(2)) * sigma


def linear_minimization(vector: np.ndarray, sample: np.ndarray,
                        no_recon: bool = False
                        ) -> Tuple[np.ndarray, np.ndarray]:
    """
    wrapper function that sets everything for the @jit later
    In particular, we avoid the np.zeros that are not handled
    by numba, size of input vectors and sample to be adjusted

    :param vector: 2d matrix that is (N x M) or (M x N)
    :param sample: 1d vector of length N
    :param no_recon: bool, if True does not calculate recon
    :return:
    """
    # set function name
    func_name = __NAME__ + 'linear_minimization()'
    # get sample and vector shapes
    sz_sample = sample.shape  # 1d vector of length N
    sz_vector = vector.shape  # 2d matrix that is N x M or M x N
    # define which way the sample is flipped relative to the input vector
    if sz_vector[0] == sz_sample[0]:
        case = 2
    elif sz_vector[0] == sz_sample[1]:
        case = 1
    else:
        emsg = ('Neither vector[0]==sample[0] nor vector[0]==sample[1] '
                '(function = {0})')
        print(emsg)
        raise ValueError(emsg.format(func_name))
    # ----------------------------------------------------------------------
    # Part A) we deal with NaNs
    # ----------------------------------------------------------------------
    # set up keep vector
    keep = None
    # we check if there are NaNs in the vector or the sample
    # if there are NaNs, we'll fit the rest of the domain
    isnan = (np.sum(np.isnan(vector)) != 0) or (np.sum(np.isnan(sample)) != 0)
    # ----------------------------------------------------------------------
    # case 1: sample is not flipped relative to the input vector
    if case == 1:
        if isnan:
            # we create a mask of non-NaN
            keep = np.isfinite(vector) * np.isfinite(np.sum(sample, axis=0))
            # redefine the input vector to avoid NaNs
            vector = vector[keep]
            sample = sample[:, keep]
            # re-find shapes
            sz_sample = sample.shape  # 1d vector of length N
        # matrix of covariances
        mm = np.zeros([sz_sample[0], sz_sample[0]])
        # cross-terms of vector and columns of sample
        vec = np.zeros(sz_sample[0])
        # reconstructed amplitudes
        amps = np.zeros(sz_sample[0])
        # reconstruted fit
        recon = np.zeros(sz_sample[1])
    # ----------------------------------------------------------------------
    # case 2: sample is flipped relative to the input vector
    elif case == 2:
        # same as for case 1, but with axis flipped
        if isnan:
            # we create a mask of non-NaN
            keep = np.isfinite(vector) * np.isfinite(np.sum(sample, axis=1))
            vector = vector[keep]
            sample = sample[keep, :]
            # re-find shapes
            sz_sample = sample.shape  # 1d vector of length N
        mm = np.zeros([sz_sample[1], sz_sample[1]])
        vec = np.zeros(sz_sample[1])
        amps = np.zeros(sz_sample[1])
        recon = np.zeros(sz_sample[0])
    # ----------------------------------------------------------------------
    # should not get here (so just repeat the raise from earlier)
    else:
        emsg = ('Neither vector[0]==sample[0] nor vector[0]==sample[1] '
                '(function = {0})')
        raise ValueError(emsg.format(func_name))

    # ----------------------------------------------------------------------
    # Part B) pass to optimized linear minimization
    # ----------------------------------------------------------------------
    # pass all variables and pre-formatted vectors to the @jit part of the code
    amp_out, recon_out = fast.lin_mini(vector, sample, mm, vec, sz_sample,
                                       case, recon, amps, no_recon=no_recon)
    # ----------------------------------------------------------------------
    # if we had NaNs in the first place, we create a reconstructed vector
    # that has the same size as the input vector, but pad with NaNs values
    # for which we cannot derive a value
    if isnan:
        recon_out2 = np.zeros_like(keep) + np.nan
        recon_out2[keep] = recon_out
        recon_out = recon_out2

    return amp_out, recon_out


def get_magic_grid(wave0: float, wave1: float, dv_grid: float = 500):
    """
    magic grid is a standard way of representing a wavelength vector it is set
    so that each element is exactly dv_grid step in velocity. If you shift
    your velocity, then you have a simple translation of this vector.

    :param wave0: float, first wavelength element
    :param wave1: float, second wavelength element
    :param dv_grid: float, grid size in m/s
    :return:
    """
    # default for the function is 500 m/s
    # the arithmetic is a but confusing here, you first find how many
    # elements you have on your grid, then pass it to an exponential
    # the first element is exactely wave0, the last element is NOT
    # exactly wave1, but is very close and is set to get your exact
    # step in velocity
    # get the length of the magic vector
    logwaveratio = np.log(wave1 / wave0)
    len_magic = int(np.floor(logwaveratio * speed_of_light_ms / dv_grid))
    # need to update the final wavelength so we have exactly round steps
    wave1 = np.exp(len_magic * dv_grid / speed_of_light_ms) * wave0
    # redefining wave1 to have a round number of velocity bins
    logwaveratio = np.log(wave1 / wave0)
    # get the positions for "magic length"
    plen_magic = np.arange(len_magic)
    # define the magic grid to use in ccf
    magic_grid = np.exp((plen_magic / len_magic) * logwaveratio) * wave0
    # return the magic grid
    return magic_grid


class NanSpline:
    def __init__(self, emsg: str, x: Union[np.ndarray, None] = None,
                 y: Union[np.ndarray, None] = None, **kwargs):
        """
        This is used in place of scipy.interpolateInterpolatedUnivariateSpline
        (Any spline following this will return all NaNs)

        :param emsg: str, the error that means we have to use the NanSpline
        """
        self.emsg = str(emsg)
        self.x = copy.deepcopy(x)
        self.y = copy.deepcopy(y)
        self.kwargs = copy.deepcopy(kwargs)

    def __repr__(self) -> str:
        """
        String representation of the class

        :return: string representation
        """
        return 'NanSpline: \n' + self.emsg

    def __str__(self) -> str:
        """
        String representation of the class

        :return: string representation
        """
        return self.__repr__()

    def __call__(self, x: np.ndarray, nu: int = 0,
                 ext: Union[int, None] = None) -> np.ndarray:
        """
        Return a vector of NaNs (this means the spline failed due to
        less points

        This is used in place of scipy.interpolateInterpolatedUnivariateSpline

        Parameters
        ----------
        x : array_like
            A 1-D array of points at which to return the value of the smoothed
            spline or its derivatives. Note: x can be unordered but the
            evaluation is more efficient if x is (partially) ordered.
        nu  : int
            The order of derivative of the spline to compute.
        ext : int
            Controls the value returned for elements of ``x`` not in the
            interval defined by the knot sequence.

            * if ext=0 or 'extrapolate', return the extrapolated value.
            * if ext=1 or 'zeros', return 0
            * if ext=2 or 'raise', raise a ValueError
            * if ext=3 or 'const', return the boundary value.

            The default value is 0, passed from the initialization of
            UnivariateSpline.

        """
        return np.repeat(np.nan, len(x))


def iuv_spline(x: np.ndarray, y: np.ndarray, **kwargs
               ) -> Union[InterpolatedUnivariateSpline, NanSpline]:
    """
    Do an Interpolated Univariate Spline taking into account NaNs (with masks)

    (from scipy.interpolate import InterpolatedUnivariateSpline)

    :param x: the x values of the input to Interpolated Univariate Spline
    :param y: the y values of the input ot Interpolated Univariate Spline

    :param kwargs: passed to scipy.interpolate.InterpolatedUnivariateSpline
    :return: spline instance (from InterpolatedUnivariateSpline(x, y, **kwargs))
    """
    # set function name
    # _ = display_func('iuv_spline', __NAME__)
    # copy x and y
    x, y = np.array(x), np.array(y)
    # find all NaN values
    nanmask = ~np.isfinite(y)
    # deal with dimensions error (on k)
    #   otherwise get   dfitpack.error: (m>k) failed for hidden m
    if kwargs.get('k', None) is not None:
        # deal with to few parameters in x
        if len(x[~nanmask]) < (kwargs['k'] + 1):
            # raise exception if len(x) is bad
            emsg = ('IUV Spline len(x) < k+1 '
                    '\n\tk={0}\n\tlen(x) = {1}'
                    '\n\tx={2}\n\ty={3}')
            eargs = [kwargs['k'], len(x), str(x)[:70], str(y)[:70]]
            # return a nan spline
            return NanSpline(emsg.format(*eargs), x=x, y=y, **kwargs)
        if len(y[~nanmask]) < (kwargs['k'] + 1):
            # raise exception if len(x) is bad
            emsg = ('IUV Spline len(y) < k+1 '
                    '\n\tk={0}\n\tlen(y) = {1}'
                    '\n\tx={2}\n\ty={3}')
            eargs = [kwargs['k'], len(y), str(x)[:70], str(y)[:70]]
            # return a nan spline
            return NanSpline(emsg.format(*eargs), x=x, y=y, **kwargs)

    if np.sum(~nanmask) < 2:
        y = np.repeat(np.nan, len(x))
    elif np.sum(~nanmask) == 0:
        y = np.repeat(np.nan, len(x))
    else:
        # replace all NaN's with linear interpolation
        badspline = InterpolatedUnivariateSpline(x[~nanmask], y[~nanmask],
                                                 k=1, ext=1)
        y[nanmask] = badspline(x[nanmask])
    # return spline
    return InterpolatedUnivariateSpline(x, y, **kwargs)


<<<<<<< HEAD
def robust_chebyfit(x: np.ndarray, y: np.ndarray, degree: int,
                    nsigcut: float, domain: List[float]) -> Tuple[np.ndarray, np.ndarray]:
    """
    A robust polyfit (iterating on the residuals) until nsigma is below the
    nsigcut threshold. Takes care of NaNs before fitting

    :param x: np.ndarray, the x array to pass to np.polyval
    :param y: np.ndarray, the y array to pass to np.polyval
=======
def robust_chebyfit(xvector: np.ndarray, yvector: np.ndarray, degree: int,
                    nsigcut: float, domain: List[float]
                    ) -> Tuple[np.ndarray, np.ndarray]:
    """
    A robust chebyshev polyfit (iterating on the residuals) until nsigma is
    below the nsigcut threshold. Takes care of NaNs before fitting

    :param xvector: np.ndarray, the x array to pass to np.polyval
    :param yvector: np.ndarray, the y array to pass to np.polyval
>>>>>>> 0a44778e
    :param degree: int, the degree of polynomial fit passed to np.polyval
    :param nsigcut: float, the threshold sigma required to return result
    :param domain: list of 2 values mapped to -1 ... 1 for Cheby polynomial
    :return:
    """
    # set function name
    # _ = display_func('robust_polyfit', __NAME__)
    # set up mask
<<<<<<< HEAD
    keep = np.isfinite(y)
=======
    keep = np.isfinite(yvector)
>>>>>>> 0a44778e
    # set the nsigmax to infinite
    nsigmax = np.inf
    # set the fit as unset at first
    fit = None
    # while sigma is greater than sigma cut keep fitting
    while nsigmax > nsigcut:
        # calculate the polynomial fit (of the non-NaNs)
<<<<<<< HEAD
        fit = fit_cheby(x[keep], y[keep], degree, domain)
        # calculate the residuals of the polynomial fit
        res = y - val_cheby(fit, x, domain)
=======
        fit = fit_cheby(xvector[keep], yvector[keep], degree, domain)
        # calculate the residuals of the polynomial fit
        res = yvector - val_cheby(fit, xvector, domain)
>>>>>>> 0a44778e
        # work out the new sigma values
        sig = fast.nanmedian(np.abs(res))
        if sig == 0:
            nsig = np.zeros_like(res)
            nsig[res != 0] = np.inf
        else:
            nsig = np.abs(res) / sig
        # work out the maximum sigma
        nsigmax = np.max(nsig[keep])
        # re-work out the keep criteria
        keep = nsig < nsigcut
    # return the fit and the mask of good values
    return np.array(fit), np.array(keep)


<<<<<<< HEAD
def robust_polyfit(x: np.ndarray, y: np.ndarray, degree: int,
=======
def robust_polyfit(xvector: np.ndarray, yvector: np.ndarray, degree: int,
>>>>>>> 0a44778e
                   nsigcut: float) -> Tuple[np.ndarray, np.ndarray]:
    """
    A robust polyfit (iterating on the residuals) until nsigma is below the
    nsigcut threshold. Takes care of NaNs before fitting

    :param x: np.ndarray, the x array to pass to np.polyval
    :param y: np.ndarray, the y array to pass to np.polyval
    :param degree: int, the degree of polynomial fit passed to np.polyval
    :param nsigcut: float, the threshold sigma required to return result
    :return:
    """
    # set function name
    # _ = display_func('robust_polyfit', __NAME__)
    # set up mask
    keep = np.isfinite(yvector)
    # set the nsigmax to infinite
    nsigmax = np.inf
    # set the fit as unset at first
    fit = None
    # while sigma is greater than sigma cut keep fitting
    while nsigmax > nsigcut:
        # calculate the polynomial fit (of the non-NaNs)
        fit = np.polyfit(xvector[keep], yvector[keep], degree)
        # calculate the residuals of the polynomial fit
        res = yvector - np.polyval(fit, xvector)
        # work out the new sigma values
        sig = fast.nanmedian(np.abs(res))
        if sig == 0:
            nsig = np.zeros_like(res)
            nsig[res != 0] = np.inf
        else:
            nsig = np.abs(res) / sig
        # work out the maximum sigma
        nsigmax = np.max(nsig[keep])
        # re-work out the keep criteria
        keep = nsig < nsigcut
    # return the fit and the mask of good values
    return np.array(fit), np.array(keep)


def robust_nanstd(x: np.ndarray) -> float:
    """
    Calculates the standard deviation (assumes normal distribution where
    1 sigma = the standard deviation)

    Done in a robust way to avoid being affected by outliers and nans

    :param x: numpy array the array to get the percentile of
    :return: the sigma to 100 - sigma value / 2
    """
    # set function name
    # _ = display_func('robust_polyfit', __NAME__)
    # get the 1 sigma error value
    erfvalue = erf(np.array([1.0]))[0] * 100
    # work out the high and low bounds
    low = fast.nanpercentile(x, 100 - erfvalue)
    high = fast.nanpercentile(x, erfvalue)
    # return the 1 sigma value
    return (high - low) / 2.0


def sinc(x: np.ndarray, amp: float, period: float, lin_center: float,
         slope: float, quad_scale: float = 0.0, cube_scale: float = 0.0,
         peak_cut: float = 0.0) -> np.ndarray:
    """
    Calculates the sinc function with a slope (and position threshold cut)

    y = A * (sin(x)/x)^2 * (1 + C*x)

    x = 2*pi*(X - dx + q2*dx^2 + q3*dx^3) / P

    where X is a position along the x pixel axis. This assumes
    that the blaze follows an airy pattern and that there may be a slope
    to the spectral energy distribution.

    if peak_cut is non-zero:
        y < A * peak_cut = NaN

    :param x: numpy array (1D), the x position vector y (X)
    :param amp: float, the amplitude of the sinc function (A)
    :param period: float, the period of the sinc function (P)
    :param lin_center: float, the linear center of the sinc (dx)
    :param quad_scale: float, the quad scale of the sinc (q2)
    :param cube_scale: float, the cubic scale of the sinc (q3)
    :param slope: the slope of the sinc function (C)
    :param peak_cut: float, if non-zero if the threshold below the maximum
                     amplitude to set to NaNs

    :type x: np.ndarray
    :type amp: float
    :type period: float
    :type lin_center: float
    :type quad_scale: float
    :type cube_scale: float
    :type slope: float
    :type peak_cut: float

    :return: the sinc function (with a slope) and if peak_cut non-zero NaN
             filled before this fraction of the sinc max amplitude
    :rtype: np.ndarray
    """
    # set function name
    # _ = display_func('sinc', __NAME__)
    # Transform the x expressed in pixels into a stretched version
    # expressed in phase. The quadratic terms allows for a variation of
    # dispersion along the other
    deltax = x - lin_center
    cent = deltax + quad_scale * deltax ** 2 + cube_scale * deltax ** 3
    xp = 2 * np.pi * (cent / period)
    # this avoids a division by zero
    if np.min(np.abs(xp) / period) < 1e-9:
        small_x = (np.abs(xp) / period) < 1e-9
        xp[small_x] = 1e-9
    # calculate the sinc function
    yy = amp * (np.sin(xp) / xp) ** 2
    # if we set a peak_cut threshold then values below that fraction of the
    # peak sinc value are set to NaN.
    if peak_cut != 0:
        yy[yy < (peak_cut * amp)] = np.nan
    # multiplicative slope in the SED
    yy *= (1 + slope * (x - lin_center))
    # return the adjusted yy
    return yy


def sigfig(x: Union[list, np.ndarray, float, int], n: int
           ) -> Union[list, np.ndarray, float]:
    """
    Produces x values to "n" significant figures

    From : https://stackoverflow.com/a/55599055

    :param x: numpy array, the values to round
    :param n: int, the number of significant figures required
    :return: numpy array like x at significant figures
    """
    # set function name
    func_name = __NAME__ + 'sigfig()'
    # deal with differing formats of x (cast to numpy array)
    if isinstance(x, np.ndarray):
        xin = np.array(x)
        dtype = None
    elif isinstance(x, list):
        xin = np.array(x)
        dtype = None
    elif isinstance(x, (float, int)):
        xin = np.array([x])
        dtype = type(x)
    else:
        raise DrsCodedException('00-009-10002', 'error',
                                targs=[type(x)], func_name=func_name)
    # filter out zeros
    mask = (xin != 0) & (np.isfinite(xin))
    # get the power and factor
    power = -(np.floor(np.log10(abs(xin[mask])))).astype(int) + (n - 1)
    factor = (10 ** power)
    # copy xin into mask
    xr = np.array(xin)
    # get sig fig
    xr[mask] = np.round(xin[mask] * factor) / factor
    # deal with return
    if isinstance(x, np.ndarray):
        return xr
    elif isinstance(x, list):
        return list(xr)
    else:
        return dtype(xr[0])


def rot8(image: np.ndarray, nrotation: int, invert: bool = False) -> np.ndarray:
    """
    Rotation of a 2d image with the 8 possible geometries. Rotation 0-3
    do not flip the image, 4-7 perform a flip

    nrot = 0 -> same as input
    nrot = 1 -> 90deg counter-clock-wise
    nrot = 2 -> 180deg
    nrot = 3 -> 90deg clock-wise
    nrot = 4 -> flip top-bottom
    nrot = 5 -> flip top-bottom and rotate 90 deg counter-clock-wise
    nrot = 6 -> flip top-bottom and rotate 180 deg
    nrot = 7 -> flip top-bottom and rotate 90 deg clock-wise
    nrot >=8 -> performs a modulo 8 anyway

    :param image: input image
    :param nrotation: integer between 0 and 7
    :param invert: bool, if True does the opposite rotation to False
                   i.e. image --> rot8(invert=False) --> rot image -->
                        rot8(invert=True) --> image

    :type image: np.ndarray
    :type nrotation: int

    :return: rotated and/or flipped image
    """
    # set function name
    # _ = display_func('rot8', __NAME__)
    # how to invert them (if invert is True
    inversion = {1: 3, 2: 2, 3: 1, 4: 4, 5: 7, 6: 6, 7: 5, 0: 0}
    # module 8 number
    nrot = int(nrotation % 8)
    # deal with possible inverting
    if invert:
        nrot = inversion[nrot]
    # return the correctly rotated image
    return np.rot90(image[::1 - 2 * (nrot // 4)], nrot % 4)


def medbin(image: np.ndarray, by: int, bx: int) -> np.ndarray:
    """
    Median-bin an image to a given size through some funny reshapping.

    No interpoluation is done so bx must be a factor of image.shape[0]
    and by must be a factor of image.shape[1]

    e.g.

        image = np.arange(400).reshape(10, 40)
        by must be either [1, 2, 5]
        bx must be either [1, 2, 5, 8, 10, 20, 40]

    :param image: numpy array (2D), the image to bin
    :param by: int, the binning factor in y (must be a factor of image.shape[0])
    :param bx: int, the binning factor in x (must be a factor of image.shape[1])

    :type image: np.ndarray
    :type by: int
    :type bx: int

    :return: the binned numpy array of dimensions (by, bx)
    """
    # set function name
    func_name = __NAME__ + 'medbin()'
    # get the shape of the image
    dim1, dim2 = image.shape
    # must have valid bx and by
    if dim1 % by != 0:
        eargs = ['by', dim1, func_name]
        raise DrsCodedException('00-009-10003', 'error', targs=eargs,
                                func_name=func_name)
    if dim2 % bx != 0:
        eargs = ['bx', dim2, func_name]
        raise DrsCodedException('00-009-10003', 'error', targs=eargs,
                                func_name=func_name)
    # reshape the image
    array = image.reshape([by, dim1 // by, bx, dim2 // bx])
    # median in axis 1
    med1 = fast.nanmedian(array, axis=1)
    # median in axis 2
    med2 = fast.nanmedian(med1, axis=2)
    # return median-binned array
    return med2


def lowpassfilter(input_vect: np.ndarray, width: int = 101) -> np.ndarray:
    """
    Computes a low-pass filter of an input vector.

    This is done while properly handling NaN values, but at the same time
    being reasonably fast.

    Algorithm:

    provide an input vector of an arbitrary length and compute a running NaN
    median over a box of a given length (width value). The running median is
    NOT computed at every pixel but at steps of 1/4th of the width value.
    This provides a vector of points where the nan-median has been computed
    (ymed) and mean position along the input vector (xmed) of valid (non-NaN)
    pixels. This xmed/ymed combination is then used in a spline to recover a
    vector for all pixel positions within the input vector.

    When there are no valid pixel in a 'width' domain, the value is skipped
    in the creation of xmed and ymed, and the domain is splined over.

    :param input_vect: numpy 1D vector, vector to low pass
    :param width: int, width (box size) of the low pass filter

    :return: np.array, the low-pass of the input_vector
    """
    # set function name
    # _ = display_func('lowpassfilter', __NAME__)
    # indices along input vector
    index = np.arange(len(input_vect))
    # placeholders for x and y position along vector
    xmed = []
    ymed = []
    # loop through the lenght of the input vector
    for it in np.arange(-width // 2, len(input_vect) + width // 2, width // 4):
        # if we are at the start or end of vector, we go 'off the edge' and
        # define a box that goes beyond it. It will lead to an effectively
        # smaller 'width' value, but will provide a consistent result at edges.
        low_bound = it
        high_bound = it + int(width)
        # deal with lower bounds out of bounds --> set to zero
        if low_bound < 0:
            low_bound = 0
        # deal with upper bounds out of bounds --> set to max
        if high_bound > (len(input_vect) - 1):
            high_bound = (len(input_vect) - 1)
        # get the pixel bounds
        pixval = index[low_bound:high_bound]
        # do not low pass if not enough points
        if len(pixval) < 3:
            continue
        # if no finite value, skip
        if np.max(np.isfinite(input_vect[pixval])) == 0:
            continue
        # mean position along vector and NaN median value of
        # points at those positions
        xmed.append(fast.nanmean(pixval))
        ymed.append(fast.nanmedian(input_vect[pixval]))
    # convert to arrays
    xmed = np.array(xmed, dtype=float)
    ymed = np.array(ymed, dtype=float)
    # we need at least 3 valid points to return a
    # low-passed vector.
    if len(xmed) < 3:
        return np.zeros_like(input_vect) + np.nan
    # low pass with a mean
    if len(xmed) != len(np.unique(xmed)):
        xmed2 = np.unique(xmed)
        ymed2 = np.zeros_like(xmed2)
        for i in range(len(xmed2)):
            ymed2[i] = np.mean(ymed[xmed == xmed2[i]])
        xmed = xmed2
        ymed = ymed2
    # splining the vector
    spline = InterpolatedUnivariateSpline(xmed, ymed, k=1, ext=3)
    lowpass = spline(np.arange(len(input_vect)))
    # return the low pass filtered input vector
    return lowpass


def xpand_mask(mask1: np.ndarray, mask2: np.ndarray) -> np.ndarray:
    """
    find all pixels within mask2 that include a mask1 pixel

    :param mask1: numpy 1D array of bool, the base mask
    :param mask2: numpy 1D array of bool, the selection mask

    :return: a mask of all pixels within mask2 that include a mask1 pixel
    """
    increment = 1
    sum_prev = 0
    # loop until increment is zero
    while increment != 0:
        mask1 = np.array(mask2) * binary_dilation(mask1)
        increment = np.sum(mask1) - sum_prev
        sum_prev = np.sum(mask1)
    # return mask1
    return mask1


def percentile_bin(image: np.ndarray, bx: int, by: int,
                   percentile: float = 50) -> np.ndarray:
    """
    Percentile-bin an image

    To be used for low-pass filtering of an image.

    Note the binsizes cannot be smaller than the order footprint on the array
    as it would lead to a set of NaNs in the downsized image and chaos afterward

    :param image: numpy 2D array, the iamge to bin
    :param bx: int, the bin size in the x-direction
    :param by: int, the bin size in the y-direction
    :param percentile: float, the percentile by which to bin

    :return: numpy 2D array, the updated image
    """
    # get the shape of the image
    nbypix, nbxpix = image.shape
    #  To be used for low-pass
    # filterning of an image at a given percentile
    # Nice for background measurement with low percentiles (say ~10%)
    # thresholding for point sources detection with high percentiels (say ~90%)
    outimage = np.zeros([by, bx])
    # loop around the columns (y)
    for b_it in range(by):
        # loop around the rows (x)
        for b_jt in range(bx):
            # get x,y start,end
            ystart, yend = b_it * nbypix // by, (b_it + 1) * nbypix // by
            xstart, xend = b_jt * nbxpix // bx, (b_jt + 1) * nbxpix // bx
            # slice the image
            imslice = image[ystart:yend, xstart:xend]
            # get the nan percentile
            outimage[b_it, b_jt] = fast.nanpercentile(imslice, percentile)
    # return out image
    return outimage


def get_circular_mask(width: int):
    """
    create a circular mask

    :param width: int, the diameter of the circle (and size in x and y of the
                  mask created)
    :return:
    """
    # start mask off as the indices of a width x width square
    mask = np.indices([width, width])
    # move to center on the center of the circle (and square)
    mask = mask - width // 2
    # define points inside the circle as True, outside as False
    circle_mask = np.sqrt(mask[0] ** 2 + mask[1] ** 2) < width / 2
    # return the circle mask
    return circle_mask


# =============================================================================
# Define wave functions
# =============================================================================
def get_ll_from_coefficients(pixel_shift_inter: float,
                             pixel_shift_slope: float,
                             allcoeffs: np.ndarray,
                             nx: int, nbo: int) -> np.ndarray:
    """
    Use the coefficient matrix "params" to construct fit values for each order
    (dimension 0 of coefficient matrix) for values of x from 0 to nx
    (interger steps)

    :param pixel_shift_inter: float, the intercept of a linear pixel shift
    :param pixel_shift_slope: float, the slope of a linear pixel shift

    :param allcoeffs: numpy array (2D), the coefficient matrix
                   size = (number of orders x number of fit coefficients)

    :param nx: int, the number of values and the maximum value of x to use
               the coefficients for, where x is such that

                yfit = p[0]*x**(N-1) + p[1]*x**(N-2) + ... + p[N-2]*x + p[N-1]

                N = number of fit coefficients
                and p is the coefficients for one order
                (i.e. params = [ p_1, p_2, p_3, p_4, p_5, ... p_nbo]

    :param nbo: int, the number of orders to use

    :return ll: numpy array (2D): the yfit values for each order
                (i.e. ll = [yfit_1, yfit_2, yfit_3, ..., yfit_nbo] )
    """
    # set function name
    # _ = display_func('get_ll_from_coefficients', __NAME__)
    # create x values
    xfit = np.arange(nx) + pixel_shift_inter + (
            pixel_shift_slope * np.arange(nx))
    # create empty line list storage
    ll = np.zeros((nbo, nx))
    # loop around orders
    for order_num in range(nbo):
        # get the coefficients for this order and flip them
        # (numpy needs them backwards)
        coeffs = allcoeffs[order_num]
        # get the y fit using the coefficients for this order and xfit
<<<<<<< HEAD
        yfit = val_cheby(coeffs, xfit, [0, nx])
=======
        yfit = val_cheby(coeffs, xfit, domain=[0, nx])
>>>>>>> 0a44778e
        # add to line list storage
        ll[order_num, :] = yfit
    # return line list
    return ll


def get_ll_from_coefficients_cheb(pixel_shift_inter: float,
                                  pixel_shift_slope: float,
                                  allcoeffs: np.ndarray,
                                  nx: int, nbo: int) -> np.ndarray:
    """
    Use the coefficient matrix "params" to construct fit values for each order
    (dimension 0 of coefficient matrix) for values of x from 0 to nx
    (interger steps)

    :param pixel_shift_inter: float, the intercept of a linear pixel shift
    :param pixel_shift_slope: float, the slope of a linear pixel shift

    :param allcoeffs: numpy array (2D), the coefficient matrix
                   size = (number of orders x number of fit coefficients)

    :param nx: int, the number of values and the maximum value of x to use
               the coefficients for, where x is such that

                yfit = p[0]*x**(N-1) + p[1]*x**(N-2) + ... + p[N-2]*x + p[N-1]

                N = number of fit coefficients
                and p is the coefficients for one order
                (i.e. params = [ p_1, p_2, p_3, p_4, p_5, ... p_nbo]

    :param nbo: int, the number of orders to use

    :return ll: numpy array (2D): the yfit values for each order
                (i.e. ll = [yfit_1, yfit_2, yfit_3, ..., yfit_nbo] )
    """
    # set function name
    # _ = display_func('get_ll_from_coefficients_cheb', __NAME__)
    # create x values
    xfit = np.arange(nx) + pixel_shift_inter + (
            pixel_shift_slope * np.arange(nx))
    # create empty line list storage
    ll = np.zeros((nbo, nx))
    # loop around orders
    for order_num in range(nbo):
        # get the coefficients for this order and flip them
        # (numpy needs them backwards)
        coeffs = allcoeffs[order_num]
        # get the y fit using the coefficients for this order and xfit
        yfit = np.polynomial.chebyshev.chebval(xfit, coeffs)
        # add to line list storage
        ll[order_num, :] = yfit
    # return line list
    return ll


def get_dll_from_coefficients(allcoeffs: np.ndarray, nx: int,
                              nbo: int) -> np.ndarray:
    """
    Derivative of the coefficients, using the coefficient matrix "params"
    to construct the derivative of the fit values for each order
    (dimension 0 of coefficient matrix) for values of x from 0 to nx
    (interger steps)

    :param allcoeffs: numpy array (2D), the coefficient matrix
                   size = (number of orders x number of fit coefficients)

    :param nx: int, the number of values and the maximum value of x to use
               the coefficients for, where x is such that

                yfit = p[0]*x**(N-1) + p[1]*x**(N-2) + ... + p[N-2]*x + p[N-1]

                dyfit = p[0]*(N-1)*x**(N-2) + p[1]*(N-2)*x**(N-3) + ... +
                        p[N-3]*x + p[N-2]

                N = number of fit coefficients
                and p is the coefficients for one order
                (i.e. params = [ p_1, p_2, p_3, p_4, p_5, ... p_nbo]

    :param nbo: int, the number of orders to use

    :return ll: numpy array (2D): the yfit values for each order
                (i.e. ll = [dyfit_1, dyfit_2, dyfit_3, ..., dyfit_nbo] )
    """
    # set function name
    # _ = display_func('get_dll_from_coefficients', __NAME__)
    # create x values
    xfit = np.arange(nx)
    # create empty line list storage
    ll = np.zeros((nbo, nx))
    # loop around orders
    for order_num in range(nbo):
        # get the coefficients for this order and flip them
        coeffs = allcoeffs[order_num]
        # get the y fit using the coefficients for this order and xfit
        yfiti = []
        # derivative =  (j)*(a_j)*x^(j-1)   where j = it + 1
        for it in range(len(coeffs) - 1):
            yfiti.append((it + 1) * coeffs[it + 1] * xfit ** it)
        yfit = fast.nansum(yfiti, axis=0)
        # add to line list storage
        ll[order_num, :] = yfit
    # return line list
    return ll


def relativistic_waveshift(dv: Union[float, np.ndarray],
                           units: Union[uu.Unit, str] = 'km/s'
                           ) -> Union[float, np.ndarray]:
    """
    Relativistic offset in wavelength

    default is dv in km/s

    :param dv: float or numpy array, the dv values
    :param units: string or astropy units, the units of dv
    :return:
    """
    # set function name
    # _ = display_func('relativistic_waveshift', __NAME__)
    # get c in correct units
    # noinspection PyUnresolvedReferences
    if units == 'km/s' or units == uu.km / uu.s:
        c = speed_of_light
    # noinspection PyUnresolvedReferences
    elif units == 'm/s' or units == uu.m / uu.s:
        c = speed_of_light_ms
    else:
        raise ValueError("Wrong units for dv ({0})".format(units))
    # work out correction
    corrv = np.sqrt((1 + dv / c) / (1 - dv / c))
    # return correction
    return corrv


<<<<<<< HEAD
def fit_cheby(x: np.ndarray, y: np.ndarray, deg: int,
              domain: List[float]) -> Union[np.ndarray, Any]:
    """
    :param x: x value for the fit
    :param y: y value for the fit
    :param deg: Nth order of the fit
    :param domain: domain to be transformed to -1 -- 1. This is important to
    keep the components orthogonal. For SPIRou orders, the default is 0--4088.
    You *must* use the same domain when getting values with val_cheby
    :return: coefficients of the chebyshev fit
    """

    # transform to a -1 to 1 domain
    domain_cheby = 2 * (x - domain[0]) / (domain[1] - domain[0]) - 1

    return np.polynomial.chebyshev.chebfit(domain_cheby, y, deg)


def val_cheby(fit: np.ndarray, x: Union[np.ndarray, int, float],
              domain: List[float]) -> Union[np.ndarray, int, float]:
    """
    :param x: x value for the y values with fit
    :param fit: output from fit_cheby
=======
def fit_cheby(xvector: np.ndarray, yvector: np.ndarray, deg: int,
              domain: List[float]) -> Union[np.ndarray, Any]:
    """
    Fit a chebyshev polynomial in form y(x) = T0(x) + T1(x) + ... Tn(x)
    returns the chebyshev polynomial coefficients

    :param xvector: x value for the fit
    :param yvector: y value for the fit
    :param deg: Nth order of the fit
    :param domain: domain to be transformed to -1 -- 1. This is important to
                   keep the components orthogonal. You *must* use the same
                   domain when getting values with val_cheby

    :return: coefficients of the chebyshev fit
    """
    # transform to a -1 to 1 domain
    domain_cheby = 2 * (xvector - domain[0]) / (domain[1] - domain[0]) - 1
    # calcualte the coefficients
    coeffs = np.polynomial.chebyshev.chebfit(domain_cheby, yvector, deg)
    # return the coefficients
    return coeffs


def val_cheby(coeffs: np.ndarray, xvector: Union[np.ndarray, int, float],
              domain: List[float]) -> Union[np.ndarray, int, float]:
    """
    Using the output of fit_cheby calculate the fit to x  (i.e. y(x))
    where y(x) = T0(x) + T1(x) + ... Tn(x)

    :param coeffs: output from fit_cheby
    :param xvector: x value for the y values with fit
>>>>>>> 0a44778e
    :param domain: domain to be transformed to -1 -- 1. This is important to
    keep the components orthogonal. For SPIRou orders, the default is 0--4088.
    You *must* use the same domain when getting values with fit_cheby
    :return: corresponding y values to the x inputs
    """
<<<<<<< HEAD

    # transform to a -1 to 1 domain
    domain_cheby = 2 * (x - domain[0]) / (domain[1] - domain[0]) - 1

    return np.polynomial.chebyshev.chebval(domain_cheby, fit)
=======
    # transform to a -1 to 1 domain
    domain_cheby = 2 * (xvector - domain[0]) / (domain[1] - domain[0]) - 1
    # fit values using the domain and coefficients
    yvector = np.polynomial.chebyshev.chebval(domain_cheby, coeffs)
    # return y vector
    return yvector
>>>>>>> 0a44778e


# =============================================================================
# Start of code
# =============================================================================
# Main code here
if __name__ == "__main__":
    # ----------------------------------------------------------------------
    # print 'Hello World!'
    print("Hello World!")

# =============================================================================
# End of code
# =============================================================================<|MERGE_RESOLUTION|>--- conflicted
+++ resolved
@@ -475,16 +475,6 @@
     return InterpolatedUnivariateSpline(x, y, **kwargs)
 
 
-<<<<<<< HEAD
-def robust_chebyfit(x: np.ndarray, y: np.ndarray, degree: int,
-                    nsigcut: float, domain: List[float]) -> Tuple[np.ndarray, np.ndarray]:
-    """
-    A robust polyfit (iterating on the residuals) until nsigma is below the
-    nsigcut threshold. Takes care of NaNs before fitting
-
-    :param x: np.ndarray, the x array to pass to np.polyval
-    :param y: np.ndarray, the y array to pass to np.polyval
-=======
 def robust_chebyfit(xvector: np.ndarray, yvector: np.ndarray, degree: int,
                     nsigcut: float, domain: List[float]
                     ) -> Tuple[np.ndarray, np.ndarray]:
@@ -494,7 +484,6 @@
 
     :param xvector: np.ndarray, the x array to pass to np.polyval
     :param yvector: np.ndarray, the y array to pass to np.polyval
->>>>>>> 0a44778e
     :param degree: int, the degree of polynomial fit passed to np.polyval
     :param nsigcut: float, the threshold sigma required to return result
     :param domain: list of 2 values mapped to -1 ... 1 for Cheby polynomial
@@ -503,11 +492,7 @@
     # set function name
     # _ = display_func('robust_polyfit', __NAME__)
     # set up mask
-<<<<<<< HEAD
-    keep = np.isfinite(y)
-=======
     keep = np.isfinite(yvector)
->>>>>>> 0a44778e
     # set the nsigmax to infinite
     nsigmax = np.inf
     # set the fit as unset at first
@@ -515,15 +500,9 @@
     # while sigma is greater than sigma cut keep fitting
     while nsigmax > nsigcut:
         # calculate the polynomial fit (of the non-NaNs)
-<<<<<<< HEAD
-        fit = fit_cheby(x[keep], y[keep], degree, domain)
-        # calculate the residuals of the polynomial fit
-        res = y - val_cheby(fit, x, domain)
-=======
         fit = fit_cheby(xvector[keep], yvector[keep], degree, domain)
         # calculate the residuals of the polynomial fit
         res = yvector - val_cheby(fit, xvector, domain)
->>>>>>> 0a44778e
         # work out the new sigma values
         sig = fast.nanmedian(np.abs(res))
         if sig == 0:
@@ -539,11 +518,7 @@
     return np.array(fit), np.array(keep)
 
 
-<<<<<<< HEAD
-def robust_polyfit(x: np.ndarray, y: np.ndarray, degree: int,
-=======
 def robust_polyfit(xvector: np.ndarray, yvector: np.ndarray, degree: int,
->>>>>>> 0a44778e
                    nsigcut: float) -> Tuple[np.ndarray, np.ndarray]:
     """
     A robust polyfit (iterating on the residuals) until nsigma is below the
@@ -999,11 +974,7 @@
         # (numpy needs them backwards)
         coeffs = allcoeffs[order_num]
         # get the y fit using the coefficients for this order and xfit
-<<<<<<< HEAD
-        yfit = val_cheby(coeffs, xfit, [0, nx])
-=======
         yfit = val_cheby(coeffs, xfit, domain=[0, nx])
->>>>>>> 0a44778e
         # add to line list storage
         ll[order_num, :] = yfit
     # return line list
@@ -1138,31 +1109,6 @@
     return corrv
 
 
-<<<<<<< HEAD
-def fit_cheby(x: np.ndarray, y: np.ndarray, deg: int,
-              domain: List[float]) -> Union[np.ndarray, Any]:
-    """
-    :param x: x value for the fit
-    :param y: y value for the fit
-    :param deg: Nth order of the fit
-    :param domain: domain to be transformed to -1 -- 1. This is important to
-    keep the components orthogonal. For SPIRou orders, the default is 0--4088.
-    You *must* use the same domain when getting values with val_cheby
-    :return: coefficients of the chebyshev fit
-    """
-
-    # transform to a -1 to 1 domain
-    domain_cheby = 2 * (x - domain[0]) / (domain[1] - domain[0]) - 1
-
-    return np.polynomial.chebyshev.chebfit(domain_cheby, y, deg)
-
-
-def val_cheby(fit: np.ndarray, x: Union[np.ndarray, int, float],
-              domain: List[float]) -> Union[np.ndarray, int, float]:
-    """
-    :param x: x value for the y values with fit
-    :param fit: output from fit_cheby
-=======
 def fit_cheby(xvector: np.ndarray, yvector: np.ndarray, deg: int,
               domain: List[float]) -> Union[np.ndarray, Any]:
     """
@@ -1194,26 +1140,17 @@
 
     :param coeffs: output from fit_cheby
     :param xvector: x value for the y values with fit
->>>>>>> 0a44778e
     :param domain: domain to be transformed to -1 -- 1. This is important to
     keep the components orthogonal. For SPIRou orders, the default is 0--4088.
     You *must* use the same domain when getting values with fit_cheby
     :return: corresponding y values to the x inputs
     """
-<<<<<<< HEAD
-
-    # transform to a -1 to 1 domain
-    domain_cheby = 2 * (x - domain[0]) / (domain[1] - domain[0]) - 1
-
-    return np.polynomial.chebyshev.chebval(domain_cheby, fit)
-=======
     # transform to a -1 to 1 domain
     domain_cheby = 2 * (xvector - domain[0]) / (domain[1] - domain[0]) - 1
     # fit values using the domain and coefficients
     yvector = np.polynomial.chebyshev.chebval(domain_cheby, coeffs)
     # return y vector
     return yvector
->>>>>>> 0a44778e
 
 
 # =============================================================================
