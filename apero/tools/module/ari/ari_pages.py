#!/usr/bin/env python
# -*- coding: utf-8 -*-
"""
# CODE NAME HERE

# CODE DESCRIPTION HERE

Created on 2024-01-23 at 15:52

@author: cook
"""
import glob
import os
from typing import Any, Dict, List, Tuple, Union

import numpy as np
from astropy.table import Table
from astropy.time import Time
from bs4 import BeautifulSoup

from apero import lang
from apero.base import base
from apero.core import constants
from apero.core.core import drs_database
from apero.core.core import drs_log
from apero.io import drs_path
from apero.tools.module.ari import ari_core
from apero.tools.module.ari import ari_find
from apero.tools.module.documentation import drs_markdown
from apero.tools.module.error import error_html

# =============================================================================
# Define variables
# =============================================================================
__NAME__ = 'apero.tools.module.ari.ari_core.py'
__INSTRUMENT__ = 'None'
__PACKAGE__ = base.__PACKAGE__
__version__ = base.__version__
__author__ = base.__author__
__date__ = base.__date__
__release__ = base.__release__
# -----------------------------------------------------------------------------
# Get ParamDict
ParamDict = constants.ParamDict
# Get Logging function
WLOG = drs_log.wlog
# Get the text types
textentry = lang.textentry
# Get ARI core classes
AriObject = ari_core.AriObject
AriRecipe = ari_core.AriRecipe
FileType = ari_core.FileType


# =============================================================================
# Define classes
# =============================================================================
class TableFile:
    def __init__(self, name: str, params: ParamDict):
        if name == 'null':
            self.null = True
            return
        self.null = False
        self.name = name.lower()
        self.user = params['ARI_USER']
        self.title = f'{name.lower()} ({self.user})'
        self.machinename = self.name.replace(' ', '_').upper()
        self.params = params
        self.ref: str = self.user + '_' + self.machinename
        self.csv_filename = name.replace(' ', '_') + '.csv'
        self.rst_filename = self.csv_filename.replace('.csv', '.rst')
        # this is just for table files where we generate the html without
        #   sphinx
        self.html_filename = self.csv_filename.replace('.csv', '.html')
        # we need the recipe table page to be in the recipe pages directory
        if 'recipe' in name.lower():
            self.html_path = os.path.join('recipe_pages',
                                          self.html_filename)
        else:
            self.html_path = os.path.join(self.html_filename)

        self.csv_path = os.path.join(params['ARI_DIR'], self.csv_filename)
        self.rst_path = os.path.join(params['ARI_DIR'], self.rst_filename)
        self.rst_ref_path = self.rst_filename
        self.csv_ref_path = self.csv_filename

    @staticmethod
    def null_table(params: ParamDict) -> 'TableFile':
        new = TableFile('null', params)
        new.null = True
        return new

    def make_table(self, table: Union[Table, None]):
        # make a markdown page for the table
        table_page = drs_markdown.MarkDownPage(self.ref)
        # add object table
        title = f'{self.name} ({self.user})'
        table_page.add_title(title)
        # add page access
        table_page.add_html(add_page_access(self.params['ARI_GROUP']))
        # -----------------------------------------------------------------
        # Add basic text
        # construct text to add
        table_page.add_text(f'This is the APERO Reduction Interface (ARI) '
                            f'for the reduction: {self.user}')
        table_page.add_newline()
        table_page.add_text('Please note: Your object may be under another '
                            'name. Please check `here <https://docs.google.com/'
                            'spreadsheets/d/'
                            '1dOogfEwC7wAagjVFdouB1Y1JdF9Eva4uDW6CTZ8x2FM/'
                            'edit?usp=sharing>`_, the name displayed in ARI will '
                            'be the first column [OBJNAME]')
        table_page.add_newline()
        table_page.add_text('If you have any issues please report using '
                            '`this sheet <https://docs.google.com/spreadsheets/d/1Ea_WEFTlTCbth'
                            'R24aaQm4KaleIteLuXLgn4RiNBnEqs/edit?usp=sharing>`_')
        table_page.add_newline()
        table_page.add_text('Last updated: {0} [UTC]'.format(Time.now()))
        table_page.add_newline()
        # deal with column widths for this file type
        if table is not None and len(table) > 0:
            if 'object' in self.name:
                # add the csv version of this table
                table_page.add_csv_table('', self.csv_ref_path,
                                         cssclass='csvtable2')
            elif 'recipe' in self.name:
                # add the recipe tables
                add_recipe_tables(self.params, table, self.machinename)
        else:
            # if we have no table then add a message
            table_page.add_text('No table created.')
        # write table page
        print('Writing table page: {0}'.format(self.rst_path))
        table_page.write_page(self.rst_path)
        # -----------------------------------------------------------------
        # write csv table to file
        if table is not None and len(table) > 0:
            print('Writing csv table: {0}'.format(self.csv_path))
            table.write(self.csv_path, format='ascii.csv', overwrite=True)


# =============================================================================
# Define Object Table functions
# =============================================================================
def make_obj_table(params: ParamDict, object_classes: Dict
                   ) -> TableFile:
    # get the ari user
    ari_user = params['ARI_USER']
    # storage dictionary for conversion to table
    table_dict = dict()
    # deal with no entries
    if len(object_classes) == 0:
        return TableFile.null_table(params)
    # get the first instance (for has polar)
    key = list(object_classes.keys())[0]
    object_class0 = object_classes[key]
    # start columns as empty lists
    for col in ari_core.OBJTABLE_COLS:
        if col in ari_core.POLAR_COLS:
            if object_class0.has_polar:
                table_dict[col] = []
        else:
            table_dict[col] = []
    # -------------------------------------------------------------------------
    # loop around rows in table
    for key in object_classes:
        # get the class for this objname
        object_class = object_classes[key]
        # get the page reference
        page_ref = f'{ari_user}_object_page_{object_class.objname}'
        page_link = drs_markdown.make_url(object_class.objname, page_ref)
        # set the object name
        table_dict['OBJNAME'].append(page_link)
        # set the ra and dec
        table_dict['RA'].append(object_class.ra)
        table_dict['DEC'].append(object_class.dec)
        # set the Teff
        if object_class.teff is None:
            table_dict['TEFF'].append(np.nan)
        else:
            table_dict['TEFF'].append(object_class.teff)
        # set the SpT
        if object_class.sptype is None:
            table_dict['SPTYPE'].append('')
        else:
            table_dict['SPTYPE'].append(object_class.sptype)
        # set the dprtypes
        table_dict['DPRTYPE'].append(object_class.dprtypes)
        # set the raw number of files
        table_dict['RAW'].append(object_class.filetypes['raw'].num)
        # set the number of pp files (passed qc)
        table_dict['PP'].append(object_class.filetypes['pp'].num_passed)
        # set the number of ext files (passed qc)
        table_dict['EXT'].append(object_class.filetypes['ext'].num_passed)
        # set the number of tcorr files (passed qc)
        table_dict['TCORR'].append(object_class.filetypes['tcorr'].num_passed)
        # set the number of ccf files (passed qc)
        table_dict['CCF'].append(object_class.filetypes['ccf'].num_passed)
        # set the number of polar files (passed qc)
        if object_class.has_polar:
            table_dict['POL'].append(object_class.filetypes['polar'].num_passed)
        # set the number of e.fits files
        table_dict['efits'].append(object_class.filetypes['efiles'].num)
        # set the number of t.fits files
        table_dict['tfits'].append(object_class.filetypes['tfiles'].num)
        # set the number of v.fits files
        table_dict['vfits'].append(object_class.filetypes['vfiles'].num)
        # set the number of p.fits files
        if object_class.has_polar:
            table_dict['pfits'].append(object_class.filetypes['pfiles'].num)
        # set the number of lbl files
        table_dict['lbl'].append(object_class.filetypes['lbl.fits'].num)
        # set the last observed value raw file
        table_dict['last_obs'].append(object_class.filetypes['raw'].last.iso)
        # set the last processed value
        if object_class.last_processed is not None:
            table_dict['last_proc'].append(object_class.last_processed.iso)
        else:
            table_dict['last_proc'].append('')
    # -------------------------------------------------------------------------
    # convert this to a table but use the output column names
    out_table = Table()
    # loop around all columns
    for col in list(table_dict.keys()):
        # get the out table column name
        new_col = ari_core.OBJTABLE_COLS[col]
        # push values into out table
        out_table[new_col] = table_dict[col]
    # -------------------------------------------------------------------------
    # make a table file instance
    table_file = TableFile('object table', params)
    # add the table to the table file
    table_file.make_table(out_table)
    # return this instance
    return table_file


# =============================================================================
# Individual Object functions
# =============================================================================
def _add_obj_page(it: int, key: str, params: ParamDict,
                  object_classes: Dict[str, AriObject]):
    # get object
    object_class = object_classes[key]
    # do not recalculate object page if we are not updating
    if not object_class.update:
        return
    # get the object name for this row
    objname = object_class.objname
    # get the ari user
    ari_user = params['ARI_USER']
    # get the page reference
    page_ref = f'{ari_user}_object_page_{objname}'
    # get the table reference
    table_ref = f'{ari_user}_object_table'
    # get the sections references
    object_section_ref = f'object_{ari_user}_objpage_{objname}'
    spectrum_section_ref = f'spectrum_{ari_user}_objpage_{objname}'
    lbl_section_ref = f'lbl_{ari_user}_objpage_{objname}'
    ccf_section_ref = f'ccf_{ari_user}_objpage_{objname}'
    timeseries_section_ref = f'timeseries_{ari_user}_objpage_{objname}'
    # ------------------------------------------------------------------
    # print progress
    msg = '\tCreating page for {0} [{1} of {2}]'
    margs = [objname, it + 1, len(object_classes)]
    WLOG(params, '', msg.format(*margs))
    # ---------------------------------------------------------------------
    # construct path for object
    obj_save_path = os.path.join(params['ARI_OBJ_PAGES'], objname)
    # Make sure directory exists
    if not os.path.exists(obj_save_path):
        os.makedirs(obj_save_path)
    # ---------------------------------------------------------------------
    # populate the header dictionary for this object instance
    # wlog(params, '', f'\t\tPopulating header dictionary')
    object_class.populate_header_dict(params)
    # ---------------------------------------------------------------------
    # create ARI object page
    object_page = drs_markdown.MarkDownPage(page_ref)
    # state that this page does not have a paranet (as it is accessed via table)
    object_page.add_text(':orphan:')
    object_page.add_newline()
    # add title
    object_page.add_title(f'{objname} ({ari_user})')
    # add page access
    object_page.add_html(add_page_access(params['ARI_GROUP']))
    # ---------------------------------------------------------------------
    # Add basic text
    # construct text to add
    object_page.add_text(f'This page was last modified: {Time.now()} (UTC)')
    object_page.add_newline()
    # link back to the table
    # create a table page for this table
    table_ref_url = drs_markdown.make_url('object table', table_ref)
    object_page.add_text(f'Back to the {table_ref_url}')
    object_page.add_newline()
    # ---------------------------------------------------------------------
    # table of contents
    # ---------------------------------------------------------------------
    # Add the names of the sections
    names = ['Target info', 'Spectrum', 'LBL', 'CCF', 'Time series']
    # add the links to the pages
    items = [object_section_ref, spectrum_section_ref, lbl_section_ref,
             ccf_section_ref, timeseries_section_ref]
    # add table of contents
    object_page.add_table_of_contents(items=items, names=names)
    object_page.add_newline(nlines=3)
    # ---------------------------------------------------------------------
    # Target information section
    # ---------------------------------------------------------------------
    objpage_targetinfo(params, object_page, names[0], items[0], object_class)
    # ---------------------------------------------------------------------
    # Spectrum section
    # ---------------------------------------------------------------------
    # print progress
    # wlog(params, '', f'\t\tCreating spectrum section')
    # add spectrum section
    objpage_spectrum(params, object_page, names[1], items[1], object_class)
    # ---------------------------------------------------------------------
    # LBL section
    # ---------------------------------------------------------------------
    # print progress
    # wlog(params, '', f'\t\tCreating LBL section')
    # add LBL section
    objpage_lbl(params, object_page, names[2], items[2], object_class)
    # ---------------------------------------------------------------------
    # CCF section
    # ---------------------------------------------------------------------
    # print progress
    # wlog(params, '', f'\t\tCreating CCF section')
    # add CCF section
    objpage_ccf(params, object_page, names[3], items[3], object_class)
    # ---------------------------------------------------------------------
    # Time series section
    # ---------------------------------------------------------------------
    # print progress
    # wlog(params, '', f'\t\tCreating time series section')
    # add time series section
    objpage_timeseries(params, object_page, names[4], items[4], object_class)
    # ---------------------------------------------------------------------
    # write object page
    # ---------------------------------------------------------------------
    # construct the rst path
    object_page_path = os.path.join(params['ARI_OBJ_PAGES'], objname)
    # construct the rst filename
    rst_filename = f'{objname}.rst'
    # save object page
    object_page.write_page(os.path.join(object_page_path, rst_filename))
    # ------------------------------------------------------------------
    # print progress
    msg = '\tFinished creating page for {0} [{1} of {2}]'
    margs = [objname, it + 1, len(object_classes)]
    WLOG(params, '', msg.format(*margs), colour='magenta')


def add_obj_pages(params: ParamDict, object_classes: Dict[str, AriObject]):
    # -------------------------------------------------------------------------
    # deal with no entries in object table
    if len(object_classes) == 0:
        # print progress
        WLOG(params, '', 'No new objects found in object table')
        # return empty table
        return object_classes
    # -------------------------------------------------------------------------
    # print progress
    WLOG(params, 'info', 'Creating object pages')
    # set up the arguments for the multiprocessing
    args = [0, '', params, object_classes]
    # get the number of cores
    n_cores = params['ARI_NCORES']
    if n_cores is None:
        raise ValueError('Must define N_CORES in settings or profile')
    # -------------------------------------------------------------------------
    # deal with running on a single core
    if n_cores == 1:
        # change the object column to a url
        for it, key in enumerate(object_classes):
            # combine arguments
            itargs = [it, key] + args[2:]
            # run the pool
            _add_obj_page(*itargs)
    # -------------------------------------------------------------------------
    # deal with running on a single core
    if n_cores == 1:
        # change the object column to a url
        for it, key in enumerate(object_classes):
            # combine arguments
            itargs = [it, key] + args[2:]
            # run the pool
            _add_obj_page(*itargs)
    # -------------------------------------------------------------------------
    elif n_cores > 1:
        if ari_core.MULTI == 'POOL':
            from multiprocessing import get_context
            # list of params for each entry
            params_per_process = []
            for it, key in enumerate(object_classes):
                itargs = [it, key] + args[2:]
                params_per_process.append(itargs)
            # start parellel jobs
            with get_context('spawn').Pool(n_cores, maxtasksperchild=1) as pool:
                pool.starmap(_add_obj_page, params_per_process)
        else:
            from multiprocessing import Process
            # split up groups
            group_iterations, group_keys = [], []
            all_iterations = list(range(len(object_classes)))
            all_keys = list(object_classes.keys())
            ngroups = int(np.ceil(len(object_classes) / n_cores))
            for group_it in range(ngroups):
                start = group_it * n_cores
                end = (group_it * n_cores) + n_cores
                iterations = all_iterations[start:end]
                keys = all_keys[start:end]
                # push into storage
                group_iterations.append(iterations)
                group_keys.append(keys)
            # do the multiprocessing
            for group_it in range(ngroups):
                jobs = []
                # loop around jobs in group
                for group_jt in range(len(group_iterations[group_it])):
                    group_args = [group_iterations[group_it][group_jt],
                                  group_keys[group_it][group_jt]] + args[2:]
                    # get parallel process
                    process = Process(target=_add_obj_page, args=group_args)
                    process.start()
                    jobs.append(process)
                # do not continue until finished
                for pit, proc in enumerate(jobs):
                    proc.join()
    # -------------------------------------------------------------------------
    # return the object table
    return object_classes


def objpage_targetinfo(params: ParamDict, page: Any, name: str, ref: str,
                     object_instance: AriObject):
    # add divider
    # page.add_divider(color=DIVIDER_COLOR, height=DIVIDER_HEIGHT)
    # add a reference to this section
    page.add_reference(ref)
    # add the section heading
    page.add_section(name)
    # ------------------------------------------------------------------
    # get the target parameters
    object_instance.get_target_parameters(params)
    # ------------------------------------------------------------------
    # add stats
    if object_instance.target_stats_table is not None:
        # add the stats table
        page.add_csv_table('', object_instance.target_stats_table,
                           cssclass='csvtable2')


def objpage_spectrum(params: ParamDict, page: Any, name: str, ref: str,
                     object_instance: AriObject):
    # add divider
    # page.add_divider(color=DIVIDER_COLOR, height=DIVIDER_HEIGHT)
    # add a reference to this section
    page.add_reference(ref)
    # add the section heading
    page.add_section(name)
    # ------------------------------------------------------------------
    # deal with no spectrum found
    if len(object_instance.filetypes['ext'].files) == 0:
        page.add_text('No spectrum found')
        return
    # ------------------------------------------------------------------
    # get the spectrum parameters
    object_instance.get_spec_parameters(params)
    # ------------------------------------------------------------------
    # add the snr plot
    if object_instance.spec_plot_path is not None:
        # add the snr plot to the page
        page.add_image(object_instance.spec_plot_path, align='left')
        # add a new line
        page.add_newline()
    # ------------------------------------------------------------------
    # add stats
    if object_instance.spec_stats_table is not None:
        # add the stats table
        page.add_csv_table('', object_instance.spec_stats_table,
                           cssclass='csvtable2')
    # ------------------------------------------------------------------
    # add request table
    if object_instance.spec_rlink_table is not None:
        # add the stats table
        page.add_csv_table('', object_instance.spec_rlink_table,
                           cssclass='csvtable2')
    # ------------------------------------------------------------------
    # add download links
    if object_instance.spec_dwn_table is not None:
        # add the stats table
        page.add_csv_table('', object_instance.spec_dwn_table,
                           cssclass='csvtable2')


def objpage_lbl(params: ParamDict, page: Any, name: str, ref: str,
                object_instance: AriObject):
    # add divider
    # page.add_divider(color=DIVIDER_COLOR, height=DIVIDER_HEIGHT)
    # add a reference to this section
    page.add_reference(ref)
    # get the first lbl files
    lbl_files = dict()
    for filetype in ari_core.LBL_FILETYPES:
        if object_instance.filetypes[filetype].num > 0:
            lbl_files[filetype] = object_instance.filetypes[filetype].files
    # ------------------------------------------------------------------
    # deal with no spectrum found
    if len(lbl_files) == 0:
        # add the section heading
        page.add_section(name)
        # print that there is no LBL reduction found
        page.add_text('No LBL reduction found')
        return
    # ------------------------------------------------------------------
    # get the spectrum parameters
    object_instance.get_lbl_parameters(params)
    # ------------------------------------------------------------------
    # loop around the object+template combinations
    for objcomb in object_instance.lbl_combinations:
        # add subsection for the object+template combination
        page.add_section(f'LBL ({objcomb})')
        # add the lbl plot
        if object_instance.lbl_plot_path[objcomb] is not None:
            # add the snr plot to the page
            page.add_image(object_instance.lbl_plot_path[objcomb], align='left')
            # add a new line
            page.add_newline()
        # ------------------------------------------------------------------
        # add stats
        if object_instance.lbl_stats_table[objcomb] is not None:
            # add the stats table
            page.add_csv_table('', object_instance.lbl_stats_table[objcomb],
                               cssclass='csvtable2')
        # ------------------------------------------------------------------
        # add request table
        if object_instance.lbl_rlink_table[objcomb] is not None:
            # add the stats table
            page.add_csv_table('', object_instance.lbl_rlink_table[objcomb],
                               cssclass='csvtable2')
        # ------------------------------------------------------------------
        # add download links
        if object_instance.lbl_dwn_table is not None:
            # add the stats table
            page.add_csv_table('', object_instance.lbl_dwn_table[objcomb],
                               cssclass='csvtable2')


def objpage_ccf(params: ParamDict, page: Any, name: str, ref: str,
                object_instance: AriObject):
    # add divider
    # page.add_divider(color=DIVIDER_COLOR, height=DIVIDER_HEIGHT)
    # add a reference to this section
    page.add_reference(ref)
    # get lbl rdb files
    ccf_files = object_instance.filetypes['ccf'].files
    # ------------------------------------------------------------------
    # deal with no spectrum found
    if len(ccf_files) == 0:
        # add the section heading
        page.add_section(name)
        # print that there is no LBL reduction found
        page.add_text('No CCF files found')
        return
    # ------------------------------------------------------------------
    # add the section heading
    page.add_section(name)
    # ------------------------------------------------------------------
    # get the spectrum parameters
    object_instance.get_ccf_parameters(params)
    # ------------------------------------------------------------------
    # add the ccf plot
    if object_instance.ccf_plot_path is not None:
        # add the snr plot to the page
        page.add_image(object_instance.ccf_plot_path, align='left')
        # add a new line
        page.add_newline()
    # ------------------------------------------------------------------
    # add stats
    if object_instance.ccf_stats_table is not None:
        # add the stats table
        page.add_csv_table('', object_instance.ccf_stats_table,
                           cssclass='csvtable2')
    # ------------------------------------------------------------------
    # add request table
    if object_instance.ccf_rlink_table is not None:
        # add the stats table
        page.add_csv_table('', object_instance.ccf_rlink_table,
                           cssclass='csvtable2')
    # ------------------------------------------------------------------
    # add download links
    if object_instance.ccf_dwn_table is not None:
        # add the stats table
        page.add_csv_table('', object_instance.ccf_dwn_table,
                           cssclass='csvtable2')


def objpage_timeseries(params: ParamDict, page: Any, name: str, ref: str,
                       object_instance: AriObject):
    # add divider
    # page.add_divider(color=DIVIDER_COLOR, height=DIVIDER_HEIGHT)
    # add a reference to this section
    page.add_reference(ref)
    # add the section heading
    page.add_section(name)
    # ------------------------------------------------------------------
    # get the spectrum parameters
    object_instance.get_time_series_parameters(params)
    # ------------------------------------------------------------------
    # add stats
    if object_instance.time_series_stats_table is not None:
        # add the stats table
        page.add_csv_table('', object_instance.time_series_stats_table,
                           cssclass='csvtable2')
    # ------------------------------------------------------------------
    # add download links
    if object_instance.time_series_dwn_table is not None:
        # add the stats table
        page.add_csv_table('', object_instance.time_series_dwn_table,
                           cssclass='csvtable2')


# =============================================================================
# Recipe functions
# =============================================================================
def recipe_date_table(table: Table, machine_name: str
                      ) -> Tuple[Table, List[str], List[str], np.ndarray]:
    """
    Create the date table which links to each date page

    :param table: astropy.table.Table, the table of all recipes
    :param machine_name: str, the machine readible name for the table
    :return:
    """
    # define the columns (passed back to main code)
    date_colnames = ['DATE', 'NUM_TOTAL', 'NUM_FAIL', 'LINK']
    date_coltypes = ['str', 'str', 'str', 'url']
    table_dates = []
    # dictionary for storage
    date_dict = dict()
    # add columns
    for col in date_colnames:
        date_dict[col] = []
    # get table name
    table_filename = machine_name.lower()
    # loop around rows in table
    for row in range(len(table)):
        # convert start time into a YYYY-MM-DD
        date = table['START_TIME'][row].split(' ')[0]
        # get the date given to this row
        table_dates.append(date)
    # make the table dates a numpy array
    table_dates = np.array(table_dates)
    # get a list of unique dates
    unique_dates = list(set(table_dates))

    for unique_date in unique_dates:
        # get a mask for this date in the original table
        mask = table_dates == unique_date
        # count the number of entries
        num_entries = np.sum(mask)
        # count the number of errors (False or 0)
        num_errors = np.sum(table['ENDED'][mask] == 'False')
        num_errors += np.sum(table['ENDED'][mask] == 0)
        # create html url link
        html_file = f'{table_filename}_{unique_date.replace("-", "_")}.html'
        # deal with populating date table
        date_dict['DATE'].append(unique_date)
        date_dict['NUM_TOTAL'].append(num_entries)
        date_dict['NUM_FAIL'].append(num_errors)
        date_dict['LINK'].append(html_file)
    # convert date_dict into table
    date_table = Table(date_dict)
    # sort by date (newest first)
    sortmask = np.argsort(date_dict['DATE'])[::-1]
    date_table = date_table[sortmask]
    # return the date_table, colnames, coltypes and the date value for each col
    return date_table, date_colnames, date_coltypes, table_dates



# =============================================================================
# Finder functions
# =============================================================================
def add_finder_table(params: ParamDict, data_dict: Dict[str, Any]):
    # set function name
    funcname = __NAME__ + '.add_recipe_tables()'
    # get the ari user
    ari_user = params['ARI_USER']
    # set html body
    # Take directly from one of the sphinx pages (this is a massive hack)
    html_body1 = """

      <div class="pageheader">

      <ul>
      <li><a title="Home" href="http://apero.exoplanets.ca">
          <i class="fa fa-home fa-3x" aria-hidden="true"></i></a></li>
      <li><a title="install" href="http://apero.exoplanets.ca/user/general/installation">
          <i class="fa fa-cog fa-3x" aria-hidden="true"></i></a></li>
      <li><a title="github" href="https://github.com/njcuk9999/apero-drs">
          <i class="fa fa-git-square fa-3x" aria-hidden="true"></i></a></li>
      <li><a title="download paper" href="https://ui.adsabs.harvard.edu/abs/2022PASP..134k4509C">
          <i class="fa fa-file-pdf-o fa-3x" aria-hidden="true"></i></a></li>
      <li><a title="UdeM" href="http://apero.exoplanets.ca/main/misc/udem.html">
          <i class="fa fa-university fa-3x" aria-hidden="true"></i></a></li>
    </ul>

      <div>
      <a href="http://apero.exoplanets.ca">
        <img src="../_static/images/apero_logo.png" alt="APERO" />
      </a>
      <br>
      &nbsp;&nbsp;&nbsp;&nbsp;&nbsp;&nbsp;&nbsp;&nbsp;&nbsp;&nbsp;A PipelinE to Reduce Observations
      </div>

      </div>

<<<<<<< HEAD
      <div class="related" role="navigation" aria-label="related navigation">
=======
    <div class="related" role="navigation" aria-label="related navigation">
>>>>>>> 377cd6df
      <h3>Navigation</h3>
      <ul>
        <li class="right" style="margin-right: 10px">
          <a href="http://apero.exoplanets.ca/" title="Home">Home</a></li>
        <li class="right" style="margin-right: 10px">
          <a href="http://apero.exoplanets.ca/genindex.html" title="General Index"
             accesskey="I">index</a></li>
        <li class="nav-item nav-item-0"><a href="http://apero.exoplanets.ca/ari/home">APERO Reduction interface</a> &#187;</li>
      </ul>
    </div>

      <div class="document">
        <div class="documentwrapper">
            <div class="body" role="main">

      <h1>{TITLE}</h1>
      <p> Note this table contains all objects in the APERO astrometrics 
      database, not only objects currently observed or planned to be observed.</p>
      <br>
      <p><a href="../index.html">Back to index page</a></p>
      <br>

      """

    html_body2 = """
              <div class="clearer"></div>
            </div>
          </div>
        <div class="clearer"></div>
      </div>
      """

    html_body2 += """
    <script src="/ari/home/login.js"></script>
    <script>EnableContent()</script>
    
    <div class="related" role="navigation" aria-label="related navigation">
      <h3>Navigation</h3>
      <ul>
        <li class="right" style="margin-right: 10px">
          <a href="http://apero.exoplanets.ca/" title="Home">Home</a></li>
        <li class="right" style="margin-right: 10px">
          <a href="http://apero.exoplanets.ca/genindex.html" title="General Index"
             accesskey="I">index</a></li>
        <li class="nav-item nav-item-0"><a href="http://apero.exoplanets.ca/ari/home">APERO Reduction interface</a> &#187;</li>
      </ul>
    </div>
    <div class="footer" role="contentinfo">
        &#169; Copyright {0}, Neil Cook.
    </div>
    """.format(Time.now().datetime.year)

    # set html table class
    table_class = 'class="csvtable2 docutils align-default"'
    # css to include
    css_files = ['../_static/pygments.css',
                 '../_static/bizstyle.css',
                 '../_static/images/fonta/css/font-awesome.css',
                 '../_static/apero.css']
    # make path
    table_path = params['ARI_FINDER']['directory']
    # construct the html paths to copy to after compiling
    html_table_path = str(os.path.join(params['DRS_DATA_OTHER'], 'ari',
                                       '_build', 'html', 'finder'))
    # storage of html files
    added_html_files = []
    # define the columns (passed back to main code)
    date_colnames = ['Target', 'PDF', 'Updated']
    date_coltypes = ['str', 'url', 'str']
    data_table = Table()
    for col in date_colnames:
        data_table[col] = data_dict[col]
    # -------------------------------------------------------------------------
    # make recipe table
    # -------------------------------------------------------------------------
    # construct local path to save html to
    table_html1 = os.path.join(table_path, 'index.html')
    # convert table to outlist
    tout = error_html.table_to_outlist(data_table, date_colnames,
                                       out_types=date_coltypes)
    outlist, t_colnames, t_coltype = tout
    # convert outlist to a html/javascript table
    html_table = error_html.filtered_html_table(outlist,
                                                t_colnames,
                                                t_coltype,
                                                clean=False, log=False,
                                                table_class=table_class)
    # build html page
    html_title = 'Finder Charts'
    html_body1_filled = html_body1.format(TITLE=html_title,
                                          PROFILE=ari_user)
    html_content = error_html.full_page_html(html_body1=html_body1_filled,
                                             html_table=html_table,
                                             html_body2=html_body2,
                                             css=css_files)
    # write html page
    with open(table_html1, 'w') as wfile:
        wfile.write(html_content)
    # add recipe pages html directory store
    added_html_files.append([table_path, html_table_path])
    # update ari_extras with these html files
    ari_extras = list(params['ARI_EXTRAS'])
    ari_extras += added_html_files
    # push by into params extras (to add whole directory)
    params.set('ARI_EXTRAS', ari_extras, source=funcname)



def add_recipe_tables(params: ParamDict, table: Table, machine_name: str):
    # set function name
    funcname = __NAME__ + '.add_recipe_tables()'
    # get the ari user
    ari_user = params['ARI_USER']
    # set html body
    # Take directly from one of the sphinx pages (this is a massive hack)
    html_body1 = """   
    <div class="pageheader">

    <ul>
    <li><a title="Home" href="http://apero.exoplanets.ca">
        <i class="fa fa-home fa-3x" aria-hidden="true"></i></a></li>
    <li><a title="install" href="http://apero.exoplanets.ca/user/general/installation">
        <i class="fa fa-cog fa-3x" aria-hidden="true"></i></a></li>
    <li><a title="github" href="https://github.com/njcuk9999/apero-drs">
        <i class="fa fa-git-square fa-3x" aria-hidden="true"></i></a></li>
    <li><a title="download paper" href="https://ui.adsabs.harvard.edu/abs/2022PASP..134k4509C">
        <i class="fa fa-file-pdf-o fa-3x" aria-hidden="true"></i></a></li>
    <li><a title="UdeM" href="http://apero.exoplanets.ca/main/misc/udem.html">
        <i class="fa fa-university fa-3x" aria-hidden="true"></i></a></li>
  </ul>

    <div>
    <a href="http://apero.exoplanets.ca">
      <img src="../../_static/images/apero_logo.png" alt="APERO" />
    </a>
    <br>
    &nbsp;&nbsp;&nbsp;&nbsp;&nbsp;&nbsp;&nbsp;&nbsp;&nbsp;&nbsp;A PipelinE to Reduce Observations
    </div>

    </div>

    <div class="related" role="navigation" aria-label="related navigation">
      <h3>Navigation</h3>
      <ul>
        <li class="right" style="margin-right: 10px">
          <a href="http://apero.exoplanets.ca/" title="Home">Home</a></li>
        <li class="right" style="margin-right: 10px">
          <a href="http://apero.exoplanets.ca/genindex.html" title="General Index"
             accesskey="I">index</a></li>
        <li class="nav-item nav-item-0"><a href="http://apero.exoplanets.ca/ari/home">APERO Reduction interface</a> &#187;</li>
      </ul>
    </div>
<<<<<<< HEAD
=======
    
>>>>>>> 377cd6df

    <div class="document">
      <div class="documentwrapper">
          <div class="body" role="main">

    <h1>{TITLE}</h1>
    <p> Note the date is the date processed NOT the observation directory 
        (or night directory)</p>
    <br>
    <p><a href="../profile.html">Back to profile page ({PROFILE})</a></p>
    <br>
    <p> 
    A list of known errors can be found 
    <a href=""" + ari_core.KNOWN_ERRORS_SHEET + """"">here</a>
    <br>
    Please report any errors missing.
    </p>
    <br>


    """

    html_body2 = """
              <div class="clearer"></div>
            </div>
          </div>
        <div class="clearer"></div>
      </div>
      """
    html_body2 += """
    <script src="/ari/home/login.js"></script>
    <script>EnableContent()</script>
    
    <div class="related" role="navigation" aria-label="related navigation">
      <h3>Navigation</h3>
      <ul>
        <li class="right" style="margin-right: 10px">
          <a href="http://apero.exoplanets.ca/" title="Home">Home</a></li>
        <li class="right" style="margin-right: 10px">
          <a href="http://apero.exoplanets.ca/genindex.html" title="General Index"
             accesskey="I">index</a></li>
        <li class="nav-item nav-item-0"><a href="http://apero.exoplanets.ca/ari/home">APERO Reduction interface</a> &#187;</li>
      </ul>
    </div>
    <div class="footer" role="contentinfo">
        &#169; Copyright {0}, Neil Cook.
    </div>
    """.format(Time.now().datetime.year)
<<<<<<< HEAD
=======

>>>>>>> 377cd6df
    # set html table class
    table_class = 'class="csvtable2 docutils align-default"'
    # css to include
    css_files = ['../../_static/pygments.css',
                 '../../_static/bizstyle.css',
                 '../../_static/images/fonta/css/font-awesome.css',
                 '../../_static/apero.css']
    # make path
    table_path = params['ARI_RECIPE_PAGES']
    # get table name
    table_filename = machine_name.lower()
    # construct the html paths to copy to after compiling
    html_table_path1 = str(os.path.join(params['DRS_DATA_OTHER'], 'ari',
                                        '_build', 'html', ari_user))
    html_table_path2 = str(os.path.join(html_table_path1, 'recipe_pages'))
    # storage of html files
    added_html_files = []
    # split the table into sub-tables based on start date
    dout = recipe_date_table(table, machine_name)
    date_table, date_colnames, date_coltypes, table_dates = dout
    # loop around sub tables
    for date in date_table['DATE']:
        # find all rows in table that conform to this date
        tablemask = table_dates == date
        # make the table
        subtable = table[tablemask]
        # get the filename to create
        subtable_filename = f'{table_filename}_{date.replace("-", "_")}'
        # get html col names
        html_out_col_names = ari_core.HTML_OUTCOL_NAMES[machine_name]
        html_col_types = ari_core.HTML_COL_TYPES[machine_name]
        # convert table to outlist
        tout = error_html.table_to_outlist(subtable, html_out_col_names,
                                           out_types=html_col_types)
        outlist, t_colnames, t_coltype = tout

        # convert outlist to a html/javascript table
        html_table = error_html.filtered_html_table(outlist, t_colnames,
                                                    t_coltype, clean=False,
                                                    log=False,
                                                    table_class=table_class)
        # deal with path not existing
        if not os.path.exists(table_path):
            os.makedirs(table_path)
        # construct local path to save html to
        subtable_html1 = os.path.join(table_path, f'{subtable_filename}.html')
        # build html page

        html_title = 'Recipe log for {0} ({1})'.format(date, ari_user)
        html_body1_filled = html_body1.format(TITLE=html_title,
                                              PROFILE=ari_user)

        html_body1_filled += f"""
        <p>
        <a href="recipe_table.html">Back to recipe log ({ari_user})</a>
        </p>
        <br>
        """

        html_content = error_html.full_page_html(html_body1=html_body1_filled,
                                                 html_table=html_table,
                                                 html_body2=html_body2,
                                                 css=css_files)
        # write html page
        with open(subtable_html1, 'w') as wfile:
            wfile.write(html_content)

    # -------------------------------------------------------------------------
    # make recipe table
    # -------------------------------------------------------------------------
    # construct local path to save html to
    table_html1 = os.path.join(table_path, f'{table_filename.lower()}.html')
    # convert table to outlist
    tout = error_html.table_to_outlist(date_table, date_colnames,
                                       out_types=date_coltypes)
    outlist, t_colnames, t_coltype = tout
    # convert outlist to a html/javascript table
    html_table = error_html.filtered_html_table(outlist,
                                                t_colnames,
                                                t_coltype,
                                                clean=False, log=False,
                                                table_class=table_class)
    # build html page
    html_title = 'Recipe log ({0})'.format(ari_user)
    html_body1_filled = html_body1.format(TITLE=html_title,
                                          PROFILE=ari_user)
    html_content = error_html.full_page_html(html_body1=html_body1_filled,
                                             html_table=html_table,
                                             html_body2=html_body2,
                                             css=css_files)
    # write html page
    with open(table_html1, 'w') as wfile:
        wfile.write(html_content)
    # add recipe pages html directory store
    added_html_files.append([table_path, html_table_path2])
    # update ari_extras with these html files
    ari_extras = list(params['ARI_EXTRAS'])
    ari_extras += added_html_files
    # push by into params
    params.set('ARI_EXTRAS', ari_extras, source=funcname)


# =============================================================================
# Object index page
# =============================================================================
def make_finder_page(params: ParamDict):
    # load object database
    objdbm = drs_database.AstrometricDatabase(params)
    objdbm.load_db()
    # get all objects
    object_table = objdbm.get_entries()
    # get list of object names
    objnames = list(object_table['OBJNAME'])
    # sort object names in alphabetical order
    objnames = np.sort(objnames)
    # load finder chart parameters
    params = ari_find.load_params(params)
    # get the finder directory
    finder_dir = params['ARI_FINDER']['directory']
    # copy finder charts from online to local directory (to avoid doing them
    #   again)
    ari_find.copy_finder_charts(params)
    # create dictionary to store finder charts for html table
    finder_dict = dict()
    finder_dict['Target'] = []
    finder_dict['PDF'] = []
    finder_dict['Updated'] = []
    finder_dict['Found'] = []
    # loop around object names
    for it, objname in enumerate(objnames):
        # get the target name
        finder_dict['Target'].append(objname)
        # construct pdf path
        pdf_name = f'{objname}.pdf'
        pdf_path = os.path.join(finder_dir, pdf_name)
        # if we are being asked to reset create a new finder chart
        if params['ARI_FINDER']['reset']:
            # create a new finder chart
            ari_find.create_finder_chart(params, objname, it, object_table)
            # add to finder_dict
            finder_dict['PDF'].append(pdf_name)
            finder_dict['Found'].append('True')
            last_updated_unix = os.path.getmtime(pdf_path)
            last_updated_iso = Time(last_updated_unix, format='unix').iso
            finder_dict['Updated'].append(str(last_updated_iso))
        # else if we have a finder chart, do not recreate it
        elif os.path.exists(pdf_path):
            finder_dict['PDF'].append(pdf_name)
            finder_dict['Found'].append('True')
            last_updated_unix = os.path.getmtime(pdf_path)
            last_updated_iso = Time(last_updated_unix, format='unix').iso
            finder_dict['Updated'].append(str(last_updated_iso))
        # else if we are told not to create a finder chart then do not create
        elif not params['ARI_FINDER']['create']:
            finder_dict['PDF'].append('No finder chart')
            finder_dict['Found'].append('False')
            finder_dict['Updated'].append('None')
        # otherwise we do not have a finder chart, so create one
        else:
            # create a new finder chart
            ari_find.create_finder_chart(params, objname, it, object_table)
            # add to finder_dict
            finder_dict['PDF'].append(pdf_name)
            finder_dict['Found'].append('True')
            last_updated_unix = os.path.getmtime(pdf_path)
            last_updated_iso = Time(last_updated_unix, format='unix').iso
            finder_dict['Updated'].append(str(last_updated_iso))
    # -------------------------------------------------------------------------
    # make html finder page
    add_finder_table(params, finder_dict)


# =============================================================================
# General functions
# =============================================================================
def make_index_page(params: ParamDict):
    # get ari user
    ari_user = params['ARI_USER']
    # get path to save index to (above ari_dir level)
    index_path = os.path.dirname(params['ARI_DIR'])
    # create ARI index page
    index_page = drs_markdown.MarkDownPage('ari_index')
    # add title
    index_page.add_title('APERO Reduction Interface (ARI)')
    # TODO: This really needs to be all profiles
    profile_files = [os.path.join(ari_user, 'profile.rst')]
    # -------------------------------------------------------------------------
    # add page access
    index_page.add_html(add_page_access(params['ARI_GROUP']))
    # -------------------------------------------------------------------------
    # Add basic text
    # construct text to add
    index_page.add_text('This is the APERO Reduction Interface (ARI).')
    index_page.add_newline()
    index_page.add_text('Please select a reduction')
    index_page.add_newline()
    index_page.add_text('Please note: Your object may be under another '
                        'name. Please check `here <https://docs.google.com/'
                        'spreadsheets/d/'
                        '1dOogfEwC7wAagjVFdouB1Y1JdF9Eva4uDW6CTZ8x2FM/'
                        'edit?usp=sharing>`_, the name displayed in ARI will '
                        'be the first column [OBJNAME]')
    index_page.add_newline()
    index_page.add_text('If you have any issues please report using '
                        '`this sheet <https://docs.google.com/spreadsheets/d/1Ea_WEFTlTCbth'
                        'R24aaQm4KaleIteLuXLgn4RiNBnEqs/edit?usp=sharing>`_.')
    index_page.add_newline()
    index_page.add_text('Last updated: {0} [UTC]'.format(Time.now()))
    index_page.add_newline()
    # -------------------------------------------------------------------------
    # add table of contents
    index_page.add_table_of_contents(profile_files, sectionname='Reductions:')
    # -------------------------------------------------------------------------
    index_page.add_section('Finder charts')
    index_page.add_newline()
    index_page.add_text('Please note this includes objects not currently '
                        'observed.')
    index_page.add_newline()
    index_page.lines += [f'* `Finder chart table <finder/index.html>`_']
    # -------------------------------------------------------------------------
    # save index page
    index_page.write_page(os.path.join(index_path, 'index.rst'))


def make_profile_page(params: ParamDict, tables: List[TableFile]):
    # get ari user
    ari_user = params['ARI_USER']
    # get path to save
    profile_path = params['ARI_DIR']
    # construct the profile name
    profile_name = f'profile.rst'
    # create a page
    profile_page = drs_markdown.MarkDownPage(ari_user)
    # add title
    profile_page.add_title(ari_user)
    # add page access
    profile_page.add_html(add_page_access(params['ARI_GROUP']))
    # -----------------------------------------------------------------
    # Add basic text
    # construct text to add
    profile_page.add_text(f'This is the APERO Reduction Interface (ARI) '
                          f'for the reduction: {ari_user}')
    profile_page.add_newline()
    profile_page.add_text('Please note: Your object may be under another '
                          'name. Please check `here <https://docs.google.com/'
                          'spreadsheets/d/'
                          '1dOogfEwC7wAagjVFdouB1Y1JdF9Eva4uDW6CTZ8x2FM/'
                          'edit?usp=sharing>`_, the name displayed in ARI will '
                          'be the first column [OBJNAME]')
    profile_page.add_newline()
    profile_page.add_text('If you have any issues please report using '
                          '`this sheet <https://docs.google.com/spreadsheets/d/1Ea_WEFTlTCbth'
                          'R24aaQm4KaleIteLuXLgn4RiNBnEqs/edit?usp=sharing>`_')
    profile_page.add_newline()
    profile_page.add_text('Last updated: {0} [UTC]'.format(Time.now()))
    profile_page.add_newline()

    # get table files list
    table_names, table_files, table_urls = [], [], []
    for table in tables:
        if not table.null:
            if table.machinename.upper() in ari_core.CONTENTS_TABLES:
                table_files.append(table.rst_filename)
            elif table.machinename.upper() in ari_core.OTHER_TABLES:
                table_names.append(table.title)
                table_urls.append(table.html_path)

    # add table of contents to profile page
    if len(table_files) > 0:
        profile_page.add_table_of_contents(table_files)

    # add list of urls
    if len(table_urls) > 0:
        # add a section
        profile_page.add_newline()
        profile_page.add_text('Other: ')
        profile_page.add_newline()
        # add the urls as a list
        for table_it in range(len(table_urls)):
            # get url from table urls
            url = table_urls[table_it]
            title = table_names[table_it]
            # add the url
            profile_page.lines += [f'* `{title} <{url}>`_']
            # add a new line
            profile_page.add_newline()
        profile_page.add_newline()
    # save profile page
    profile_page.write_page(os.path.join(profile_path, profile_name))


def sphinx_compile(params: ParamDict):
    # get the working directory path
    working_dir = os.path.dirname(params['ARI_DIR'])
    # get the resources default working directory path
    resources_dir = params['ARI_DWORKING_DIR']
    # copy over working directory from resources
    content = glob.glob(os.path.join(resources_dir, '*'))
    for element in content:
        # get the path to copy to
        new_element = element.replace(resources_dir, working_dir)
        # copy
        drs_path.copy_element(element, new_element)
    # ------------------------------------------------------------------
    # get current directory
    cwd = os.getcwd()
    # change to docs directory
    os.chdir(working_dir)
    # ------------------------------------------------------------------
    # clean build
    # ------------------------------------------------------------------
    # Cleaning build directories
    WLOG(params, '', textentry('40-506-00001'))
    os.system('make clean')
    # ------------------------------------------------------------------
    # build html
    # ------------------------------------------------------------------
    # Compiling HTML
    WLOG(params, '', textentry('40-506-00002'))
    # Running make html
    WLOG(params, '', textentry('40-506-00003'))
    # make html using sphinx
    os.system('make html')
    # ------------------------------------------------------------------
    # copy extras (directory generated html files - not by sphinx)
    for extra in params['ARI_EXTRAS']:
        old_path, new_path = extra
        drs_path.copy_element(old_path, new_path)
    # ------------------------------------------------------------------
    # change back to current directory
    os.chdir(cwd)


def add_other_reductions(params: ParamDict):
    # get the base_path page (above ari_dir level)
    base_path = str(os.path.join(params['DRS_DATA_OTHER'], 'ari',
                                 '_build', 'html'))
    # index.html file
    index_html = os.path.join(base_path, 'index.html')
    # define the userlist yaml file
    userlist_file = 'user.yaml'
    userlist_yaml = os.path.join(base_path, userlist_file)
    # get the ssh directory
    ssh_directory = params['ARI_SSH_COPY']['directory']
    # download the userlist.txt file and copy it over userlist_yaml
    remote_path = str(os.path.join(ssh_directory,
                                   params['ARI_INSTRUMENT'].lower(),
                                   userlist_file))
    # get file
    ari_core.do_rsync(params, mode='get', path_in=remote_path,
                      path_out=userlist_yaml)
    # open the userlist.yaml file
    if os.path.exists(userlist_yaml):
        userlist = base.load_yaml(userlist_yaml)
    # if it doesn't exist just assume it is blank
    else:
        userlist = dict()
    # -------------------------------------------------------------------------
    # get the usernames for this instrument
    if params['ARI_INSTRUMENT'] not in userlist:
        usernames = set()
    else:
        usernames = set(userlist[params['ARI_INSTRUMENT']])
    # add the current ari username to the list
    usernames.add(params['ARI_USER'])
    # turn usernames into a list and sort it
    usernames = list(usernames)
    usernames.sort()
    # -------------------------------------------------------------------------
    # load the index
    with open(index_html, 'r') as rfile:
        index = rfile.read()
    # Parse the HTML content using beautiful soup
    soup = BeautifulSoup(index, 'html.parser')
    # get the div for the content we want to change
    contents_div = soup.find('div', {'class': 'toctree-wrapper compound'})
    # find the lists in div and remove them
    for contents_li in contents_div.find_all('li'):
        contents_li.decompose()
    # remove the ul from contents_div
    for contents_ul in contents_div.find_all('ul'):
        contents_ul.decompose()
    # remove all br from contents_div
    for contents_br in contents_div.find_all('br'):
        contents_br.decompose()
    # now add the new usernames
    for username in usernames:
        # create a new item
        new_item = soup.new_tag('li', **{'class': 'toctree-l1'})
        # create a new link
        new_link = soup.new_tag('a', href=f'{username}/profile.html')
        # add the link text
        new_link.string = username
        # add the link to the item
        new_item.append(new_link)
        # append the new item to the contents_div
        contents_div.append(new_item)
    # save over the index.html
    with open(index_html, 'w') as wfile:
        wfile.write(str(soup))
    # -------------------------------------------------------------------------
    # add the username to the userlist
    userlist[params['ARI_INSTRUMENT']] = list(usernames)
    # save the userlist
    base.write_yaml(userlist, userlist_yaml)


def add_page_access(group_name: str) -> List[str]:
    """
    This locks the page to only be accessible by the group name
    i.e. via log in

    :param group_name: str, the group name to lock the page to

    :return: str, the html code to add
    """
    htmllines = []
    htmllines += ['<script src="/ari/home/login.js"></script>']
    htmllines += [f'<script>pageAccess("{group_name}", "/ari/home/index.html")</script>']

    return htmllines


# =============================================================================
# Start of code
# =============================================================================
# Main code here
if __name__ == "__main__":
    # ----------------------------------------------------------------------
    # print 'Hello World!'
    print("Hello World!")

# =============================================================================
# End of code
# =============================================================================<|MERGE_RESOLUTION|>--- conflicted
+++ resolved
@@ -719,11 +719,7 @@
 
       </div>
 
-<<<<<<< HEAD
       <div class="related" role="navigation" aria-label="related navigation">
-=======
-    <div class="related" role="navigation" aria-label="related navigation">
->>>>>>> 377cd6df
       <h3>Navigation</h3>
       <ul>
         <li class="right" style="margin-right: 10px">
@@ -876,10 +872,19 @@
         <li class="nav-item nav-item-0"><a href="http://apero.exoplanets.ca/ari/home">APERO Reduction interface</a> &#187;</li>
       </ul>
     </div>
-<<<<<<< HEAD
-=======
+
+    <div class="related" role="navigation" aria-label="related navigation">
+      <h3>Navigation</h3>
+      <ul>
+        <li class="right" style="margin-right: 10px">
+          <a href="http://apero.exoplanets.ca/" title="Home">Home</a></li>
+        <li class="right" style="margin-right: 10px">
+          <a href="http://apero.exoplanets.ca/genindex.html" title="General Index"
+             accesskey="I">index</a></li>
+        <li class="nav-item nav-item-0"><a href="http://apero.exoplanets.ca/ari/home">APERO Reduction interface</a> &#187;</li>
+      </ul>
+    </div>
     
->>>>>>> 377cd6df
 
     <div class="document">
       <div class="documentwrapper">
@@ -928,10 +933,6 @@
         &#169; Copyright {0}, Neil Cook.
     </div>
     """.format(Time.now().datetime.year)
-<<<<<<< HEAD
-=======
-
->>>>>>> 377cd6df
     # set html table class
     table_class = 'class="csvtable2 docutils align-default"'
     # css to include
