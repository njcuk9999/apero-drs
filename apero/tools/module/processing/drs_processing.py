#!/usr/bin/env python
# -*- coding: utf-8 -*-
"""
# CODE NAME HERE

# CODE DESCRIPTION HERE

Created on 2019-08-06 at 11:57

@author: cook



"""
import itertools
import os
import sys
import time
import warnings
from collections import OrderedDict
from copy import deepcopy
from typing import Any, Dict, List, Optional, Tuple, Union

import numpy as np
from astropy.table import Table

from apero import lang
from apero.base import base
from apero.core import constants
from apero.core.core import drs_argument
from apero.core.core import drs_base_classes as base_class
from apero.core.core import drs_database
from apero.core.core import drs_exceptions
from apero.core.core import drs_file
from apero.core.core import drs_log
from apero.core.core import drs_misc
from apero.core.core import drs_text
from apero.core.utils import drs_recipe
from apero.core.utils import drs_startup
from apero.core.utils import drs_utils
from apero.io import drs_lock
from apero.io import drs_table
from apero.science import preprocessing as prep
from apero.science import telluric
from apero.tools.module.setup import drs_reset

# =============================================================================
# Define variables
# =============================================================================
__NAME__ = 'tools.module.processing.drs_processing.py'
__INSTRUMENT__ = 'None'
__PACKAGE__ = base.__PACKAGE__
__version__ = base.__version__
__author__ = base.__author__
__date__ = base.__date__
__release__ = base.__release__
# Get Logging function
WLOG = drs_log.wlog
# Get function string
display_func = drs_log.display_func
# get the parameter dictionary
ParamDict = constants.ParamDict
# get drs recipe
DrsRecipe = drs_recipe.DrsRecipe
DrsRecipeException = drs_exceptions.DrsRecipeException
# get drs argument
DrsArgument = drs_argument.DrsArgument
DrsInputFile = drs_file.DrsInputFile
# Get the text types
textentry = lang.textentry
# alias pcheck
pcheck = constants.PCheck(wlog=WLOG)
# get tqdm
tqdm = base.tqdm_module()
# get database
FileIndexDatabase = drs_database.FileIndexDatabase
# storage for reporting removed engineering directories
REMOVE_ENG_DIRS = []
# get special list from recipes
SPECIAL_LIST_KEYS = drs_recipe.SPECIAL_LIST_KEYS
# get list of obj name cols
OBJNAMECOL = 'KW_OBJNAME'
# list of arguments to remove from skip check
SKIP_REMOVE_ARGS = ['--skip', '--program', '--prog', '--debug',
                    '--verbose' '--plot', '--shortname', '--short',
                    '--rkind', '--recipe_kind', '--parallel', '--crunfile']
# keep a global copy of plt
PLT_MOD = None


# =============================================================================
# Define classes
# =============================================================================
class Run:
    def __init__(self, params, indexdb: FileIndexDatabase, runstring: str,
                 mod: Union[base_class.ImportModule, None] = None,
                 priority: int = 0, inrecipe=None):
        self.params = params
        self.indexdb = indexdb
        self.pconst = constants.pload(params['INSTRUMENT'])
        self.runstring = runstring
        self.priority = priority
        self.args = []
        self.recipename = ''
        self.runname = None
        self.shortname = None
        self.skipname = None
        self.recipe = inrecipe
        if mod is not None:
            self.module = mod.copy()
        else:
            self.module = None
        self.reference = False
        self.recipemod = None
        self.kwargs = dict()
        self.fileargs = dict()
        self.required_args = []
        self.reprocess_args = []
        # get number of cores and set parallelisation
        self.parallel = True
        # set parameters
        self.block_kind = None
        self.obs_dir = None
        # update parameters given runstring
        self.update()
        # pickle recipe name (only used for pickling)
        self.pickle_recipe_name = None

    def filename_args(self):
        """
        deal with file arguments in kwargs (returned from recipe_setup as
            [filenames, file instances]

        we only want the filenames (not the instances)

        :return:
        """
        # loop around positional arguments
        for argname in self.recipe.args:
            # get arg instance
            arg = self.recipe.args[argname]
            # only do this for arguments with filetype 'files' or 'file'
            if arg.dtype in ['files', 'file']:
                self.kwargs[argname] = self.kwargs[argname][0]
        # loop around optional arguments
        for kwargname in self.recipe.kwargs:
            # get arg instance
            kwarg = self.recipe.kwargs[kwargname]
            # only do this for arguments with filetype 'files' or 'file'
            if kwarg.dtype in ['files', 'file']:
                # deal with arguments that are required:
                #   - always = kwarg.required
                #   - for reprocessing = kwarg.reprocessing
                if kwarg.required or kwarg.reprocess:
                    # if we have no arguments then as they are required we
                    #   need to give a blank list (this will then have to be
                    #   handled by recipes where this is the case -
                    #   for kwargs.required this will be an error
                    #   for kwargs.reprocess the recipe must deal with a blank
                    #   set of files for this argument
                    if len(self.kwargs[kwargname]) == 0:
                        self.kwargs[kwargname] = []
                    # else we have arguments (user does not enter the
                    #     DrsFitsFile instance therefore we just keep the
                    #     string filename
                    else:
                        self.kwargs[kwargname] = self.kwargs[kwargname][0]
                # else we do not require the files options thus we need to sort
                #   through possible options
                else:
                    # option 1: the argument is None --> del argument
                    if drs_text.null_text(self.kwargs[kwargname], ['None']):
                        del self.kwargs[kwargname]
                    # option 2: the argument is empty --> del argument
                    elif len(self.kwargs[kwargname]) == 0:
                        del self.kwargs[kwargname]
                    # option 3: we have an arugment --> use argument (but
                    #           remove DrsFitsFile instance - we only need the
                    #           string filename
                    else:
                        self.kwargs[kwargname] = self.kwargs[kwargname][0]

    FindRecipeReturn = Tuple[drs_recipe.DrsRecipe, base_class.ImportModule]

    def find_recipe(self, mod=None) -> FindRecipeReturn:
        """

        :param mod: Module
        :return:
        :rtype: Tuple[DrsRecipe, Module]
        """
        # find the recipe definition
        recipe, mod = drs_startup.find_recipe(self.recipename,
                                              self.params['INSTRUMENT'],
                                              mod=mod)
        # deal with an empty recipe return
        if recipe.name == 'Empty':
            eargs = [self.recipename]
            WLOG(None, 'error', textentry('00-007-00001', args=eargs))
        # else return
        return recipe, mod

    def get_recipe_kind(self):
        # the first argument must be the recipe name
        self.recipename = self.args[0]
        # make sure recipe does not have .py on the end
        self.recipename = _remove_py(self.recipename)
        # get a drs path instance
        path_inst = drs_file.DrsPath(self.params, _update=False)
        blocks = path_inst.block_names()
        # get recipe type (raw/tmp/reduced)
        if self.recipe.in_block_str in blocks:
            self.block_kind = str(self.recipe.in_block_str)
        else:
            emsg1 = ('RunList Error: Recipe = "{0}" invalid'
                     ''.format(self.recipename))
            emsg2 = '\t Line: {0} {1}'.format(self.priority, self.runstring)
            WLOG(self.params, 'error', [emsg1, emsg2])

    def get_obs_dir(self):
        if 'obs_dir' in self.recipe.args:
            # get directory position
            pos = int(self.recipe.args['obs_dir'].pos) + 1
            # set
            self.obs_dir = self.args[pos]
        else:
            self.obs_dir = ''

    def update(self, update_runstring: bool = False):
        """
        Update the runstring, args and kwargs

        :param update_runstring:
        :return:
        """
        # get args
        self.args = self.runstring.split(' ')
        # the first argument must be the recipe name
        self.recipename = self.args[0]
        # find the recipe
        if self.recipe is None:
            self.recipe, self.module = self.find_recipe(self.module)
            # get filemod and recipe mod
            self.recipe.filemod = self.pconst.FILEMOD()
        # import the recipe module
        self.recipemod = self.recipe.main
        # turn off the input validation
        self.recipe.input_validation = False
        # get the reference setting
        self.reference = self.recipe.reference
        # run parser with arguments
        self.kwargs = self.recipe.recipe_setup(self.indexdb, inargs=self.args)
        # ---------------------------------------------------------------------
        # deal with arguments that should be user defined only
        for kwarg in self.recipe.kwargs:
            # argument must be in kwargs (after recipe setup)
            if kwarg in self.kwargs:
                # if dtype in these dtypes it is user only
                if self.recipe.kwargs[kwarg].dtype in ['switch']:
                    # remove keyword
                    del self.kwargs[kwarg]
        # add argument to set program name
        pargs = [self.recipe.shortname, int(self.priority)]
        # ---------------------------------------------------------------------
        # add argument --program
        prog = '{0}[{1:05d}]'.format(*pargs)
        self.kwargs['program'] = prog
        if update_runstring:
            self.runstring += ' --program={0}'.format(prog)
        # ---------------------------------------------------------------------
        # add argument --recipe_kind
        rkind = str(self.recipe.recipe_kind)
        self.kwargs['recipe_kind'] = rkind
        if update_runstring:
            self.runstring += ' --recipe_kind={0}'.format(rkind)
        # ---------------------------------------------------------------------
        # add argument --shortname
        sname = str(self.recipe.shortname)
        self.kwargs['shortname'] = sname
        if update_runstring:
            self.runstring += ' --shortname={0}'.format(sname)
        # ---------------------------------------------------------------------
        # add argument --parallel
        self.kwargs['parallel'] = bool(self.parallel)
        if update_runstring:
            self.runstring += ' --parallel={0}'.format(self.parallel)
        # ---------------------------------------------------------------------
        # deal with file arguments in kwargs (returned from recipe_setup as
        #    [filenames, file instances]
        self.filename_args()
        # turn on the input validation
        self.recipe.input_validation = True
        # ---------------------------------------------------------------------
        # sort out names
        self.shortname = self.recipe.shortname
        self.runname = 'RUN_{0}'.format(self.shortname)
        self.skipname = 'SKIP_{0}'.format(self.shortname)
        # get properties
        self.get_recipe_kind()
        self.get_obs_dir()
        # ---------------------------------------------------------------------
        # populate a list of reciped arguments
        for kwarg in self.recipe.kwargs:
            # only add required arguments
            if self.recipe.kwargs[kwarg].required:
                self.required_args.append(kwarg)
            # add check reprocess arguments
            if self.recipe.kwargs[kwarg].reprocess:
                self.reprocess_args.append(kwarg)

    def prerun_test(self):
        """
        Just before running test that all files required are present
        Due to the way users can skip tests this is needed and this
        knowledge will not be known apriori

        :return:
        """
        # get params and recipe
        params, recipe = self.params, self.recipe
        # ------------------------------------------------------------------
        # get the input directory
        path_inst = drs_file.DrsPath(params, block_kind=recipe.in_block_str)
        input_dir = path_inst.abspath
        # check whether input directory exists
        if not os.path.exists(input_dir):
            wargs = [input_dir]
            WLOG(params, 'warning', textentry('10-503-00008', args=wargs),
                 sublevel=4)
            return False
        # ------------------------------------------------------------------
        # if we have a directory add it to the input dir
        if 'obs_dir' in self.kwargs:
            input_dir = os.path.join(input_dir, self.kwargs['obs_dir'])
            # check whether directory exists (if present)
            if not os.path.exists(input_dir):
                wargs = [self.kwargs['obs_dir'], input_dir]
                WLOG(params, 'warning', textentry('10-503-00009', args=wargs),
                     sublevel=4)
                return False
        # ------------------------------------------------------------------
        # loop around positional arguments
        for argname in recipe.args:
            # skip if not present in kwargs
            if argname not in self.kwargs:
                continue
            # get arg instance
            arg = recipe.args[argname]
            # only do this for arguments with filetype 'files' or 'file'
            if arg.dtype in ['files', 'file']:
                files = self.kwargs[argname]
                # make sure we have a list of files
                if not isinstance(files, list):
                    files = [files]
                # loop around files
                for filename in files:
                    # construct path
                    abspath = os.path.join(input_dir, filename)
                    # check if path exists
                    if not os.path.exists(abspath):
                        # log warning
                        wargs = [argname, abspath]
                        wmsg = textentry('10-503-00010', args=wargs)
                        WLOG(params, 'warning', wmsg, sublevel=4)
                        return False
        # ------------------------------------------------------------------
        # loop around optional arguments
        for kwargname in self.recipe.kwargs:
            # skip if not present in kwargs
            if kwargname not in self.kwargs:
                continue
            # get arg instance
            kwarg = self.recipe.kwargs[kwargname]
            # only do this for arguments with filetype 'files' or 'file'
            if kwarg.dtype in ['files', 'file']:
                files = self.kwargs[kwargname]
                # make sure we have a list of files
                if not isinstance(files, list):
                    files = [files]
                # loop around files
                for filename in files:
                    # construct path
                    abspath = os.path.join(input_dir, filename)
                    # check if path exists
                    if not os.path.exists(abspath):
                        # log warning
                        wargs = [kwargname, abspath]
                        wmsg = textentry('10-503-00010', args=wargs)
                        WLOG(params, 'warning', wmsg, sublevel=4)
                        return False
        # ------------------------------------------------------------------
        # if all have passed we return True
        return True

    def __str__(self):
        return self.__repr__()

    def __repr__(self):
        return 'Run[{0}]'.format(self.runstring)

    def __getstate__(self) -> dict:
        """
        For when we have to pickle the class
        :return:
        """
        # add a new constant for getting recipe and recipemod
        if self.recipe is not None:
            self.pickle_recipe_name = self.recipe.name
        # what to exclude from state (may not be pickle-able)
        exclude = ['pconst', 'indexdb', 'recipe', 'recipemod']
        # need a dictionary for pickle
        state = dict()
        for key, item in self.__dict__.items():
            if key not in exclude:
                state[key] = item
        # return dictionary state
        return state

    def __setstate__(self, state):
        """
        For when we have to unpickle the class

        :param state: dictionary from pickle
        :return:
        """
        # update dict with state
        self.__dict__.update(state)
        # reload excluded attributes
        self.pconst = constants.pload(self.params['INSTRUMENT'])
        self.indexdb = FileIndexDatabase(self.params)
        # need to re-find and set recipe and recipe modd
        self.reload_recipe()

    def reload_recipe(self, recipe_name=None):
        # deal with no pickable recipe name
        if self.pickle_recipe_name is None:
            return
        # load the recipe mod
        rmod = self.pconst.RECIPEMOD()
        # set up the arguments to find the recipe
        fkwargs = dict(name=self.pickle_recipe_name,
                       instrument=self.params['INSTRUMENT'],
                       mod=rmod)
        # set recipe
        self.recipe, _ = drs_startup.find_recipe(**fkwargs)
        # recipe mod in this sense is the recipe.main
        self.recipemod = self.recipe.main


# =============================================================================
# Define pickle functions
# =============================================================================
def reload_recipe(params, recipename):
    # reload excluded attributes
    pconst = constants.pload(params['INSTRUMENT'])
    # load the recipe mod
    rmod = pconst.RECIPEMOD()
    # set up the arguments to find the recipe
    fkwargs = dict(name=recipename, instrument=params['INSTRUMENT'],
                   mod=rmod)
    # set recipe
    recipe, _ = drs_startup.find_recipe(**fkwargs)
    # return recipe and index database
    return recipe


# =============================================================================
# Define user functions
# =============================================================================
def run_process(params: ParamDict, recipe: DrsRecipe,
                findexdbm: FileIndexDatabase, module: Any, *gargs,
                terminate=False, **gkwargs):
    # generate run table (dictionary from reprocessing)
    runtable = generate_run_table(params, module, *gargs, **gkwargs)
    # Generate run list
    rlist = generate_run_list(params, findexdbm, runtable, None)
    # Process run list
    outlist, has_errors, _ = process_run_list(params, rlist)
    # display errors
    if has_errors:
        # terminate here
        if terminate:
            display_errors(params, outlist)
            eargs = [module.name, recipe.name]
            WLOG(params, 'error', textentry('00-001-00043', args=eargs))
        else:
            eargs = [module.name, recipe.name]
            WLOG(params, 'warning', textentry('00-001-00043', args=eargs),
                 sublevel=6)
    # return outlist
    return outlist


def combine_outlist(name, goutlist, outlist):
    # loop around keys in outlist
    for key in outlist:
        # construct new unique key using name
        newkey = '{0}_{1}'.format(name, key)
        # add to global outlist
        goutlist[newkey] = outlist[key]
    # return global outlist
    return goutlist


def generate_skip_table(params):
    """
    Uses the log.fits files to generate a list of previous run recipes
    skips will occur when arguments are identical

    :param params:
    :return:
    """
    # log process
    WLOG(params, '', textentry('90-503-00017'))
    # load log database
    logdbm = drs_database.LogDatabase(params)
    logdbm.load_db()
    # deal with white list for directories
    if drs_text.null_text(params['INCLUDE_OBS_DIRS'], ['', 'All', 'None']):
        include_list = None
    else:
        include_list = params.listp('INCLUDE_OBS_DIRS')
    # deal with black list for directories
    if drs_text.null_text(params['EXCLUDE_OBS_DIRS'], ['', 'All', 'None']):
        exclude_list = None
    else:
        exclude_list = params.listp('EXCLUDE_OBS_DIRS')
    # deal with obs_dir set (take precedences over white list)
    if not drs_text.null_text(params['RUN_OBS_DIR'], ['', 'None', 'All']):
        include_list = [params['RUN_OBS_DIR']]
    # need to remove those that didn't end
    condition = 'ENDED = 1'
    # get runstrings
    table = logdbm.get_entries('RECIPE, RUNSTRING',
                               include_obs_dirs=include_list,
                               exclude_obs_dirs=exclude_list,
                               condition=condition)
    recipes = np.array(table['RECIPE'])
    runstrings = np.array(table['RUNSTRING'])
    arguments = []
    # loop around runstrings
    for runstring in runstrings:
        # clean run string
        clean_runstring = skip_clean_arguments(runstring)
        # append only clean arguments
        arguments.append(clean_runstring.strip())
    # deal with nothing to skip
    if len(recipes) == 0:
        return None
    # push into skip table
    skip_table = Table()
    skip_table['RECIPE'] = recipes
    skip_table['RUNSTRING'] = arguments
    # log number of runs found
    WLOG(params, '', textentry('90-503-00018', args=[len(skip_table)]))
    # return skip table
    return skip_table


def skip_clean_arguments(runstring: str,
                         additional_args: Optional[List[str]] = None):
    """
    Clean arguments for skip check - these are arguments that may change
    between otherwise identical runs

    i.e. --prog depends on what is run
         --plot and --debug do not change run
         --skip should not determine same run

    :param runstring: str, the run string for this recipe run
    :param additional_args: list of strings, if present adds to the string

    :return:
    """
    # add any additional arguments required
    if additional_args is not None:
        skip_remove_args = SKIP_REMOVE_ARGS + list(additional_args)
    else:
        skip_remove_args = list(SKIP_REMOVE_ARGS)
    # split arguments
    args = np.array(runstring.split(' '))
    # mask for arguments to keep
    mask = np.ones(len(args)).astype(bool)
    # loop around arguments and figure out whether to keep them
    for it, arg in enumerate(args):
        for remove_arg in skip_remove_args:
            if arg.startswith(remove_arg):
                mask[it] = False
    return ' '.join(args[mask])


def skip_remove_non_required_args(runstrings, runobj):
    """
    remove any non-required arguments from runstrings (for skip comparison)

    :param runstrings:
    :param runobj:
    :return:
    """
    # get list of required args
    req_args = runobj.required_args
    reprocess_args = runobj.reprocess_args
    # deasl with runstrings as a string
    if isinstance(runstrings, str):
        runstrings = [runstrings]
    # new runstrings
    new_runstrings = []
    # loop around run strings
    for runstring in runstrings:
        # make prev_arg a list
        args = np.array(runstring.split(' '))
        # mask for arguments to keep
        mask = np.ones(len(args)).astype(bool)
        # set keep to False
        keep = True
        # loop around arguments and figure out whether to keep them
        for it, arg in enumerate(args):
            # only deal with optional arguments
            if arg.startswith('--'):
                keep = False
                # loop around keep arguments
                for keep_arg in req_args:
                    if arg.startswith('--{0}'.format(keep_arg)):
                        keep = True
                # loop around reprocess arguments
                for keep_arg in reprocess_args:
                    if arg.startswith('--{0}'.format(keep_arg)):
                        keep = True
            mask[it] = keep
        # append to new_runstrings
        new_runstrings.append(' '.join(args[mask]))
    # return new runstrings
    return np.unique(new_runstrings)


def processing_email(params: ParamDict, position: str, name: str,
                     tb: Union[str, None] = None):
    """
    Generate the email subject and contents for

    :param params: ParamDict, the parameter dictionary of constants
    :param position: str, either 'start' or 'end'
    :param name: str, name of the code that called this function
    :param tb: str or None, if set this is a traceback of the last error
               recorded

    :return:  None - send the email
    """
    # ----------------------------------------------------------------------
    # check whether send email
    if 'SEND_EMAIL' not in params:
        return 0
    if not params['SEND_EMAIL']:
        return 0
    # ----------------------------------------------------------------------
    # log sending email
    margs = [position, params['EMAIL_ADDRESS']]
    WLOG(params, 'info', textentry('40-503-00041', args=margs))
    # ----------------------------------------------------------------------
    # deal with no PID
    if 'PID' not in params:
        pid = 'Unknown'
    else:
        pid = params['PID']
    # get instrument
    if 'INSTRUMENT' in params:
        instrument = params['INSTRUMENT']
    else:
        instrument = base.IPARAMS['INSTRUMENT']
    # ----------------------------------------------------------------------
    # deal with log file
    logfile = drs_log.get_logfilepath(WLOG, params)
    # read log file
    with open(logfile, 'r') as lfile:
        lines = lfile.readlines()
    # ----------------------------------------------------------------------
    # deal with kind = start
    if position == 'start':
        iname = 'APERO-{0}'.format(instrument)
        sargs = [iname, name, pid]
        subject = str(textentry('40-503-00001', args=sargs))
        messages = list(lines)
    # ----------------------------------------------------------------------
    # deal with kind = end
    elif position == 'end':
        iname = 'APERO-{0}'.format(instrument)
        sargs = [iname, name, pid]
        subject = str(textentry('40-503-00002', args=sargs))
        messages = list(lines)
    # ----------------------------------------------------------------------
    else:
        return None, ''
    # ----------------------------------------------------------------------
    # deal with traceback
    if tb is not None:
        messages += ['', '', '', 'TRACEBACK', '']
        messages += tb.split('\n')
    # ----------------------------------------------------------------------
    # send the email
    drs_misc.send_email(params, subject, messages)


def reset_files(params):
    """
    Resets based on reset parameters

    :param params: ParamDict, the parameter dictionary

    :type params: ParamDict

    :returns: None
    """
    if not params['RESET_ALLOWED']:
        return 0
    # ----------------------------------------------------------------------
    # progress
    drs_reset.reset_title(params, 'Working')
    # check if we need to reset directory
    if params['RESET_TMP']:
        reset = drs_reset.reset_confirmation(params, 'Working',
                                             params['DRS_DATA_WORKING'])
        # reset directory using reset module
        if reset:
            drs_reset.reset_tmp_folders(params, log=True)
        # print that we are not resetting directory
        else:
            WLOG(params, '', textentry('40-502-00013', args=['Tmp']))
    # ----------------------------------------------------------------------
    # progress
    drs_reset.reset_title(params, 'Reduced')
    # check if we need to reset directory
    if params['RESET_REDUCED']:
        reset = drs_reset.reset_confirmation(params, 'Reduced',
                                             params['DRS_DATA_REDUC'])
        # reset directory using reset module
        if reset:
            drs_reset.reset_reduced_folders(params, log=True)
        # print that we are not resetting directory
        else:
            WLOG(params, '', textentry('40-502-00013', args=['Reduced']))
    # ----------------------------------------------------------------------
    # progress
    drs_reset.reset_title(params, 'Calibration')
    # check if we need to reset directory
    if params['RESET_CALIB']:
        reset = drs_reset.reset_confirmation(params, 'Calibration',
                                             params['DRS_CALIB_DB'])
        # reset directory using reset module
        if reset:
            drs_reset.reset_calibdb(params, log=True)
        # print that we are not resetting directory
        else:
            WLOG(params, '', textentry('40-502-00013', args=['Calibration']))
    # ----------------------------------------------------------------------
    # progress
    drs_reset.reset_title(params, 'Telluric')
    # check if we need to reset directory
    if params['RESET_TELLU']:
        reset = drs_reset.reset_confirmation(params, 'Telluric',
                                             params['DRS_TELLU_DB'])
        # reset directory using reset module
        if reset:
            drs_reset.reset_telludb(params, log=True)
        # print that we are not resetting directory
        else:
            WLOG(params, '', textentry('40-502-00013', args=['Telluric']))
    # ----------------------------------------------------------------------
    # progress
    drs_reset.reset_title(params, 'Log')
    # check if we need to reset directory
    if params['RESET_LOG']:
        # deal with files to skip
        exclude_files = [drs_log.get_logfilepath(WLOG, params)]
        reset = drs_reset.reset_confirmation(params, 'Log',
                                             params['DRS_DATA_MSG'])
        # reset directory using reset module
        if reset:
            drs_reset.reset_log(params, exclude_files)
        # print that we are not resetting directory
        else:
            WLOG(params, '', textentry('40-502-00013', args=['Log']))
    # ----------------------------------------------------------------------
    # progress
    drs_reset.reset_title(params, 'Plot')
    # check if we need to reset directory
    if params['RESET_PLOT']:
        reset = drs_reset.reset_confirmation(params, 'Plotting',
                                             params['DRS_DATA_PLOT'])
        # reset directory using reset module
        if reset:
            drs_reset.reset_plot(params)
        # print that we are not resetting directory
        else:
            WLOG(params, '', textentry('40-502-00013', args=['Plot']))


def update_index_db(params: ParamDict,
                    findexdbm: Optional[FileIndexDatabase] = None):
    """
    Update the index database

    :param params: ParamDict, the parameter dictionary of constants
    :param findexdbm: IndexDatabase instance, avoids loading this twice if
                     already present

    :return: None, updates index database
    """
    # get include list
    includelist = params.listp('INCLUDE_OBS_DIRS', dtype=str)
    # get exclude list
    excludelist = params.listp('EXCLUDE_OBS_DIRS', dtype=str)
    # get re-index list
    reindexlist = params.listp('REPROCESS_REINDEX_BLOCKS', dtype=str)
    # -------------------------------------------------------------------------
    # get the user defined databases to update
    if 'UPDATE_IDATABASE_NAMES' in params:
        ureindexlist = params['UPDATE_IDATABASE_NAMES']
        if drs_text.null_text(ureindexlist, ['All', 'None', 'Null', 'None']):
            ureindexlist = list(reindexlist)
        else:
            ureindexlist = params.listp('UPDATE_IDATABASE_NAMES', dtype=str)
    else:
        ureindexlist = list(reindexlist)
    # -------------------------------------------------------------------------
    # get all block kinds
    block_kinds = drs_file.DrsPath.get_block_names(params=params,
                                                   block_filter='indexing')
    # deal with not having database currently
    if findexdbm is None:
        # construct the index database instance
        findexdbm = FileIndexDatabase(params)
        findexdbm.load_db()
    # this is really important as we have disabled updating for parallel
    #  runs to make it more efficient
    for block_kind in block_kinds:
        # deal with reindexing
        if block_kind not in ureindexlist:
            continue
        # log block update
        WLOG(params, '', textentry('40-503-00044', args=[block_kind]))
        # update index database for block kind
        findexdbm = drs_utils.update_index_db(params, block_kind=block_kind,
                                              includelist=includelist,
                                              excludelist=excludelist,
                                              findexdbm=findexdbm)


def generate_run_list(params, findexdbm: FileIndexDatabase, runtable,
                      skiptable):
    # print progress: generating run list
    WLOG(params, 'info', textentry('40-503-00011'))
    # need to update table object names to match preprocessing
    #   table can be None if coming from e.g fit_tellu_db

    # get recipe definitions module (for this instrument)
    recipemod = _get_recipe_module(params)
    # get all values (upper case) using map function
    rvalues = _get_rvalues(runtable)
    # check if rvalues has a run sequence
    sequencelist = _check_for_sequences(rvalues, recipemod)
    # set rlist to None (for no sequences)
    rlist = None
    # if we have found sequences need to deal with them
    #   also table cannot be None at this point
    if (sequencelist is not None) and (FileIndexDatabase is not None):
        # loop around sequences
        for sequence in sequencelist:
            # log progress
            WLOG(params, 'info', textentry('40-503-00009', args=[sequence[0]]))
            # generate new runs for sequence
            newruns = _generate_run_from_sequence(params, sequence,
                                                  findexdbm)
            # update runtable with sequence generation
            runtable, rlist = update_run_table(sequence, runtable, newruns,
                                               rlist)
    # all runtable elements should now be in recipe list
    _check_runtable(params, runtable, recipemod)
    # return Run instances for each runtable element
    return generate_ids(params, findexdbm, runtable, skiptable, rlist)


def process_run_list(params: ParamDict, runlist, group=None,
                     findexdbm: Optional[FileIndexDatabase] = None):
    # start a timer
    process_start = time.time()
    # get number of cores
    cores = _get_cores(params)
    # pipe to correct module
    # do not use parallelization
    if cores == 1 or params['REPROCESS_MP_TYPE'].lower() == 'linear':
        # log process: Running with 1 core
        WLOG(params, 'info', textentry('40-503-00016'))
        # run as linear process
        rdict = _linear_process(params, runlist, group=group)
    # use pathos to multiprocess
    elif params['REPROCESS_MP_TYPE'].lower() == 'pathos':
        # log process: Running with N cores
        WLOG(params, 'info', textentry('40-503-00017', args=[cores]))
        # run as multiple processes
        rdict = _multi_process_pathos(params, runlist, cores=cores,
                                      groupname=group, findexdbm=findexdbm)
    # use pool to continue parallelization
    elif params['REPROCESS_MP_TYPE'].lower() == 'pool':
        # log process: Running with N cores
        WLOG(params, 'info', textentry('40-503-00017', args=[cores]))
        # run as multiple processes
        rdict = _multi_process_pool(params, runlist, cores=cores,
                                    groupname=group, findexdbm=findexdbm)
    # use Process to continue parallelization
    elif params['REPROCESS_MP_TYPE'].lower() == 'process':
        # log process: Running with N cores
        WLOG(params, 'info', textentry('40-503-00017', args=[cores]))
        # run as multiple processes
        rdict = _multi_process_process(params, runlist, cores=cores,
                                       groupname=group, findexdbm=findexdbm)
    else:
        # log process: Running with 1 core
        WLOG(params, 'info', textentry('40-503-00016'))
        # run as linear process
        rdict = _linear_process(params, runlist, group=group)
    # end a timer
    process_end = time.time()
    # remove lock files
    drs_lock.reset_lock_dir(params)
    # convert to dict
    odict = OrderedDict()
    keys = np.sort(np.array(list(rdict.keys())))
    for key in keys:
        odict[key] = dict(rdict[key])
    # see if we have any errors
    errors = False
    for key in keys:
        if len(odict[key]['ERROR']) != 0:
            errors = True

    # calculate process time
    process_time = process_end - process_start

    # return the output array (dictionary with priority as key)
    #    values is a parameter dictionary consisting of
    #        RECIPE, NIGHT_NAME, ARGS, ERROR, WARNING, OUTPUTS
    return odict, errors, process_time


def display_timing(params, outlist, ptime):
    # get number of cores
    cores = _get_cores(params)
    # display the timings
    WLOG(params, '', '')
    WLOG(params, '', params['DRS_HEADER'])
    WLOG(params, '', 'Timings:')
    WLOG(params, '', params['DRS_HEADER'])
    WLOG(params, '', '')
    # sort outlist ids
    keys = np.sort(list(outlist.keys()))
    # store times
    tot_time = 0
    # loop around timings (non-errors only)
    for key in keys:
        cond1 = len(outlist[key]['ERROR']) == 0
        cond2 = outlist[key]['TIMING'] is not None
        if cond1 and cond2:
            wargs = [key, outlist[key]['TIMING']]
            WLOG(params, '', textentry('40-503-00020', args=wargs))
            WLOG(params, '', '\t\t{0}'.format(outlist[key]['RUNSTRING']),
                 wrap=False)
            WLOG(params, '', '')
            # add to total time
            tot_time += outlist[key]['TIMING']

    # calculate the speed up factor
    speed_up = tot_time / ptime
    # add total time
    WLOG(params, '', params['DRS_HEADER'])
    WLOG(params, 'info', textentry('40-503-00025', args=[tot_time]))
    WLOG(params, 'info', textentry('40-503-00033', args=[ptime]))
    WLOG(params, 'info', textentry('40-503-00034', args=[speed_up, cores]))
    WLOG(params, '', params['DRS_HEADER'])
    WLOG(params, '', '')


def display_errors(params, outlist):
    # log error title
    WLOG(params, '', '')
    WLOG(params, '', params['DRS_HEADER'])
    WLOG(params, '', 'Errors:')
    WLOG(params, '', params['DRS_HEADER'])
    WLOG(params, '', '')
    # sort outlist ids
    keys = np.sort(list(outlist.keys()))
    # loop around each entry of outlist and print any errors
    for key in keys:
        if len(outlist[key]['ERROR']) > 0:
            WLOG(params, '', '', colour='red')
            WLOG(params, '', params['DRS_HEADER'], colour='red')
            WLOG(params, 'warning', textentry('40-503-00019', args=[key]),
                 colour='red', wrap=False, sublevel=8)
            WLOG(params, 'warning', '\t{0}'.format(outlist[key]['RUNSTRING']),
                 colour='red', wrap=False, sublevel=8)
            WLOG(params, '', params['DRS_HEADER'], colour='red')
            WLOG(params, '', '', colour='red')
            # --------------------------------------------------------------
            # deal with list from out error
            for error in outlist[key]['ERROR']:
                if isinstance(error, list):
                    strerror = '{1}'.format(*error)
                else:
                    strerror = str(error)
                WLOG.printmessage(params, strerror, colour='red')
                WLOG.logmessage(params, strerror)
            WLOG(params, '', '', colour='red')
            # --------------------------------------------------------------
            # deal with list from out traceback
            if isinstance(outlist[key]['TRACEBACK'], str):
                tbacklist = [outlist[key]['TRACEBACK']]
            else:
                tbacklist = outlist[key]['TRACEBACK']
            # loop around trace back list
            for tback in tbacklist:
                if isinstance(tback, list):
                    strtback = '{1}'.format(*tback)
                else:
                    strtback = str(tback)
                WLOG.printmessage(params, strtback, colour='red')
                WLOG.logmessage(params, strtback)
            WLOG(params, '', '', colour='red')
            # --------------------------------------------------------------
            WLOG(params, '', params['DRS_HEADER'], colour='red')
    WLOG(params, '', '')


def save_stats(params, outlist):
    # set function name
    func_name = __NAME__ + '.save_stats()'
    # get save directory
    save_dir = os.path.join(params['DRS_DATA_RUN'], 'stats')
    # deal with stats dir not existing
    if not os.path.exists(save_dir):
        try:
            os.mkdir(save_dir)
        except Exception as e:
            eargs = [save_dir, type(e), e, func_name]
            WLOG(params, 'warning', textentry('10-503-00011', args=eargs),
                 sublevel=4)
            return
    # get log file name
    log_abs_file = drs_log.get_logfilepath(WLOG, params)
    log_file = os.path.basename(log_abs_file)
    # get fits file out path
    out_fitsfile = log_file.replace('.log', '_stats.fits')
    out_fits_path = os.path.join(save_dir, out_fitsfile)
    # get txt file out path
    out_txtfile = log_file.replace('.log', '_stats.txt')
    out_txt_path = os.path.join(save_dir, out_txtfile)
    # define storage
    priorities = []
    runlists = []
    recipenames = []
    obs_dirs = []
    coresused = []
    corestot = []
    groups = []
    # sort outlist ids
    keys = np.sort(list(outlist.keys()))
    # loop around each entry of outlist and print any errors
    for key in keys:
        # get rdict
        rdict = outlist[key]
        # append priorities
        priorities.append(key)
        # append runstring to run lists
        runlists.append(rdict['RUNSTRING'])
        # append recipes to list
        recipenames.append(rdict['RECIPE'])
        # append obs_dir to list
        obs_dirs.append(rdict['OBS_DIR'])
        # append cores used to list
        coresused.append(rdict['COREUSED'])
        # append cores total
        corestot.append(rdict['CORETOT'])
        # append group
        groups.append(rdict['GROUP'])
    # make into a table
    columns = ['ID', 'RECIPE', 'OBS_DIR', 'CORE_NUM', 'CORE_TOT', 'RUNSTRING']
    values = [priorities, recipenames, obs_dirs, coresused, corestot,
              runlists]
    out_fits_table = drs_table.make_table(params, columns, values)
    # write table
    try:
        drs_table.write_table(params, out_fits_table, out_fits_path)
    except Exception as e:
        eargs = [out_fits_path, type(e), e, func_name]
        WLOG(params, 'warning', textentry('10-503-00012', args=eargs),
             sublevel=4)

    # make txt table
    try:
        with open(out_txt_path, 'w') as f:
            for value in runlists:
                f.write(value + '\n')
    except Exception as e:
        eargs = [out_txt_path, type(e), e, func_name]
        WLOG(params, 'warning', textentry('10-503-00012', args=eargs),
             sublevel=4)


def generate_run_table(params, recipe, *args, **kwargs):
    func_name = __NAME__ + '.generate_run_table()'
    # set length initially to None
    length = None
    # loop around arguments and identify list of arguments
    for it, arg in enumerate(args):
        # if we have a list it needs to be the same length as all other list
        # arguments
        if isinstance(arg, list):
            if length is None:
                length = len(arg)
            elif len(arg) != length:
                eargs = ['Arg {0}'.format(it), length, func_name]
                WLOG(params, 'error', textentry('00-503-00010', args=eargs))
    # loop around keyword arguments and identify list of arguments
    for kwarg in kwargs:
        # if we have a list it needs to be the same length as all other list
        # arguments
        if isinstance(kwargs[kwarg], list):
            if length is None:
                length = len(kwargs[kwarg])
            elif len(kwargs[kwarg]) != length:
                # log error we need all lists to have the same number of
                #    elements
                eargs = [kwarg, length, func_name]
                WLOG(params, 'error', textentry('00-503-00010', args=eargs))
    # length could still be None should be 1
    if length is None:
        length = 1
    # now we have checked arguments can generate runs
    run_table = OrderedDict()
    # loop around rows up to length
    for row in range(length):
        # get base command
        command = '{0}'.format(recipe.name)
        # loop around args
        for arg in args:
            if isinstance(arg, list):
                command += ' {0}'.format(arg[row])
            else:
                command += ' {0}'.format(arg)
        # loop around kwargs
        for kwarg in kwargs:
            if isinstance(kwargs[kwarg], list):
                command += ' {0}={1}'.format(kwarg, kwargs[kwarg][row])
            else:
                command += ' {0}={1}'.format(kwarg, kwargs[kwarg])
        # add to run table
        run_table[row] = command
    # return run table
    return run_table


# =============================================================================
# Define "from id" functions
# =============================================================================
def generate_id(params, it, run_key, run_item, runlist, keylist, inrecipe_name,
                skiptable, skip_storage, return_dict=None,
                cores=1) -> Dict[int, Any]:
    # get runid
    runid = '{0}{1:05d}'.format(run_key, keylist[it])
    # get index database
    indexdb = FileIndexDatabase(params)
    # get recipe
    input_recipe = reload_recipe(params, inrecipe_name)
    # deal with no return dict
    if return_dict is None:
        return_dict = dict()
    # log process: validating run
    wargs = [runid, it + 1, len(runlist)]
    # print out is too heavy for multiprocessing
    if cores == 1:
        WLOG(params, '', params['DRS_HEADER'])
        WLOG(params, '', textentry('40-503-00004', args=wargs))
        WLOG(params, '', params['DRS_HEADER'])
        WLOG(params, '', textentry('40-503-00013', args=[run_item]))
    # get recipe definitions module (for this instrument)
    recipemod = _get_recipe_module(params, logmsg=False)
    # create run object
    run_object = Run(params, indexdb, run_item, mod=recipemod,
                     priority=keylist[it], inrecipe=input_recipe)
    # deal with input recipe
    if input_recipe is None:
        input_recipe = run_object.recipe
    # deal with skip
    skip, reason = skip_run_object(params, run_object, skiptable,
                                   skip_storage)
    # ---------------------------------------------------------------------
    # deal with passing debug
    if params['DRS_DEBUG'] > 0:
        dargs = [run_object.runstring, params['DRS_DEBUG']]
        run_object.runstring = '{0} --debug={1}'.format(*dargs)
    # ---------------------------------------------------------------------
    # deal with passing reference argument
    if input_recipe.reference:
        dargs = [run_object.runstring, 'True']
        run_object.runstring = '{0} --ref={1}'.format(*dargs)
    # ---------------------------------------------------------------------
    # add run file to argument
    if not drs_text.null_text(params['INPUTS']['RUNFILE']):
        dargs = [run_object.runstring, params['INPUTS']['RUNFILE']]
        run_object.runstring = '{0} --crunfile={1}'.format(*dargs)
    # ---------------------------------------------------------------------
    # update run object (runstring should only be updated once here
    #    otherwise we add arguments multiple times)
    run_object.update(update_runstring=True)
    # append to list
    if not skip:
        # log that we have validated run
        if cores == 1:
            wargs = [runid]
            WLOG(params, '', textentry('40-503-00005', args=wargs))
        else:
            # TODO: Add to language database
            msg = 'Run {0} validated [{1}]'
            margs = [runid, run_object.runstring]
            WLOG(params, '', msg.format(*margs))
        # append to run_objects
        return_dict[it] = run_object
    # else log that we are skipping
    else:
        # log that we have skipped run
        wargs = [runid, reason]
        if cores == 1:
            WLOG(params, '', textentry('40-503-00006', args=wargs),
                 colour='yellow')
        else:
            # TODO: Add to language database
            msg = 'Run {0} skipped [{1}] {2}'
            margs = [runid, run_object.runstring, reason]
            WLOG(params, '', msg.format(*margs), colour='yellow')
    return return_dict


def generate_ids(params, indexdb, runtable, skiptable, rlist=None,
                 **kwargs):
    func_name = __NAME__ + '.generate_ids()'
    # get keys from params
    run_key = pcheck(params, 'REPROCESS_RUN_KEY', 'run_key', kwargs, func_name)
    # get number of cores
    cores = _get_cores(params)
    # should just need to sort these
    numbers = np.array(list(runtable.keys()))
    commands = np.array(list(runtable.values()))
    # deal with unset rlist (recipe list)
    if rlist is not None:
        inrecipes = np.array(list(rlist.values()))
    else:
        inrecipes = np.array([None] * len(numbers))
    # sort by number
    sortmask = np.argsort(numbers)
    # get sorted run list
    runlist = list(commands[sortmask])
    keylist = list(numbers[sortmask])
    inrecipelist = list(inrecipes[sortmask])
    # store skip previous runstrings (so it is not recalculated every time)
    skip_storage = dict()
    # -------------------------------------------------------------------------
    # log progress: Validating ids
    WLOG(params, 'info', textentry('40-503-00015', args=[len(runlist)]))
    # -------------------------------------------------------------------------
    # deal with a single core (no multiprocessing)
    if cores == 1 or params['REPROCESS_MP_TYPE_VAL'].lower() == 'linear':
        # iterate through and make run objects
        rdict = dict()
        for it, run_item in enumerate(runlist):
            inrecipename = inrecipelist[it].name
            # set up the arguments
            args = [params, it, run_key, run_item, runlist, keylist,
                    inrecipename, skiptable, skip_storage]
            # run as a single process
            results = generate_id(*args)
            # append to run_objects
            for key in results:
                rdict[key] = results[key]
    # -------------------------------------------------------------------------
    # otherwise multiprocess
    # -------------------------------------------------------------------------
    # use pathos to multiprocess
<<<<<<< HEAD
    elif params['REPROCESS_MP_TYPE'].lower() == 'pathos':
=======
    elif params['REPROCESS_MP_TYPE_VAL'].lower() == 'pathos':
>>>>>>> f0c2a97c
        rdict = _multi_process_gen_ids_pathos(params, run_key, runlist, cores,
                                              keylist, inrecipelist,
                                              skiptable, skip_storage)
    # use pool to continue parallelization
<<<<<<< HEAD
    elif params['REPROCESS_MP_TYPE'].lower() == 'pool':
=======
    elif params['REPROCESS_MP_TYPE_VAL'].lower() == 'pool':
>>>>>>> f0c2a97c
        rdict = _multi_process_gen_ids_pool(params, run_key, runlist, cores,
                                            keylist, inrecipelist,
                                            skiptable, skip_storage)
    # use Process to continue parallelization
<<<<<<< HEAD
    else:
        # run as multiple processes
        rdict = _multi_process_gen_ids_process(params, run_key, runlist, cores,
                                               keylist, inrecipelist,
                                               skiptable, skip_storage)
=======
    elif params['REPROCESS_MP_TYPE_VAL'].lower() == 'process':
        # run as multiple processes
        rdict = _multi_process_gen_ids_process(params, run_key, runlist, cores,
                                               keylist, inrecipelist,
                                               skiptable, skip_storage)
    else:
        # iterate through and make run objects
        rdict = dict()
        for it, run_item in enumerate(runlist):
            inrecipename = inrecipelist[it].name
            # set up the arguments
            args = [params, it, run_key, run_item, runlist, keylist,
                    inrecipename, skiptable, skip_storage]
            # run as a single process
            results = generate_id(*args)
            # append to run_objects
            for key in results:
                rdict[key] = results[key]
>>>>>>> f0c2a97c
    # ---------------------------------------------------------------------
    # recreate the run objects list from the return dict
    #    sorted by key
    # print progress
    # TODO: Add to language database
    msg = 'Analyzed {0} runs. Validated {1} runs. Skipped {2} runs.'
    margs = [len(runlist), len(rdict), len(runlist) - len(rdict)]
    WLOG(params, 'info', msg.format(*margs))
    # sort the rdict into a run_object list
    sorted_run = np.argsort(list(rdict.keys()))
    run_values = list(rdict.values())
    run_objects = list(np.array(run_values)[sorted_run])
    # # sort keys into list
    # storage of run objects
    # run_objects = []
    # for it in tqdm(range(len(run_keys))):
    #     # get run object
    #     run_object = run_values[it]
    #     # append to run_objects
    #     run_objects.append(run_object)
    # -------------------------------------------------------------------------
    # return run objects
    return run_objects


def _multi_process_gen_ids_pathos(params, run_key, runlist, cores,
                                  keylist, inrecipelist, skiptable,
                                  skip_storage):
    # deal with Pool specific imports
    from pathos.pools import ParallelPool as Pool
    return_dict = dict()
    # set up the pool
    pool = Pool(ncpus=cores, maxtasksperchild=1)
    # list of params for each entry
    params_per_process = []
    # populate params for each sub group
    for it, run_item in enumerate(runlist):
        inrecipename = inrecipelist[it].name
        args = [params, it, run_key, run_item, runlist, keylist,
                inrecipename, skiptable, skip_storage, return_dict, cores]
        params_per_process.append(args)
    # transpose the params axis
    params_per_process2 = list(zip(*params_per_process))
    # start parellel jobs
    results = pool.map(generate_id, *params_per_process2)
    # Casting the ppmap generator to a list forces each result to be
    # evaluated.  When done immediately after the jobs are submitted,
    # our program twiddles its thumbs while the work is finished.
    results = list(results)
    # fudge back into return dictionary
    for row in range(len(results)):
        for key in results[row]:
            return_dict[key] = results[key]
    # return return_dict
    return dict(return_dict)


def _multi_process_gen_ids_pool(params, run_key, runlist, cores,
                                keylist, inrecipelist, skiptable,
                                skip_storage):
    # deal with Pool specific imports
    from multiprocessing import get_context

    return_dict = dict()
    # list of params for each entry
    params_per_process = []
    # populate params for each sub group
    for it, run_item in enumerate(runlist):
        inrecipename = inrecipelist[it].name
        args = [params, it, run_key, run_item, runlist, keylist,
                inrecipename, skiptable, skip_storage, return_dict, cores]
        params_per_process.append(args)
    # start parellel jobs
    with get_context('spawn').Pool(cores, maxtasksperchild=1) as pool:
        results = pool.starmap(generate_id, params_per_process)
    # fudge back into return dictionary
    for row in range(len(results)):
        for key in results[row]:
            return_dict[key] = results[key]
    # return return_dict
    return dict(return_dict)


def _multi_process_gen_ids_process(params, run_key, runlist, cores,
                                   keylist, inrecipelist, skiptable,
                                   skip_storage):
    # import multiprocessing
    from multiprocessing import Process, Manager, Event
    # get the number of groups
    ngroups = int(np.ceil(len(runlist) / cores))

    rdict = dict()
    # loop around groups
    #   - each group is a unique recipe
    for g_it in range(ngroups):
        # start process manager
        manager = Manager()
        return_dict = manager.dict()
        # create group mask
        group = np.arange(g_it * cores, (g_it + 1) * cores)
        # deal with group numbers in the last group being too large
        group = group[group < len(runlist)]
        # get a cut down version of runlist (for this batch)
        group_runlist = list(np.array(runlist)[group])
        # process storage
        jobs = []
        # loop around each run
        for it, run_item in enumerate(group_runlist):
            # get back the original index
            jt = (g_it * cores) + it
            # get args
            inrecipename = inrecipelist[jt].name
            args = [params, jt, run_key, run_item, runlist, keylist,
                    inrecipename, skiptable, skip_storage, return_dict, cores]
            # get parallel process
            process = Process(target=generate_id, args=args)
            process.start()
            jobs.append(process)
        # do not continue until finished
        for pit, proc in enumerate(jobs):
            # debug log: MULTIPROCESS - joining job {0}
            WLOG(params, 'debug', textentry('90-503-00021', args=[pit]))
            proc.join()
        # sort run objects and push into rdict (true dictionary)
        for key in return_dict.keys():
            rdict[key] = return_dict[key]
        # delete the manager
        del manager
    return rdict


def skip_run_object(params, runobj, skiptable, skip_storage):
    # get recipe and runstring
    recipe = runobj.recipe
    # ----------------------------------------------------------------------
    # check if the user wants to run this runobj (in run list)
    if runobj.runname in params:
        # if user has set the runname to False then we want to skip
        if not params[runobj.runname]:
            return True, textentry('40-503-00007')
    # ----------------------------------------------------------------------
    # deal with skip table being empty
    if skiptable is None:
        return False, None
    # ----------------------------------------------------------------------
    # check if the user wants to skip
    if runobj.skipname in params:
        # if user wants to skip
        if params[runobj.skipname]:
            # clean run string
            clean_runstring = skip_clean_arguments(runobj.runstring)
            # check for recipe in skip storage
            if recipe.name.strip('.py') in skip_storage:
                # get the cleaned arguments directory from skip_storage
                #   (quicker than re-calculating)
                runstrings = skip_storage[recipe.name.strip('.py')]
            else:
                # mask skip table by recipe
                mask = skiptable['RECIPE'] == recipe.name.strip('.py')
                # get valid arguments to check
                runstrings = skiptable['RUNSTRING'][mask]
                # re-clean arguments this time using additional recipe
                #    requirements
                runstrings = skip_remove_non_required_args(runstrings, runobj)
                # update skip storage (so we don't do this again)
                skip_storage[recipe.name.strip('.py')] = runstrings
            # if the clean run string is in the arguments list then we skip
            # deal with no runstrings to check
            if len(runstrings) == 0:
                return False, None
            # else check for clean_runstring in runstrings
            elif clean_runstring in runstrings:
                # User set skip to 'True' and argument previously used
                return True, textentry('40-503-00032')
            else:
                return False, None
        else:
            # debug log
            dargs = [runobj.skipname]
            WLOG(params, 'debug', textentry('90-503-00004', args=dargs))
            # return False and no reason
            return False, None
    # ----------------------------------------------------------------------
    else:
        # debug log
        dargs = [runobj.skipname]
        WLOG(params, '', textentry('90-503-00005', args=dargs))
        # return False and no reason
        return False, '{0} not present'.format(runobj.skipname)


def _remove_py(innames):
    if isinstance(innames, str):
        names = [innames]
    else:
        names = innames
    outnames = []
    for name in names:
        while name.endswith('.py'):
            name = name[:-3]
        outnames.append(name)
    if isinstance(innames, str):
        return outnames[0]
    else:
        return outnames


# =============================================================================
# Define "from sequence" functions
# =============================================================================
def _check_for_sequences(rvalues, mod):
    # find sequences
    all_sequences = mod.get().sequences
    # get sequences names
    all_seqnames = list(map(lambda x: x.name, all_sequences))
    # convert to uppercase
    all_seqnames = list(map(lambda x: x.upper(), all_seqnames))
    # storage for found sequences
    sequencelist = []
    # loop around rvalues and add to sequence
    for rvalue in rvalues:
        if rvalue in all_seqnames:
            # find position of name
            pos = all_seqnames.index(rvalue)
            # append sequences
            sequencelist.append([rvalue, all_sequences[pos]])
    # deal with return of sequences (found/not found)
    if len(sequencelist) == 0:
        return None
    else:
        return sequencelist


def _generate_run_from_sequence(params: ParamDict, sequence,
                                indexdb: FileIndexDatabase,
                                return_recipes: bool = False,
                                logmsg: bool = True):
    func_name = __NAME__ + '.generate_run_from_sequence()'
    # -------------------------------------------------------------------------
    # get telluric stars and non-telluric stars
    # -------------------------------------------------------------------------
    # get all telluric stars
    tstars = telluric.get_tellu_include_list(params)
    # get all other stars
    ostars = get_non_telluric_stars(params, indexdb, tstars)
    # -------------------------------------------------------------------------
    # get odometer reject list (if required)
    # -------------------------------------------------------------------------
    # get whether the user wants to use reject list
    _use_reject = params['USE_REJECTLIST']
    # get the odometer reject list
    reject_list = []
    if not drs_text.null_text(_use_reject, ['', 'None']):
        if drs_text.true_text(_use_reject):
            reject_list = prep.get_file_reject_list(params)
    # -------------------------------------------------------------------------
    # get template list (if required)
    # -------------------------------------------------------------------------
    # get whether to recalculate templates
    _recal_templates = params['RECAL_TEMPLATES']
    # get a list of object names with templates
    template_object_list = []
    if not drs_text.null_text(_recal_templates, ['', 'None']):
        if not drs_text.true_text(_recal_templates):
            template_object_list = telluric.list_current_templates(params)
            # print statement that we have been told not to recalculate
            #   tempaltes and x many templates found
            if len(template_object_list) > 0:
                wargs = [len(template_object_list)]
                WLOG(params, 'warning', textentry('10-503-00023', args=wargs),
                     sublevel=2)
    # -------------------------------------------------------------------------
    # get filemod and recipe mod
    pconst = constants.pload()
    filemod = pconst.FILEMOD()
    recipemod = pconst.RECIPEMOD()
    # generate sequence
    sequence[1].process_adds(params, tstars=list(tstars), ostars=list(ostars),
                             template_stars=template_object_list,
                             logmsg=logmsg)
    # get the sequence recipe list
    srecipelist = sequence[1].sequence
    # deal with returning recipes
    if return_recipes:
        return srecipelist
    # storage for new runs to add
    newruns = []
    # define the reference conditions (that affect all recipes)
    ref_condition = gen_global_condition(params, indexdb,
                                         reject_list)
    # ------------------------------------------------------------------
    # check we have rows left
    # ------------------------------------------------------------------
    # get length of database at this point
    idb_len = indexdb.database.count(condition=ref_condition)
    # deal with empty database (after conditions)
    if idb_len == 0:
        eargs = [ref_condition, func_name]
        WLOG(params, 'error', textentry('00-503-00018', args=eargs))
        # get response for how to continue (skip or exit)
        response = prompt()
        if not response:
            sys.exit()
    # log that we are processing recipes
    if logmsg:
        WLOG(params, 'info', textentry('40-503-00037', args=[idb_len]))
    # ------------------------------------------------------------------
    # loop around recipes in new list
    for srecipe in srecipelist:
        # deal with skip
        runname = 'RUN_{0}'.format(srecipe.shortname)
        # skip if run name is not True
        if runname in params:
            if not params[runname]:
                wargs = [srecipe.name, srecipe.shortname]
                WLOG(params, '', textentry('40-503-00021', args=wargs),
                     colour='yellow')
                continue
        # deal with run name not in params (means not selected)
        if runname not in params:
            wargs = [srecipe.name, srecipe.shortname]
            WLOG(params, '', textentry('40-503-00045', args=wargs),
                 colour='yellow')
            continue
        # print progress
        wargs = [srecipe.name, srecipe.shortname]
        WLOG(params, '', textentry('40-503-00012', args=wargs))
        # add file and recipe mod if not set
        if srecipe.recipemod is None:
            srecipe.recipemod = recipemod.copy()
        if srecipe.filemod is None:
            srecipe.filemod = filemod.copy()
        # add params to srecipe
        srecipe.params = params
        # copy reference condition
        condition = str(ref_condition)
        # ------------------------------------------------------------------
        # Deal with no rows in table
        # ------------------------------------------------------------------
        # get length of database at this point
        idb_len = indexdb.database.count(condition=condition)
        # skip if table is empty
        if idb_len == 0:
            continue
        # ------------------------------------------------------------------
        # Deal with recalculation of templates
        # ------------------------------------------------------------------
        # only do this for recipes with flag "template_required"
        if srecipe.template_required:
            # only continue if we have objects with templates
            if len(template_object_list) > 0:
                # store sub-conditions
                subs = []
                # add to global conditions
                for objname in template_object_list:
                    # build sub-condition
                    subs += ['KW_OBJNAME="{0}"'.format(objname)]
                # generate full subcondition
                subcondition = ' OR '.join(subs)
                # add to global condition (in reverse - we don't want these)
                condition += ' AND NOT ({0})'.format(subcondition)
                # print that this recipe is skipping templates
                wargs = [srecipe.shortname]
                WLOG(params, 'warning', textentry('10-503-00024', args=wargs))
        # ------------------------------------------------------------------
        # deal with directory filters (reference observation directory and
        # obs_dir filter)
        # ------------------------------------------------------------------
        # reference observation directory
        # ------------------------------------------------------------------
        if srecipe.reference:
            # get reference observation directory
            obs_dir = params['REF_OBS_DIR']
            # get observation directory
            obs_dirs = indexdb.database.unique('OBS_DIR', condition=condition)
            # check if reference observation directory is valid (in table)
            if obs_dir not in obs_dirs:
                wargs = [obs_dir]
                WLOG(params, 'warning', textentry('10-503-00004', args=wargs),
                     sublevel=8)
                # get response for how to continue (skip or exit)
                response = prompt()
                if response:
                    continue
                else:
                    sys.exit()
            # mask table by observation directory
            condition += ' AND OBS_DIR="{0}"'.format(obs_dir)
        # ------------------------------------------------------------------
        # deal with setting 1 night
        # ------------------------------------------------------------------
        elif not drs_text.null_text(params['RUN_OBS_DIR'], ['', 'All', 'None']):
            # get observation directory
            obs_dir = params['RUN_OBS_DIR']
            # mask table by observation directory
            condition += ' AND OBS_DIR="{0}"'.format(obs_dir)
        else:
            obs_dir = 'all'
        # ------------------------------------------------------------------
        # get length of database at this point
        idb_len = indexdb.database.count(condition=condition)
        # deal with empty database (after conditions)
        if idb_len == 0:
            wargs = [obs_dir]
            WLOG(params, 'warning', textentry('10-503-00003', args=wargs),
                 sublevel=8)
            # get response for how to continue (skip or exit)
            response = prompt()
            if response:
                continue
            else:
                sys.exit()
        # ------------------------------------------------------------------
        # deal with filters defined in recipe
        # ------------------------------------------------------------------
        filters = _get_filters(params, srecipe)
        # get fiber filter
        allowedfibers = srecipe.allowedfibers
        # ------------------------------------------------------------------
        # get runs for this recipe
        # ------------------------------------------------------------------
        sruns = generate_runs(params, srecipe, indexdb, condition=condition,
                              filters=filters,
                              allowedfibers=allowedfibers)
        # ------------------------------------------------------------------
        # print how many runs we are adding
        # ------------------------------------------------------------------
        # Log message: Added {0} runs
        WLOG(params, '', textentry('40-503-00042', args=[len(sruns)]))
        # ------------------------------------------------------------------
        # deal with trigger and no runs left to do
        # ------------------------------------------------------------------
        # if we are in trigger mode we need to stop when we have no
        #   sruns for recipe
        if 'TRIGGER_RUN' in params:
            trigger_cond = drs_text.true_text(params['TRIGGER_RUN'])
            # test whether we need to stop here
            if trigger_cond and len(sruns) == 0:
                # display message that we stopped here as no files were found
                wargs = [srecipe.name]
                WLOG(params, 'info', textentry('40-503-00028', args=wargs))
                # stop processing recipes
                break
        # ------------------------------------------------------------------
        # append runs to output list
        # ------------------------------------------------------------------
        # append runs to new runs list
        for srun in sruns:
            newruns.append([srun, srecipe])
    # return all new runs
    return newruns


def generate_runs(params: ParamDict, recipe: DrsRecipe,
                  indexdb: FileIndexDatabase, condition: str,
                  filters: Union[Dict[str, Any], None] = None,
                  allowedfibers: Union[List[str], str, None] = None
                  ) -> List[str]:
    """
    Generate a list of run strings from a table of raw files given a set of
    filters for this DrsRecipe (i.e. use args/keywords from recipe
    definition)

    :param params: ParamDict, the parameter dictionary of constants
    :param recipe: DrsRecipe instance, the recipe this run is associated with
    :param indexdb: index database instance, the file database to use to
                    generate runs
    :param condition: str, the condition to apply to the database
    :param filters: None or dict - dictionary of filters where keys are
                    KW_XXX names (in params) and values are the values to
                    test in the header(s)
    :param allowedfibers: list of strings, the list if fibers that are
                          allowed for this generation

    :return: list of strings, the runs (as if recipes run from the command
             line
    """
    # set function name
    # _ = display_func('generate_runs', __NAME__)
    # need to find files in index database that match each argument
    #    filedict is a dictionary of arguments each for
    #    each drsfile (if filelogic=exclusive)
    #       i.e. filedict[argname][drsfile]
    #    else all drsfiles go to 'all'
    #       i.e. filedict[argname]['all']
    argdict = find_run_files(params, recipe, indexdb, condition, recipe.args,
                             filters=filters, allowedfibers=allowedfibers)
    # same for keyword args but this time we need to check only if
    #   keyword is required, else skip (don't add optionals)
    kwargdict = find_run_files(params, recipe, indexdb, condition,
                               recipe.kwargs, filters=filters,
                               allowedfibers=allowedfibers,
                               check_required=True)
    # now we have the file lists we need to group files and match where
    #   there are more than one argument, we then add in the other
    #   arguments and construct the runs
    runargs = group_run_files2(params, recipe, argdict, kwargdict)
    # now we have to check whether we have the minimum number of files
    #   per run (only done if TRIGGER_RUN = True and recipe.set_min_nfiles used)
    runargs = check_minimum_number(params, recipe, runargs)
    # now we have the runargs we can convert to a runlist
    runlist = convert_to_command(recipe, runargs)
    # clear printer
    drs_log.Printer(None, None, '')
    # return the runlist
    return runlist


def update_run_table(sequence, runtable, newruns, rlist=None):
    # define output runtable
    outruntable = OrderedDict()
    recipe_list = OrderedDict()
    # new id number
    idnumber = 0
    # loop around runtable until we get to sequence
    for idkey in runtable:
        # if we have not found the id key
        if runtable[idkey].upper() != sequence[0]:
            # add run table row to out run table
            outruntable[idnumber] = runtable[idkey]
            if rlist is None:
                recipe_list[idnumber] = None
            else:
                recipe_list[idnumber] = rlist[idkey]
            # update id number
            idnumber += 1
        # else we have found where we need to insert rows
        else:
            for newrun in newruns:
                # add run table row to out run table
                outruntable[idnumber] = newrun[0]
                recipe_list[idnumber] = newrun[1]
                # update id number
                idnumber += 1
    # return out run table
    return outruntable, recipe_list


def prompt():
    # prompt the user for response
    uinput = input(textentry('40-503-00022'))
    # get the True/False responses
    true = textentry('40-503-00023')
    false = textentry('40-503-00024')

    if true.upper() in uinput.upper():
        return 1
    elif false.upper() in uinput.upper():
        return 0
    else:
        return 1


def conditional_list(strlist: List[str], key: str, logic: str,
                     condition: Optional[str] = None) -> str:
    """
    Add a condition list to a condition (or create a condition if condition
    is not given)

    :param strlist: List of strings, the items to add
    :param key: str, the column name to check against
    :param logic: str, eitehr 'include' or 'exclude'
    :param condition: str or None, if set a previous condition to add to

    :return: str, the updated (or new) condition
    """
    # ---------------------------------------------------------------------
    # deal with no starting condition
    if condition is None:
        condition = ''
        add = ''
    else:
        add = ' AND '
    # ---------------------------------------------------------------------
    # deal with include logic
    if logic == 'include':
        # define a subcondition
        subconditions = []
        # loop around white listed nights and set them to False
        for item in strlist:
            # add subcondition
            subcondition = '{0}="{1}"'.format(key, item)
            subconditions.append(subcondition)
        # add to conditions
        condition += add + '({0})'.format(' OR '.join(subconditions))
    # ---------------------------------------------------------------------
    # else we have exclude logic
    else:
        # define a subcondition
        subconditions = []
        # loop around white listed nights and set them to False
        for item in strlist:
            # add subcondition
            subcondition = '{0}!="{1}"'.format(key, item)
            subconditions.append(subcondition)
        # add to conditions
        condition += add + '({0})'.format(' AND '.join(subconditions))
    # ---------------------------------------------------------------------
    return condition


def gen_global_condition(params: ParamDict, indexdb: FileIndexDatabase,
                         reject_list: List[str]) -> str:
    """
    Generate the global conditions (based on run.ini) that will affect the
    sql conditions on all recipes i.e.:
    - filtering engineering nights
    - filtering rejected nights
    - filtering accepted nights
    - filtering pi names
    - filtering rejected odometer codes

    :param params: ParamDict, the parameter dictionary of constants
    :param indexdb: IndexDatabase instance, the index database instance
    :param reject_list: list or strings, the list of rejected odometer
                            codes
    :return: str, the sql global condition to apply to all recipes
    """
    # set up an sql condition that will get more complex as we go down
    condition = 'BLOCK_KIND="raw"'
    # ------------------------------------------------------------------
    # filer out engineering directories
    # ------------------------------------------------------------------
    if not params['USE_ENGINEERING']:
        # log that we are checking engineering nights
        WLOG(params, '', textentry('40-503-00035'))
        # get sub condition for engineering nights
        subcondition = _remove_engineering(params, indexdb, condition)
        # add to conditions
        condition += subcondition
        # get length of database at this point
        idb_len = indexdb.database.count(condition=condition)
        # deal with empty database (after conditions)
        if idb_len == 0:
            WLOG(params, 'warning', textentry('10-503-00016'), sublevel=8)
            # get response for how to continue (skip or exit)
            response = prompt()
            if response:
                pass
            else:
                sys.exit()
    # ------------------------------------------------------------------
    # deal with black lists
    # ------------------------------------------------------------------
    # black list
    if not drs_text.null_text(params['EXCLUDE_OBS_DIRS'], ['', 'All', 'None']):
        # get black list from params
        exclude_obs_dirs = params.listp('EXCLUDE_OBS_DIRS', dtype=str)
        # add excluded obs dirs to condition
        condition = conditional_list(exclude_obs_dirs, 'OBS_DIR', 'exclude',
                                     condition)
        # log blacklist
        wargs = [' ,'.join(exclude_obs_dirs)]
        WLOG(params, '', textentry('40-503-00026', args=wargs))
        # get length of database at this point
        idb_len = indexdb.database.count(condition=condition)
        # deal with empty database (after conditions)
        if idb_len == 0:
            WLOG(params, 'warning', textentry('10-503-00006'), sublevel=8)
            # get response for how to continue (skip or exit)
            response = prompt()
            if response:
                pass
            else:
                sys.exit()
    # ------------------------------------------------------------------
    # deal with white list
    # ------------------------------------------------------------------
    if not drs_text.null_text(params['INCLUDE_OBS_DIRS'], ['', 'All', 'None']):
        # get white list from params
        include_obs_dirs = params.listp('INCLUDE_OBS_DIRS', dtype=str)
        # add included obs dirs to condition
        condition = conditional_list(include_obs_dirs, 'OBS_DIR', 'include',
                                     condition)
        # log whitelist
        wargs = [', '.join(include_obs_dirs)]
        WLOG(params, '', textentry('40-503-00027', args=wargs))
        # get length of database at this point
        idb_len = indexdb.database.count(condition=condition)
        # deal with empty database (after conditions)
        if idb_len == 0:
            WLOG(params, 'warning', textentry('10-503-00007'), sublevel=8)
            # get response for how to continue (skip or exit)
            response = prompt()
            if response:
                pass
            else:
                sys.exit()
    # ------------------------------------------------------------------
    # deal with pi name filter
    # ------------------------------------------------------------------
    if not drs_text.null_text(params['PI_NAMES'], ['', 'All', 'None']):
        # get pi name list from params
        pi_names = params.listp('PI_NAMES', dtype=str)
        # add included pi_names to condition
        condition = conditional_list(pi_names, 'KW_PI_NAME', 'include',
                                     condition)
        # log pi name
        wargs = [' ,'.join(pi_names)]
        WLOG(params, '', textentry('40-503-00029', args=wargs))
        # get length of database at this point
        idb_len = indexdb.database.count(condition=condition)
        # deal with empty database (after conditions)
        if idb_len == 0:
            WLOG(params, 'warning', textentry('10-503-00015'), sublevel=8)
            # get response for how to continue (skip or exit)
            response = prompt()
            if response:
                pass
            else:
                sys.exit()
    # ------------------------------------------------------------------
    # Deal with reject list
    # ------------------------------------------------------------------
    # only continue if we have odocodes to reject
    if len(reject_list) > 0:
        # get reject criteria
        reject_criteria = params['REPROCESS_REJECT_SQL']

        if not drs_text.null_text(reject_criteria, ['None', '', 'Null']):
            # log progress
            WLOG(params, '', textentry('40-503-00036'))
            # store sub-conditions
            subs = []
            # add to global conditions
            for identifier in reject_list:
                # get fkwargs
                fkwargs = dict(identifier=identifier)
                # build sub-condition
                subs += [reject_criteria.format(**fkwargs)]
            # generate full subcondition
            subcondition = ' OR '.join(subs)
            # add to global condition (in reverse - we don't want these)
            condition += ' AND NOT ({0})'.format(subcondition)
    # ------------------------------------------------------------------
    # Return global condition
    # ------------------------------------------------------------------
    # return the condition
    return condition


# =============================================================================
# Define processing functions
# =============================================================================
def _linear_process(params, runlist, number=0, cores=1, event=None,
                    group=None, return_dict=None):
    # deal with empty return_dict
    if return_dict is None:
        return_dict = dict()
    # loop around runlist
    for run_item in runlist:
        # get parameters from params
        stop_at_exception = bool(params['STOP_AT_EXCEPTION'])
        # if reference we should always stop at exception
        if run_item.reference:
            stop_at_exception = True
        # ------------------------------------------------------------------
        # get the module
        modulemain = run_item.recipemod
        # get the kwargs
        kwargs = run_item.kwargs
        # get the priority
        priority = run_item.priority
        # parameters to save
        pp = dict()
        pp['RECIPE'] = str(run_item.recipename)
        pp['OBS_DIR'] = str(run_item.obs_dir)
        pp['ARGS'] = kwargs
        pp['RUNSTRING'] = str(run_item.runstring)
        pp['COREUSED'] = number
        pp['CORETOT'] = cores
        pp['GROUP'] = group
        pp['STATE'] = 'None'
        # ------------------------------------------------------------------
        # add drs group to keyword arguments
        pp['ARGS']['DRS_GROUP'] = group
        # ------------------------------------------------------------------
        # log what we are running
        if cores > 1:
            wargs = [priority, number, cores, run_item.runstring]
            wmsg = 'ID{0:05d}|C{1:02d}/{2:02d}| {3}'.format(*wargs)
        else:
            wmsg = 'ID{0:05d}| {1}'.format(priority, run_item.runstring)
        # deal with a test run
        if params['TEST_RUN']:
            # log which core is being used
            WLOG(params, 'info', 'T' + wmsg, colour='magenta', wrap=False)
            # add default outputs
            pp['PID'] = None
            pp['ERROR'] = []
            pp['WARNING'] = []
            pp['OUTPUTS'] = dict()
            pp['TIMING'] = None
            pp['TRACEBACK'] = ''
            pp['SUCCESS'] = False
            pp['PASSED'] = False
            pp['STATE'] = 'TEST'
            # flag finished
            finished = True
        # --------------------------------------------------------------
        # deal with an event set -- skip
        # --------------------------------------------------------------
        elif event is not None and event.is_set():
            emsg = 'LINEAR PROCESS: Event set - skipping ID{0:05d}'
            WLOG(params, 'debug', emsg.format(priority))
            # deal with returns
            pp = dict()
            pp['PID'] = None
            pp['ERROR'] = []
            pp['WARNING'] = []
            pp['OUTPUTS'] = dict()
            pp['TRACEBACK'] = ''
            pp['SUCCESS'] = False
            pp['PASSED'] = False
            pp['STATE'] = 'SKIPPED:EVENT'
            finished = False
        # --------------------------------------------------------------
        # deal with an event set -- skip
        # --------------------------------------------------------------
        else:
            # --------------------------------------------------------------
            # log message
            WLOG(params, 'info', wmsg, colour='magenta', wrap=False)
            # --------------------------------------------------------------
            # do a final test that files exist
            passed = run_item.prerun_test()
            # --------------------------------------------------------------
            # deal with pre run test failing (file(s) not found)
            if not passed:
                # deal with returns
                pp['ERROR'] = []
                pp['WARNING'] = []
                pp['OUTPUTS'] = dict()
                pp['TRACEBACK'] = ''
                pp['TIMING'] = 0
                pp['FINISHED'] = True
                pp['SUCCESS'] = False
                pp['PID'] = None
                pp['PASSED'] = False
                pp['STATE'] = 'SKIPPED:PRERUN'
                return_dict[priority] = pp
                # deal with a reference not passing
                #   we cannot idely skip reference files
                if not run_item.reference:
                    continue
            # --------------------------------------------------------------
            # start time
            starttime = time.time()
            # try to run the main function
            # noinspection PyBroadException
            try:
                # ----------------------------------------------------------
                # run main function of module
                ll_item = modulemain(**kwargs)
                # ----------------------------------------------------------
                # close all plotting
                # plotter = plotting.Plotter(params, recipe)
                # plotter.closeall()
                close_all_plots()
                # keep only some parameters
                llparams = ll_item['params']
                llrecipe = ll_item['recipe']
                pp['PID'] = deepcopy(llparams.get('PID', 'None'))
                pp['ERROR'] = deepcopy(llparams.get('LOGGER_ERROR', []))
                pp['WARNING'] = deepcopy(llparams.get('LOGGER_WARNING', []))
                pp['OUTPUTS'] = deepcopy(llrecipe.output_files)
                pp['TRACEBACK'] = []
                pp['SUCCESS'] = bool(ll_item.get('success', False))
                pp['PASSED'] = bool(ll_item.get('passed', False))
                pp['STATE'] = 'RETURN'
                # delete ll_item
                del llparams
                del ll_item
                # flag finished
                finished = pp['SUCCESS']
            # --------------------------------------------------------------
            # Manage debug exit interrupt errors
            except drs_exceptions.DebugExit as _:
                # deal with returns
                pp['PID'] = None
                pp['ERROR'] = []
                pp['WARNING'] = []
                pp['OUTPUTS'] = dict()
                pp['TRACEBACK'] = ''
                pp['SUCCESS'] = False
                pp['PASSED'] = False
                pp['STATE'] = 'EXCEPTION:DEBUG'
                # flag not finished
                finished = False
                # deal with setting event (if it is defined -- only defined
                #    for parallel sessions)
                if event is not None:
                    event.set()
            # --------------------------------------------------------------
            # Manage Keyboard interrupt errors
            except KeyboardInterrupt:
                # deal with returns
                pp['PID'] = None
                pp['ERROR'] = []
                pp['WARNING'] = []
                pp['OUTPUTS'] = dict()
                pp['TRACEBACK'] = ''
                pp['SUCCESS'] = False
                pp['PASSED'] = False
                pp['STATE'] = 'EXCEPTION:KeyboardInterrupt'
                # flag not finished
                finished = False
                # deal with setting event (if it is defined -- only defined
                #    for parallel sessions)
                if event is not None:
                    event.set()
            # --------------------------------------------------------------
            # Manage expected errors
            except drs_exceptions.LogExit as e:
                emsgs = [textentry('00-503-00005', args=[priority])]
                for emsg in e.errormessage.split('\n'):
                    emsgs.append('\n' + emsg)
                WLOG(params, 'warning', emsgs, sublevel=8)
                pp['PID'] = None
                pp['ERROR'] = emsgs
                pp['WARNING'] = []
                pp['OUTPUTS'] = dict()
                pp['SUCCESS'] = False
                pp['PASSED'] = False
                pp['STATE'] = 'EXCEPTION:LogExit'
                # expected error does not need traceback
                pp['TRACEBACK'] = []
                # flag not finished
                finished = False
            # --------------------------------------------------------------
            # Manage unexpected errors
            except Exception as e:
                # noinspection PyBroadException
                try:
                    import traceback
                    string_traceback = traceback.format_exc()
                except Exception as _:
                    string_traceback = ''
                emsgs = [textentry('00-503-00004', args=[priority])]
                for emsg in str(e).split('\n'):
                    emsgs.append('\n' + emsg)
                WLOG(params, 'warning', emsgs, sublevel=8)
                pp['PID'] = None
                pp['ERROR'] = emsgs
                pp['WARNING'] = []
                pp['OUTPUTS'] = dict()
                pp['SUCCESS'] = False
                pp['TRACEBACK'] = str(string_traceback)
                pp['PASSED'] = False
                pp['STATE'] = 'EXCEPTION:UNEXPECTED'
                # flag not finished
                finished = False
            # --------------------------------------------------------------
            # Manage unexpected errors
            except SystemExit as e:
                # noinspection PyBroadException
                try:
                    import traceback
                    string_traceback = traceback.format_exc()
                except Exception as _:
                    string_traceback = ''
                emsgs = [textentry('00-503-00015', args=[priority])]
                for emsg in str(e).split('\n'):
                    emsgs.append('\n' + emsg)
                WLOG(params, 'warning', emsgs, sublevel=8)
                pp['PID'] = None
                pp['ERROR'] = emsgs
                pp['WARNING'] = []
                pp['OUTPUTS'] = dict()
                pp['TRACEBACK'] = str(string_traceback)
                pp['SUCCESS'] = False
                pp['PASSED'] = False
                pp['STATE'] = 'EXCEPTION:SystemExit'
                # flag not finished
                finished = False
            # --------------------------------------------------------------
            # end time
            endtime = time.time()
            # add timing to pp
            pp['TIMING'] = endtime - starttime
        # ------------------------------------------------------------------
        # set finished flag
        pp['FINISHED'] = finished
        # ------------------------------------------------------------------
        # if STOP_AT_EXCEPTION and not finished stop here
        if stop_at_exception and not finished:
            if event is not None:
                wargs = [run_item.recipename]
                WLOG(params, 'debug', textentry('90-503-00008', args=wargs),
                     sublevel=6)
                event.set()
        # ------------------------------------------------------------------
        # append to return dict
        return_dict[priority] = pp
    # return the output array
    return return_dict


def _multi_process_process(params, runlist, cores, groupname=None,
                           findexdbm: Optional[FileIndexDatabase] = None):
    # first try to group tasks
    grouplist, groupnames = _group_tasks1(runlist, cores)
    # import multiprocessing
    from multiprocessing import Process, Manager, Event
    # start process manager
    manager = Manager()
    event = Event()
    return_dict = manager.dict()
    # loop around groups
    #   - each group is a unique recipe
    for g_it, group in enumerate(grouplist):
        # process storage
        jobs = []
        # log progress
        _group_progress(params, g_it, grouplist, groupnames[g_it])
        # skip groups if event is set
        if event.is_set():
            # Log warnings: Skipping group
            WLOG(params, 'warning', textentry('10-503-00017'), sublevel=6)
            continue
        # loop around sub groups
        #    - each sub group is a set of runs of the same recipe
        #    - there are "number of cores" number of these subgroups
        for r_it, runlist_group in enumerate(group):
            # get args
            args = (params, runlist_group, r_it + 1,
                    cores, event, groupname, return_dict)
            # get parallel process
            process = Process(target=_linear_process, args=args)
            process.start()
            jobs.append(process)
        # do not continue until finished
        for pit, proc in enumerate(jobs):
            # debug log: MULTIPROCESS - joining job {0}
            WLOG(params, 'debug', textentry('90-503-00021', args=[pit]))
            proc.join()
        # ---------------------------------------------------------------------
        # update the index database (taking into account include/exclude lists)
        #    we have to loop around block kinds to prevent recipe from updating
        #    the index database every time a new recipe starts
        # this is really important as we have disabled updating for parallel
        #  runs to make it more efficient
        # do not update if we are running a test
        if not params['TEST_RUN']:
            update_index_db(params, findexdbm=findexdbm)

    # return return_dict
    return dict(return_dict)


def _multi_process_pool(params, runlist, cores, groupname=None,
                        findexdbm: Optional[FileIndexDatabase] = None):
    # first try to group tasks (now just by recipe)
    grouplist, groupnames = _group_tasks2(runlist)
    # deal with Pool specific imports
    from multiprocessing import Manager
    from multiprocessing import get_context
    from multiprocessing import set_start_method
    try:
        set_start_method("spawn")
    except RuntimeError:
        pass
    # start process manager
    manager = Manager()
    event = manager.Event()
    return_dict = dict()

    # loop around groups
    #   - each group is a unique recipe
    for g_it, groupnum in enumerate(grouplist):
        # get this groups values
        group = grouplist[groupnum]
        # log progress
        _group_progress(params, g_it, grouplist, groupnames[groupnum])
        # skip groups if event is set
        if event is not None and event.is_set():
            # log that we are skipping group
            WLOG(params, 'warning', textentry('10-000-00001'), sublevel=6)
            continue
        # list of params for each entry
        params_per_process = []
        # populate params for each sub group
        for r_it, runlist_group in enumerate(group):
            args = [params, [runlist_group], r_it + 1,
                    cores, event, groupname]
            params_per_process.append(args)
        # start parellel jobs
        with get_context('spawn').Pool(cores, maxtasksperchild=1) as pool:
            results = pool.starmap(_linear_process, params_per_process)
        # fudge back into return dictionary
        for row in range(len(results)):
            for key in results[row]:
                return_dict[key] = results[row][key]
        # ---------------------------------------------------------------------
        # update the index database (taking into account include/exclude lists)
        #    we have to loop around block kinds to prevent recipe from updating
        #    the index database every time a new recipe starts
        # this is really important as we have disabled updating for parallel
        #  runs to make it more efficient
        # do not update if we are running a test
        if not params['TEST_RUN']:
            update_index_db(params, findexdbm=findexdbm)

    # return return_dict
    return dict(return_dict)


def _multi_process_pathos(params, runlist, cores, groupname=None,
                          findexdbm: Optional[FileIndexDatabase] = None):
    # first try to group tasks (now just by recipe)
    grouplist, groupnames = _group_tasks2(runlist)
    # set up the dictionary
    return_dict = dict()
    # deal with Pool specific imports
    from pathos.pools import ParallelPool as Pool
    # loop around groups
    #   - each group is a unique recipe
    for g_it, groupnum in enumerate(grouplist):
        # get this groups values
        group = grouplist[groupnum]
        # log progress
        _group_progress(params, g_it, grouplist, groupnames[groupnum])
        # set up the pool
        pool = Pool(cores, maxtasksperchild=1)
        # # skip groups if event is set
        # if event is not None and event.is_set():
        #     # log that we are skipping group
        #     WLOG(params, 'warning', textentry('10-000-00001'), sublevel=6)
        #     continue
        # list of params for each entry
        params_per_process = []
        # populate params for each sub group
        for r_it, runlist_group in enumerate(group):
            args = [params, [runlist_group], r_it + 1,
                    cores, None, groupname]
            params_per_process.append(args)
        # transpose the params axis
        params_per_process2 = list(zip(*params_per_process))
        # start parellel jobs
        results = pool.map(generate_id, *params_per_process2)
        # Casting the ppmap generator to a list forces each result to be
        # evaluated.  When done immediately after the jobs are submitted,
        # our program twiddles its thumbs while the work is finished.
        results = list(results)
        # fudge back into return dictionary
        for row in range(len(results)):
            for key in results[row]:
                return_dict[key] = results[row][key]
        # ---------------------------------------------------------------------
        # update the index database (taking into account include/exclude lists)
        #    we have to loop around block kinds to prevent recipe from updating
        #    the index database every time a new recipe starts
        # this is really important as we have disabled updating for parallel
        #  runs to make it more efficient
        # do not update if we are running a test
        if not params['TEST_RUN']:
            update_index_db(params, findexdbm=findexdbm)
    # return return_dict
    return dict(return_dict)


def close_all_plots():
    """
    Close all plots (by importing matplotlib)

    :return:
    """
    global PLT_MOD
    if PLT_MOD is not None:
        PLT_MOD.close('all')
        return
    else:
        from apero.plotting.core import import_matplotlib
        out = import_matplotlib()
        if out is not None:
            plt = out[0]
            plt.close('all')
            PLT_MOD = plt


# =============================================================================
# Define run making functions
# =============================================================================
# define complex type argdict
ArgDictType = Union[Dict[str, Table], OrderedDict, None]


def find_run_files(params: ParamDict, recipe: DrsRecipe,
                   indexdb: FileIndexDatabase, condition: str,
                   args: Dict[str, DrsArgument],
                   filters: Union[Dict[str, Any], None] = None,
                   allowedfibers: Union[List[str], str, None] = None,
                   check_required: bool = False) -> Dict[str, ArgDictType]:
    """
    Given a specifc recipe and args (args or kwargs) use the other arguments
    to generate a set of astropy.table.Table for each arg (args or kwargs)
    - it does this via checking the full 'table' against all filters etc
    and returns (for each arg/kwargs)

    :param params: ParamDict, parameter dictionary of constants
    :param recipe: DrsRecipe, the recipe for which to find files (uses some
                   properties (i.e. extras and reference) already set previously
    :param indexdb: index database instance, the file database to use to
                    generate runs
    :param condition: str, the condition to apply to the database
    :param args: dict, either args or kwargs - the DrsRecipe.args or
                 DrsRecipe.kwargs to use - produces a table for each key in
                 this dict
    :param filters: dict, the keys to check (should be KW_XXX) and should also
                    be columns in 'table'
    :param allowedfibers: str, the allowed fiber(s) (should be in KW_FIBER
                          column in 'table'
    :param check_required: bool, if True checks whether parameter is required
                           (set in argument definition - in recipe definition)

    :return: a dictionary for each 'arg' key, each dictionary has a
             sub-dictionary for each unique drsfile type found (the value of
             the sub-dictionary is an astropy.table - a sub-set of the full
             table matching this argument/drsfile combination
    """
    # set function name
    func_name = display_func('find_run_files', __NAME__)
    # storage for valid files for each argument
    filedict = OrderedDict()
    # copy condition
    ref_condition = str(condition)
    # get valid database column names
    index_colnames = indexdb.database.colnames('*')
    # debug log the number of files found
    idb_len = indexdb.database.count(condition=condition)
    dargs = [func_name, idb_len]
    WLOG(params, 'debug', textentry('90-503-00011', args=dargs))
    # loop around arguments
    for argname in args:
        # get arg instance
        arg = args[argname]
        # see if we are over writing argument
        if argname in recipe.extras:
            filedict[argname] = recipe.extras[argname]
            continue
        # if check required see if parameter is required
        if check_required:
            if not arg.required and not arg.reprocess:
                continue
        # make sure we are only dealing with dtype=files
        if arg.dtype not in ['file', 'files']:
            # deal with any special non file arguments
            filedict = add_non_file_args(params, recipe, argname, arg,
                                         filedict)
            continue
        # add sub-dictionary for each drs file
        filedict[argname] = OrderedDict()
        # debug log: the argument being scanned
        WLOG(params, 'debug', textentry('90-503-00012', args=[argname]))
        # get drs file instances
        drsfiles = arg.files
        # if files are None continue
        if drsfiles is None:
            continue
        # ------------------------------------------------------------------
        # copy the condition string for this argument
        argcondition = str(ref_condition)
        # loop around filters
        for tfilter in filters:
            # check if filter is valid
            if tfilter in index_colnames:
                # -------------------------------------------------------------
                # deal with filter values being list/str
                if isinstance(filters[tfilter], str):
                    testvalues = [filters[tfilter]]
                elif isinstance(filters[tfilter], list):
                    testvalues = filters[tfilter]
                else:
                    continue
                # -------------------------------------------------------------
                # have multiple values to test --> store these
                sub_cond = []
                # loop around test values with OR (could be any value)
                for testvalue in testvalues:
                    # check if value is string
                    if isinstance(testvalue, str):
                        testvalue = testvalue.strip().upper()
                    # construct sub condition based on this filter
                    sargs = [tfilter, testvalue]
                    sub_cond += ['({0}="{1}")'.format(*sargs)]
                # create  full sub condition (with OR)
                subcondition = ' OR '.join(sub_cond)
                # -------------------------------------------------------------
                # add filter to argument condition
                argcondition += ' AND ({0})'.format(subcondition)
        # ------------------------------------------------------------------
        # lets apply the filters here
        dataframe = indexdb.get_entries('*', condition=argcondition)
        absfilenames = np.array(dataframe['ABSPATH']).astype(str)
        # load pconst
        pconst = constants.pload()
        icols = pconst.FILEINDEX_DB_COLUMNS()
        # get index column data types
        index_coltypes = dict()
        for c_it, col in enumerate(icols.names):
            index_coltypes[col] = icols.dtypes

        # ------------------------------------------------------------------
        # Now we need to get the files and assign
        #     - infile
        #     - outfile
        #  and deal with exclusivity
        # ------------------------------------------------------------------
        # loop around drs files
        for drsfile in drsfiles:
            # copy dataframe into table
            ftable = Table.from_pandas(dataframe)
            # set params for drsfile
            drsfile.params = params
            # debug log: the file being tested
            dargs = [drsfile.name]
            WLOG(params, 'debug', textentry('90-503-00013', args=dargs))
            # define storage (if not already defined)
            cond1 = drsfile.name not in filedict[argname]
            if cond1 and (arg.filelogic == 'exclusive'):
                filedict[argname][drsfile.name] = []
            elif 'all' not in filedict[argname]:
                filedict[argname]['all'] = []
            # list of valid files
            valid_infiles = []
            valid_outfiles = []
            valid_num = 0
            # loop around files
            for f_it, filename in enumerate(absfilenames):
                # print statement
                pargs = [drsfile.name, f_it + 1, len(absfilenames)]
                pmsg = '\t\tProcessing {0} file {1}/{2}'.format(*pargs)
                drs_log.Printer(None, None, pmsg)
                # get infile instance (i.e. raw or pp file) and assign the
                #   correct outfile (from filename)
                out = drsfile.get_infile_outfilename(recipe.name,
                                                     filename, allowedfibers)
                infile, valid, outfilename = out
                # if still valid add to list
                if valid:
                    valid_infiles.append(infile)
                    valid_outfiles.append(outfilename)
                    valid_num += 1
                else:
                    valid_infiles.append(None)
                    valid_outfiles.append(None)
            # debug log the number of valid files
            WLOG(params, 'debug', textentry('90-503-00014', args=[valid_num]))
            # add outfiles to table
            ftable['OUT'] = valid_outfiles
            # for the valid files we can now check infile headers
            for it in range(len(ftable)):
                # get infile
                infile = valid_infiles[it]
                # skip those that were invalid
                if infile is None:
                    continue
                # else make sure params is set
                else:
                    infile.params = params
                # get table dictionary
                tabledict = _index_dict_from_table(ftable[it], index_coltypes)
                # check whether tabledict means that file is valid for this
                #   infile
                valid1 = infile.check_table_keys(tabledict)
                # do not continue if valid1 not True
                if not valid1:
                    continue
                # check whether filters are found
                valid2 = infile.check_table_keys(tabledict, rkeys=filters)
                # do not continue if valid2 not True
                if not valid2:
                    continue
                # if valid then add to filedict for this argnameand drs file
                if arg.filelogic == 'exclusive':
                    filedict[argname][drsfile.name].append(ftable[it])
                else:
                    filedict[argname]['all'].append(ftable[it])
    outfiledict = OrderedDict()
    # convert each appended table to a single table per file
    for argname in filedict:
        # deal with non-list arguments
        if not isinstance(filedict[argname], OrderedDict):
            outfiledict[argname] = filedict[argname]
            continue
        else:
            # add sub dictionary
            outfiledict[argname] = OrderedDict()
        # loop around drs files
        for name in filedict[argname]:
            # get table list
            tablelist = filedict[argname][name]
            # deal with combining tablelist
            with warnings.catch_warnings(record=True) as _:
                outfiledict[argname][name] = vstack_cols(tablelist)
    # return filedict
    return outfiledict


def _index_dict_from_table(ftable: Table.Row, dtypes: Dict[str, type]
                           ) -> Dict[str, Union[float, str]]:
    # set up storage
    fdict = dict()
    # loop around column
    for col in ftable.colnames:
        # deal with types
        if col in dtypes:
            dtype = dtypes[col]
        else:
            dtype = str
        # get value
        value = ftable[col]
        # deal with floats and ints
        if dtype in [int, float]:
            if isinstance(value, np.ma.core.MaskedConstant):
                value = np.nan
            elif drs_text.null_text(value, ['None', '', 'Null']):
                value = np.nan
            else:
                value = float(value)
        # deal with everything else
        else:
            value = str(value)
            if drs_text.null_text(value, ['None', '', 'Null', '--']):
                value = ''
        # push into dictionary
        fdict[col] = value
    # return the dictionary
    return fdict


def add_non_file_args(params: ParamDict, recipe: DrsRecipe,
                      argname: str, arg: DrsArgument,
                      filedict: OrderedDict) -> OrderedDict:
    """
    deal with any non file arguments that have to be treated in a special way

    Currently this includes:

    - directory (when recipe is a reference) - muset set to reference observation
      directory
    - include_obs_dirs - must push through from processing
    - exclude_obs_dirs - must push through from processing
    - obs_dir - must push through from processing

    - all other arguments user their default value

    :param params: ParamDict, parameter dictionary of constants
    :param recipe: DrsRecipe, the input recipe this was called from
    :param argname: str, the name of the argument we are dealing with
    :param arg: DrsArgument, the argument instance we are dealing with
    :param filedict: OrderedDict, the dictionary for storing all args/kwargs
                     (table for files, constant otherwise)
    :return: OrderedDict, the updated filedict
    """
    # deal with directory (special argument) - if we have a
    #   reference observation directory use as the directory name
    if arg.dtype == 'obs_dir' and recipe.reference:
        filedict[argname] = params['REF_OBS_DIR']
    # need to add directory and set it to None
    elif arg.dtype == 'obs_dir':
        filedict[argname] = None
    # -------------------------------------------------------------------------
    # deal with include observation directory list
    if argname in ['include_obs_dirs']:
        if 'INCLUDE_OBS_DIRS' in params['INPUTS']:
            # get white night list as a string
            include_obs_dirs = params['INPUTS']['INCLUDE_OBS_DIRS']
            # test for null values
            if not drs_text.null_text(include_obs_dirs, ['None', 'All', '']):
                # get white night list as a list
                include_obs_dirs = params['INPUTS'].listp('INCLUDE_OBS_DIRS')
                # add to file dict
                filedict[argname] = include_obs_dirs
    # -------------------------------------------------------------------------
    # deal with exclude observation directory list
    if argname in ['exclude_obs_dirs']:
        if 'EXCLUDE_OBS_DIRS' in params['INPUTS']:
            # get black night list as a string
            exclude_obs_dirs = params['INPUTS']['EXCLUDE_OBS_DIRS']
            # test for null values
            if not drs_text.null_text(exclude_obs_dirs, ['None', 'All', '']):
                # get white night list as a list
                exclude_obs_dirs = params['INPUTS'].listp('EXCLUDE_OBS_DIRS')
                # add to file dict
                filedict[argname] = exclude_obs_dirs
    # -------------------------------------------------------------------------
    # deal with obs directory
    if argname in ['obs_dir']:
        if 'OBS_DIR' in params['INPUTS']:
            # get black night list as a string
            obs_dir = params['INPUTS']['OBS_DIR']
            # test for null values
            if not drs_text.null_text(obs_dir, ['None', 'All', '']):
                # get white night list as a list
                obs_dir = params['INPUTS'].listp('OBS_DIR')
                # add to file dict
                filedict[argname] = obs_dir
    # -------------------------------------------------------------------------
    # else set the file dict value to the default value
    # TODO: Need a better option for this!!
    # TODO:   i.e. when we need values to be set from the header
    elif not drs_text.null_text(arg.default, ['None', 'All', '']):
        filedict[argname] = arg.default
    # return the file dictionary
    return filedict


# TODO: Not used?
def group_run_files(params: ParamDict, recipe: DrsRecipe,
                    argdict: Dict[str, ArgDictType],
                    kwargdict: Dict[str, ArgDictType],
                    obs_dir_col: Union[str, None] = None,
                    ) -> List[Dict[str, Any]]:
    """
    Take the arg and kwarg dictionary of tables (argdict and kwargdict) and
    force them into groups (based on sequence number and number in sequence)
    for each positional/optional argument. Then take these sets of files
    and push them into recipe runs (one set of files for each recipe run)
    return is a list of these runs where each 'run' is a dictionary of
    arguments each with the values that specific argument should have

    i.e. apero_extract should have at least ['directory', 'files']

    :param params: ParamDict, the parameter dictionary of constants
    :param recipe: DrsRecipe, the recipe these args/kwargs are associated with
    :param argdict: dict, a dictionary of dictionaries containing a table of
                    files each - top level key is a positional argument for this
                    recipe and sub-dict key is a DrsFitsFile instance i.e.:
                    argdict[argument][drsfile] = Table
    :param kwargdict: dict, a dictionary of dictionaries containing a table of
                    files each - top level key is an optional argument for this
                    recipe and sub-dict key is a DrsFitsFile instance i.e.:
                    kwargdict[argument][drsfile] = Table
    :param obs_dir_col: str or None, if set overrides
                         params['REPROCESS_OBSDIR_COL']

    :return: a list of dictionaries, each dictionary is a different run.
             each 'run' is a dictionary of arguments each with the values that
             specific argument should have
    """
    # set function name
    func_name = display_func('group_run_files', __NAME__)
    # get parameters from params
    obs_dir_col = pcheck(params, 'REPROCESS_OBSDIR_COL', func=func_name,
                         override=obs_dir_col)
    # flag for having no file arguments
    has_file_args = False
    # ----------------------------------------------------------------------
    # first loop around arguments
    for argname in argdict:
        # get this arg
        arg = argdict[argname]
        # deal with other parameters (not 'files' or 'file')
        if recipe.args[argname].dtype not in ['file', 'files']:
            continue
        # flag that we have found a file argument
        has_file_args = True
        # get file limit
        limit = recipe.args[argname].limit
        # deal with files (should be in drs groups)
        for name in argdict[argname]:
            # check for None
            if arg[name] is None:
                continue
            # copy row as table
            intable = Table(arg[name])
            # assign individual group numbers / mean group date
            gargs = [params, intable]
            argdict[argname][name] = _group_drs_files(*gargs, limit=limit)
    # ----------------------------------------------------------------------
    # second loop around keyword arguments
    for kwargname in kwargdict:
        # get this kwarg
        kwarg = kwargdict[kwargname]
        # deal with other parameters (not 'files' or 'file')
        if recipe.kwargs[kwargname].dtype not in ['file', 'files']:
            continue
        # flag that we have found a file argument
        has_file_args = True
        # get file limit
        limit = recipe.kwargs[kwargname].limit
        # deal with files (should be in drs groups)
        for name in kwargdict[kwargname]:
            # check for None
            if kwarg[name] is None:
                continue
            # copy row as table
            intable = Table(kwarg[name])
            # assign individual group numbers / mean group date
            gargs = [params, intable]
            kwargdict[kwargname][name] = _group_drs_files(*gargs, limit=limit)
    # ----------------------------------------------------------------------
    # figure out arg/kwarg order
    runorder, rundict = _get_argposorder(recipe, argdict, kwargdict)
    # ----------------------------------------------------------------------
    # brute force approach
    runs = []
    run_score = []
    # ----------------------------------------------------------------------
    # deal with no file found (only if we expect to have files)
    if has_file_args:
        all_none = False
        for runarg in runorder:
            # need to check required criteria
            if runarg in recipe.args:
                required = recipe.args[runarg].required
                dtype = recipe.args[runarg].dtype
            else:
                required = recipe.kwargs[runarg].required
                dtype = recipe.kwargs[runarg].dtype
            # only check if file is required and argument is a file type
            if required and dtype in ['file', 'files']:
                # if whole dict is None then all_none is True
                if rundict[runarg] is None:
                    all_none = True
                # if we have entries we have to check each of them
                else:
                    # test this run arg
                    entry_none = False
                    # loop around entries
                    for entry in rundict[runarg]:
                        # if entry is None --> entry None is True
                        if rundict[runarg][entry] is None:
                            entry_none |= True
                    # if entry_none is True then all_none is True
                    if entry_none:
                        all_none = True
        # if all none is True then return no runs
        if all_none:
            return []
    # ----------------------------------------------------------------------
    # find first file argument
    fout = _find_first_filearg(runorder, argdict, kwargdict)
    # if fout is None means we have no file arguments
    if fout is None:
        # get new run
        new_runs = _gen_run(params, rundict=rundict, runorder=runorder,
                            ref_obs_dir=recipe.reference)
        # finally add new_run to runs
        runs += new_runs
        run_score += [[0] * len(new_runs)]
    else:
        arg0, drsfiles0 = fout
        # ----------------------------------------------------------------------
        # loop around drs files in first file argument
        for drsfilekey in drsfiles0:
            # condition to stop trying to match files
            cond = True
            # set used groups
            usedgroups = dict()
            # get drs table
            drstable = rundict[arg0][drsfilekey]
            # get group column from drstable
            groups = np.array(drstable['GROUPS']).astype(int)
            # get unique groups from groups
            ugroups = np.sort(np.unique(groups))
            # keep matching until condition met
            while cond:
                # print statement
                pmsg = '\t\tProcessing run {0}'.format(len(runs))
                drs_log.Printer(None, None, pmsg)
                # check for None
                if rundict[arg0][drsfilekey] is None:
                    break
                # get first group
                nargs = [arg0, drstable, usedgroups, groups, ugroups]
                gtable0, usedgroups = _find_next_group(*nargs)
                # check for grouptable unset --> skip
                if gtable0 is None:
                    break
                # get observation directory for group
                obs_dir = gtable0[obs_dir_col][0]
                # get mean time for group
                meantime = gtable0['MEANDATE'][0]
                # _match_groups raises exception when finished so need a
                #   try/except here to catch it
                try:
                    new_runs = _gen_run(params, rundict, runorder, obs_dir,
                                        meantime, arg0, gtable0,
                                        ref_obs_dir=recipe.reference)
                # catch exception
                except DrsRecipeException:
                    continue
                # finally add new_run to runs
                runs += new_runs
                # rank the importance by number of files (for reference run)
                new_run_score = []
                for new_run in new_runs:
                    new_run_score.append(len(new_run[arg0]))
                run_score += [new_run_score]
    # deal with reference (should only be 1)
    if recipe.reference:
        # find the group with the highest score
        pos, score = 0, 0
        # loop round and rank runs (score the position of the highest ranking)
        for r_it, rscore in enumerate(run_score):
            if sum(rscore) > score:
                pos, score = r_it, sum(rscore)
        # return highest ranking score
        return [runs[pos]]
    else:
        # return runs
        return runs


def group_run_files2(params: ParamDict, recipe: DrsRecipe,
                     argdict: Dict[str, ArgDictType],
                     kwargdict: Dict[str, ArgDictType]) -> List[Dict[str, Any]]:
    """
    Group run files (using group_function)

    :param params: ParamDict, parameter dictionary of constants
    :param recipe: DrsRecipe instance, the recipe this group is for
    :param argdict: the dictionary of tables raw files on disk that match the
                    criteria for positional arguments (one key per arg)
    :param kwargdict: the dictionary of tables raw files on disk that match the
                      criteria for optional arguments (one key per arg)

    :return:
    """
    # get hard upper limit for number of files in a group
    if recipe.limit is not None:
        limit = recipe.limit
    else:
        limit = params['GROUP_FILE_LIMIT']
    # get grouping function
    group_function = recipe.group_func
    # deal with reference
    if recipe.reference:
        ref = params['REF_OBS_DIR']
    else:
        ref = None
    # get grouping column
    group_column = recipe.group_column
    if group_column in params:
        group_column = params[group_column]
    # if we have a group function used it
    if group_function is not None:
        # use the group function to generate runs
        return group_function(recipe.args, recipe.kwargs,
                              argdict, kwargdict,
                              group_column=group_column,
                              ref=ref, limit=limit)
    # if we don't have one give warning
    else:
        # Log warning: No runs produced for {0} - No group function given'
        wargs = [recipe.shortname]
        WLOG(params, 'warning', textentry('10-503-00018', args=wargs),
             sublevel=6)
        return []


def check_minimum_number(params: ParamDict, recipe: DrsRecipe,
                         runargs: List[Dict[str, Any]]) -> List[Dict[str, Any]]:
    """
    Check the minimum number of files required for a recipe (only for file
    arguments) - this is set by the RECIPE.set_min_nfiles argument

    Note this is ONLY done if TRIGGER_RUN = True
    """
    # only check minimum number of files for trigger runs
    if not params['TRIGGER_RUN']:
        return runargs
    # get minimum number of files required
    minimum_files = recipe.minimum_files
    # deal with no requirements set
    if minimum_files is None or len(minimum_files) == 0:
        return runargs
    # storage for valid file args
    new_runargs = []
    # count skipped
    skipped = dict()
    # -------------------------------------------------------------------------
    # loop around runs and determine whether they pass minimum file requirements
    for r_it, runarg in enumerate(runargs):
        # assume runarg is good
        good = True
        # loop around minimum files (should be a dictionary)
        for filearg in minimum_files:
            # check this file arg
            if filearg in runarg:
                if len(runarg[filearg]) < minimum_files[filearg]:
                    good = False
                    # log debug message
                    # TODO: Add to language db
                    dmsg = ('\tArg {0} Row [{1}]: Minimum number of files not '
                            'met \n\t\t Found {2}, require {3}')
                    dargs = [filearg, r_it, runarg[filearg],
                             minimum_files[filearg]]
                    WLOG(params, 'debug', dmsg.format(*dargs))
                    # add to skipped
                    if filearg in skipped:
                        skipped[filearg] += 1
                    else:
                        skipped[filearg] = 1
        # if still good keep argument
        if good:
            new_runargs.append(runarg)
    # -------------------------------------------------------------------------
    # tell the user some files were skipped due to minimum requirements
    if len(new_runargs) != len(runargs):
        # clear printer
        drs_log.Printer(None, None, '')
        # print warning message
        # TODO: Add to language db
        wmsg = ('\t\tSkipped {0} runs due to minimum file requirements '
                '(TRIGGER_RUN=True)')
        wargs = [len(runargs) - len(new_runargs)]
        WLOG(params, 'warning', wmsg.format(*wargs))
        # print number of file arguments skipped
        for filearg in skipped:
            wargs = [filearg, skipped[filearg]]
            WLOG(params, 'warning', '\t\t\t{0} = {1}'.format(*wargs))
    else:
        # clear printer
        drs_log.Printer(None, None, '')
        # print none skipped
        # TODO: Add to language db
        msg = '\t\tTRIGGER_RUN=True all files meet minimum file requirements'
        WLOG(params, '', msg)
    # -------------------------------------------------------------------------
    # return good runargs
    return new_runargs


def convert_to_command(recipe: DrsRecipe,
                       runargs: List[Dict[str, Any]]) -> List[str]:
    """
    Converts our list of dictionaries (for each run) to a list of strings,
    each string representing what would be entered on the command line

    :param recipe: DrsRecipe, the recipe instance this is for
    :param runargs: a list of dictionaries, each dictionary is a different run.
                    each 'run' is a dictionary of arguments each with the
                    values that specific argument should have
    :return: list of strings, each string representing what would be entered
             on the command line
    """
    # set function name
    # _ = display_func('convert_to_command', __NAME__)
    # get args/kwargs from recipe
    args = recipe.args
    kwargs = recipe.kwargs
    # define storage
    outputs = []
    # loop around arguement
    for runarg in runargs:
        # command first arg
        command = '{0} '.format(recipe.name)
        # get run order
        runorder, _ = _get_argposorder(recipe, runarg, runarg)
        # loop around run order
        for argname in runorder:
            # get raw value
            rawvalue = runarg[argname]
            # deal with lists (sort them)
            if isinstance(rawvalue, list):
                rawvalue = list(rawvalue)
                rawvalue.sort()
                value = ' '.join(rawvalue)
            else:
                value = str(rawvalue)
            # deal with arguments
            if argname in args:
                # add to command
                command += '{0} '.format(value)
            # deal with keyword arguments
            if argname in kwargs:
                # add to command
                command += '--{0} {1} '.format(argname, value)
        # append to out (removing trailing white spaces)
        outputs.append(command.strip())
    # return outputs
    return outputs


def vstack_cols(tablelist: List[Table]) -> Union[Table, None]:
    """
    Take a list of Astropy Tables and stack into single Astropy Table
    Note same as io.drs_table.vstack_cols

    :param tablelist: a list of astropy.table.Table to stack

    :return: the stacked astropy.table
    """
    # set function name
    # _ = display_func('vstack_cols', __NAME__)
    # deal with empty list
    if len(tablelist) == 0:
        # append a None
        return None
    elif len(tablelist) == 1:
        # append the single row
        return tablelist[0]
    else:
        # get column names
        columns = tablelist[0].colnames
        # get value dictionary
        valuedict = dict()
        for col in columns:
            valuedict[col] = []
        # loop around elements in tablelist
        for it, table_it in enumerate(tablelist):
            # loop around columns and add to valudict
            for col in columns:
                # must catch instances of astropy.table.row.Row as
                #   they are not a list
                if isinstance(table_it, Table.Row):
                    valuedict[col] += [table_it[col]]
                # else we assume they are astropy.table.Table
                else:
                    valuedict[col] += list(table_it[col])
        # push into new table
        newtable = Table()
        for col in columns:
            newtable[col] = valuedict[col]
        # vstack all rows
        return newtable


# =============================================================================
# Define working functions
# =============================================================================
def get_non_telluric_stars(params, indexdb: FileIndexDatabase,
                           tstars: List[str]) -> List[str]:
    """
    Takes a table and gets all objects (OBJ_DARK and OBJ_FP) that are not in
    tstars (telluric stars)

    :param params:
    :param indexdb:
    :param tstars:
    :return:
    """
    # add to debug log
    WLOG(params, 'debug', textentry('90-503-00015'))
    # deal with no tstars
    if drs_text.null_text(tstars, ['None', '']):
        tstars = []
    # define the conditions for objects
    dprtypes = params.listp('PP_OBJ_DPRTYPES', dtype=str)
    # get the dprtype condition
    subcond = []
    for dprtype in dprtypes:
        subcond.append('KW_DPRTYPE="{0}"'.format(dprtype))
    condition = '({0})'.format(' OR '.join(subcond))
    # obstype must be OBJECT
    condition += params['REPROCESS_OBJ_SCI_SQL']
    # get columns from index database
    raw_objects = indexdb.get_entries(OBJNAMECOL, block_kind='raw',
                                      condition=condition)
    # deal with no table
    #    (can happen when coming from mk_tellu_db or fit_tellu_db etc)
    if len(raw_objects) == 0:
        return []
    # ----------------------------------------------------------------------
    # lets narrow down our list
    # ----------------------------------------------------------------------
    # make a unique list of names
    all_objects = np.unique(raw_objects)
    # now find all those not in tstars
    other_objects = []
    # loop around all objects
    for objname in all_objects:
        # do not add telluric stars
        if objname not in tstars:
            other_objects.append(objname)
    # add to debug log
    WLOG(params, 'debug', textentry('90-503-00016', args=[len(other_objects)]))
    # return other objects
    return list(np.sort(other_objects))


def _get_recipe_module(params: ParamDict, logmsg: bool = True, **kwargs):
    func_name = __NAME__ + '.get_recipe_module()'
    # log progress: loading recipe module files
    if logmsg:
        WLOG(params, '', textentry('40-503-00014'))
    # get parameters from params/kwargs
    instrument = pcheck(params, 'INSTRUMENT', 'instrument', kwargs, func_name)
    instrument_path = pcheck(params, 'DRS_MOD_INSTRUMENT_CONFIG',
                             'instrument_path', kwargs, func_name)
    core_path = pcheck(params, 'DRS_MOD_CORE_CONFIG', 'core_path', kwargs,
                       func_name)
    # deal with no instrument
    if drs_text.null_text(instrument, ['None', '']):
        ipath = core_path
        instrument = None
    else:
        ipath = instrument_path
    # else we have a name and an instrument
    margs = [instrument, ['recipe_definitions.py'], ipath, core_path]
    modules = constants.getmodnames(*margs, return_paths=False)
    # load module
    mod = constants.import_module(func_name, modules[0], full=True)
    # return module
    return mod


def _get_rvalues(runtable):
    return list(map(lambda x: x.upper(), runtable.values()))


def _check_runtable(params, runtable, recipemod):
    func_name = __NAME__ + '._check_runtable()'
    # get recipe list
    recipelist = list(map(lambda x: x.name, recipemod.get().recipes))
    # remove .py
    recipelist = np.char.replace(recipelist, '.py', '')
    # check that all run items start with a recipe
    for runkey in runtable:
        # get this iterations run item
        run_item = runtable[runkey]
        # get the program (should be the first word in the run_item)
        program = run_item.split(' ')[0].replace('.py', '')
        # make sure it is in recipelist
        if program not in recipelist:
            # log error
            eargs = [program, params['INSTRUMENT'], func_name]
            WLOG(params, 'error', textentry('00-503-00011', args=eargs))


def _get_filters(params: ParamDict, srecipe: DrsRecipe,
                 filter_kind: str = 'raw') -> Dict[str, Any]:
    """
    Using srecipe (the input recipe) create a list of filters to apply to the
    database
    1. looks in srecipe.filter (from sequences) and add these
    2. looks for file arguments and adds DPRTYPES for these

    :param params: ParamDict, the parameter dictionary of constants
    :param srecipe: DrsRecipe, the recipe instance to filter for

    :return: dictionary of filters to add (keys are strings)
    """
    # set up function name
    func_name = __NAME__ + '._get_filters()'
    # get pseudo constatns
    pconst = constants.pload()
    # need to load object database
    objdbm = drs_database.AstrometricDatabase(params)
    objdbm.load_db()
    # set up filter storage
    filters = dict()
    # -------------------------------------------------------------------------
    # loop around recipe filters
    for key in srecipe.filters:
        # get value
        value = srecipe.filters[key]
        # deal with list
        if isinstance(value, list):
            filters[key] = value
        # if this is in params set this value - these are dealing with
        #  object names
        elif (value in params) and (value in SPECIAL_LIST_KEYS):
            # get values from
            user_filter = params[value]
            # deal with unset value
            slvalues = ['ALL', 'NONE']
            if (user_filter is None) or (user_filter.upper() in slvalues):
                if value == 'TELLURIC_TARGETS':
                    tellu_include_list = telluric.get_tellu_include_list(params)
                    # note we need to update this list to match
                    # the cleaning that is done in preprocessing
                    clist = objdbm.find_objnames(pconst, tellu_include_list)
                    # add cleaned obj list to filters
                    filters[key] = list(clist)
                else:
                    continue
            # else assume we have a special list that is a string list
            #   (i.e. SCIENCE_TARGETS = "target1, target2, target3"
            elif isinstance(user_filter, str):
                objlist = _split_string_list(user_filter, allow_whitespace=True)
                # note we need to update this list to match
                # the cleaning that is done in preprocessing
                clist = objdbm.find_objnames(pconst, objlist)
                # add cleaned obj list to filters
                filters[key] = list(clist)
                if value == 'SCIENCE_TARGETS':
                    # update science targets
                    params.set('SCIENCE_TARGETS', value=', '.join(clist))
            else:
                continue
        # else assume we have a straight string to look for (if it is a valid
        #   string)
        elif isinstance(value, str):
            filters[key] = value
        # if we don't have a valid string cause an error
        else:
            # log error
            eargs = [key, value, srecipe.name, func_name]
            WLOG(params, 'error', textentry('00-503-00017', args=eargs))
    # -------------------------------------------------------------------------
    # add basic drprtpye filters (from args/kwargs with file arguments)
    # add these as "OR" statements - as we have multiple arguments that may
    # need to be filled

    # only do this if we don't have a current dprtype constraint
    if 'KW_DPRTYPE' not in filters:
        # storage for all dprtypes
        dprtype_allowed = []
        # loop around args
        for argname in srecipe.args:
            # get arg
            arg = srecipe.args[argname]
            # only consider required arguments
            if not arg.required:
                continue
            # only consider file arguments
            if arg.dtype in ['file', 'files']:
                dprtypes = _get_dprtype_from_drsfile(arg)
                if dprtypes is not None:
                    dprtype_allowed += dprtypes
        # loop around args
        for kwargname in srecipe.kwargs:
            # get arg
            kwarg = srecipe.kwargs[kwargname]
            # only consider required arguments
            if not kwarg.required:
                continue
            # only consider file arguments
            if kwarg.dtype in ['file', 'files']:
                dprtypes = _get_dprtype_from_drsfile(kwarg)
                if dprtypes is not None:
                    dprtype_allowed += dprtypes
        # add filter
        if len(dprtype_allowed) > 0:
            filters['KW_DPRTYPE'] = dprtype_allowed
    # -------------------------------------------------------------------------
    # filter out non-raw filters
    if filter_kind == 'raw':
        # get the keys (as the dictionary size will change)
        fkeys = list(filters.keys())
        # loop around the keys in filters
        for _filter in fkeys:
            # check any filter that is in filters and is a header key
            if _filter in params and _filter.startswith('KW_'):
                # if it doesn't have an instance skip
                if params.instances is None:
                    continue
                # if it does check the group
                elif params.instances[_filter].group not in ['raw', 'ppraw']:
                    # delete if not raw
                    del filters[_filter]
    # -------------------------------------------------------------------------
    # return filters
    return filters


def _get_dprtype_from_drsfile(arg: DrsArgument) -> Union[List[str], None]:
    """
    Take an argument (that is a file argument) and extract out any possible
    requires based on DPRTYPE - this may be from the file itself or files it
    inherits from

    :param arg: DrsArgument, the argument to check
    :return:
    """
    # make sure argument type is correct
    if arg.dtype not in ['file', 'files']:
        return None
    # make sure we have DrsFiles defined
    if arg.files is None:
        return None
    # make sure we have files (could be empty in weird situations)
    if len(arg.files) == 0:
        return None
    # -------------------------------------------------------------------------
    # get all DrsFile instances
    drsfiles = []
    # we must copy them to this list first (to avoid changing arg.files)
    for drsfile in arg.files:
        drsfiles.append(drsfile.newcopy())
    # counter around files
    count = 0
    # loop around drsfiles (note length of drsfiles will change during loop)
    while count < len(drsfiles):
        # get the current file
        drsfile = drsfiles[count]
        # get the intype for this drsfile
        intype = drsfile.intype
        # if its None continue to next file
        if intype is None:
            count += 1
            continue
        # if it is a list add the list
        if isinstance(intype, list):
            drsfiles += intype
        # else just add the file
        else:
            drsfiles.append(intype)
        # move to the next file
        count += 1
    # -------------------------------------------------------------------------
    # storage of output return dprtypes
    dprtypes = []
    # loop around files
    for drsfile in drsfiles:
        # we only care about fits files - these are the only files to have
        #   headers - i.e. the only ones that can have DPRTYPE
        if not isinstance(drsfile, DrsInputFile):
            continue
        # need to loop around intypes
        if drsfile is not None:
            # get required header keys
            rhkeys = drsfile.required_header_keys
            # deal with DPRTYPE in rkeys
            if 'KW_DPRTYPE' in rhkeys:
                # deal with string entry
                if isinstance(rhkeys['KW_DPRTYPE'], str):
                    dprtypes += [rhkeys['KW_DPRTYPE']]
                # else assume list
                elif isinstance(rhkeys['KW_DPRTYPE'], list):
                    dprtypes += rhkeys['KW_DPRTYPE']
    # -------------------------------------------------------------------------
    # only keep unique dprtypes
    dprtypes = list(np.unique(dprtypes))
    # -------------------------------------------------------------------------
    # return dprtypes
    return dprtypes


def _split_string_list(string: str, allow_whitespace: bool = True):
    """
    Split a string based on whether it has ";" or "," by default if a string
    has neither of these it will split based on space
    To stop this (and just return the string, set allow_whitespace = True)

    :param string: str, the string the split by ";" or "," or " "
    :param allow_whitespace: if True splits by white space (only if ";" and ","
                             not found)
    :return:
    """
    # split based on semi-colon
    if ';' in string:
        return string.split(';')
    # split based on comma
    elif ',' in string:
        return string.split(',')
    # do not split (if allow whitespace is True)
    elif allow_whitespace:
        return [string]
    # split based on white space (could be unwanted)
    else:
        return string.split(' ')


def _get_cores(params):
    # get number of cores on machine
    cpus = os.cpu_count()
    # get cores from inputs
    if 'CORES' in params['INPUTS']:
        # get value from inputs
        cores = params['INPUTS']['CORES']
        # only update params if cores is not None
        if not drs_text.null_text(cores, ['None', '']):
            try:
                cores = int(cores)
            except ValueError as e:
                eargs = [params['CORES'], type(e), e]
                WLOG(params, 'error', textentry('00-503-00013', args=eargs))
                cores = 1
            except Exception as e:
                eargs = [type(e), e]
                WLOG(params, 'error', textentry('00-503-00014', args=eargs))
                cores = 1
            # update the value in params
            params.set('CORES', value=cores, source='USER INPUT')

    # get number of cores
    if 'CORES' in params:
        try:
            cores = int(params['CORES'])
        except ValueError as e:
            eargs = [params['CORES'], type(e), e]
            WLOG(params, 'error', textentry('00-503-00006', args=eargs))
            cores = 1
        except Exception as e:
            eargs = [type(e), e]
            WLOG(params, 'error', textentry('00-503-00007', args=eargs))
            cores = 1
    else:
        cores = 1
    # -------------------------------------------------------------------------
    # if cores is negative use all but this many cores
    if cores < 0:
        if abs(cores) >= cpus:
            cores = cpus - 1
        else:
            cores = cpus + cores
    # if cores is zero use all but 1 core
    elif cores == 0:
        cores = cpus - 1
    # -------------------------------------------------------------------------
    # check that cores is valid
    if cores < 1:
        WLOG(params, 'error', textentry('00-503-00008', args=[cores]))
    if cores >= cpus:
        eargs = [cpus, cores]
        WLOG(params, 'warning', textentry('00-503-00009', args=eargs),
             sublevel=2)
    # return number of cores
    return cores


def _group_progress(params, g_it, grouplist, groupname):
    # get message
    wargs = [' * ', g_it + 1, len(grouplist), groupname]
    # log
    WLOG(params, 'info', '', colour='magenta')
    WLOG(params, 'info', params['DRS_HEADER'], colour='magenta')
    WLOG(params, 'info', textentry('40-503-00018', args=wargs),
         colour='magenta')
    WLOG(params, 'info', params['DRS_HEADER'], colour='magenta')
    WLOG(params, 'info', '', colour='magenta')


def _group_tasks(runlist, cores):
    # individual runs of the same recipe are independent of each other

    # get all recipe names
    recipenames = []
    for it, run_item in enumerate(runlist):
        recipenames.append(run_item.shortname)
    # storage of groups
    groups = dict()
    names = dict()
    group_number = 0
    # loop around runlist
    for it, run_item in enumerate(runlist):
        # get recipe name
        recipe = run_item.shortname
        # if it is the first item must have a new group
        if it == 0:
            groups[group_number] = [run_item]
        else:
            if recipe == recipenames[it - 1]:
                groups[group_number].append(run_item)
            else:
                group_number += 1
                groups[group_number] = [run_item]
        # add the names
        names[group_number] = recipe
    # now we have the groups we can push into the core sub-groups
    out_groups = []
    out_names = []

    # loop around the different reipce groups
    for groupkey in groups:

        out_group = []
        group = groups[groupkey]
        out_name = names[groupkey]

        for it in range(cores):
            sub_group = group[it::cores]
            if len(sub_group) > 0:
                out_group.append(sub_group)

        out_groups.append(out_group)
        out_names.append(out_name)
    # return output groups
    return out_groups, out_names


# TODO: Remove or replace with _group_tasks
def _group_tasks1(runlist, cores):
    # individual runs of the same recipe are independent of each other

    # get all recipe names
    recipenames = []
    for it, run_item in enumerate(runlist):
        recipenames.append(run_item.shortname)
    # storage of groups
    groups = dict()
    names = dict()
    group_number = 0
    # loop around runlist
    for it, run_item in enumerate(runlist):
        # get recipe name
        recipe = run_item.shortname
        # if it is the first item must have a new group
        if it == 0:
            groups[group_number] = [run_item]
        else:
            cond1 = recipe == recipenames[it - 1]
            cond2 = len(groups[group_number]) < cores

            if cond1 and cond2:
                groups[group_number].append(run_item)
            else:
                group_number += 1
                groups[group_number] = [run_item]
        # add the names
        names[group_number] = recipe
    # now we have the groups we can push into the core sub-groups
    out_groups = []
    out_names = []

    # loop around the different reipce groups
    for groupkey in groups:

        out_group = []
        group = groups[groupkey]
        out_name = names[groupkey]

        for it in range(cores):
            sub_group = group[it::cores]
            if len(sub_group) > 0:
                out_group.append(sub_group)

        out_groups.append(out_group)
        out_names.append(out_name)
    # return output groups
    return out_groups, out_names


# TODO: Remove or replace with _group_tasks
def _group_tasks2(runlist):
    # individual runs of the same recipe are independent of each other

    # get all recipe names
    recipenames = []
    for it, run_item in enumerate(runlist):
        recipenames.append(run_item.shortname)
    # storage of groups
    groups = dict()
    names = dict()
    group_number = 0
    # loop around runlist
    for it, run_item in enumerate(runlist):
        # get recipe name
        recipe = run_item.shortname
        # if it is the first item must have a new group
        if it == 0:
            groups[group_number] = [run_item]
        else:
            if recipe == recipenames[it - 1]:
                groups[group_number].append(run_item)
            else:
                group_number += 1
                groups[group_number] = [run_item]
        # add the names
        names[group_number] = recipe

    # return output groups
    return groups, names


def _remove_engineering(params, indexdb, condition):
    global REMOVE_ENG_DIRS

    # if we are dealing with the trigger run do not do this -- user has
    #   specified a night
    if 'TRIGGER' in params['INPUTS']:
        if params['INPUTS']['TRIGGER']:
            return ''
    # get observation directory
    itable = indexdb.get_entries('OBS_DIR, KW_OBSTYPE', condition=condition)
    # get observation directory and observation types
    obs_dirs = np.array(itable['OBS_DIR'])
    obstypes = np.array(itable['KW_OBSTYPE'])
    # get unique nights
    u_obs_dirs = np.unique(obs_dirs)
    # get the object mask (i.e. we want to know that we have objects for this
    #   night
    allowed_objtypes = params.listp('REPROCESS_OBJECT_TYPES', separator=' ',
                                    dtype=str)
    objmask = np.in1d(obstypes, np.array(allowed_objtypes))
    # define empty keep mask
    reject_obs_dirs = ''
    rejected_dirs = []
    # loop around nights
    for obs_dir in u_obs_dirs:
        # get night mask
        nightmask = obs_dirs == obs_dir
        # joint mask
        nightobjmask = nightmask & objmask
        # if we find objects then keep all files from this night
        if np.sum(nightobjmask) == 0:
            # add to keep mask
            reject_obs_dirs += ' AND OBS_DIR != "{0}"'.format(obs_dir)
            # add to global variable
            if obs_dir not in REMOVE_ENG_DIRS:
                # add to remove eng nights (so log message not produced again)
                REMOVE_ENG_DIRS.append(obs_dir)
                # add to list for warning (first time)
                rejected_dirs.append(obs_dir)
    # log that we rejected directories
    if len(rejected_dirs) > 0:
        # log warning message about rejected directories
        wmsg = textentry('10-503-00014', args=[', '.join(rejected_dirs)])
        WLOG(params, 'warning', wmsg, sublevel=2)
    # return condition
    return reject_obs_dirs


def _group_drs_files(params: ParamDict, drstable: Table,
                     obs_dir_col: Union[str, None] = None,
                     seq_col: Union[str, None] = None,
                     time_col: Union[str, None] = None,
                     limit: Union[int, None] = None) -> Table:
    """
    Take a table (astropy.table.Table) "drstable" and sort them
    by observation time - such that if the sequence number increases
    (info stored in seq_col) files should be grouped together. If next entry
    has a sequence number lower than previous seqeunce number this is a new
    group of files.
    Note "drstable" must only contain rows with same (DrsFitsFile) type of files
    i.e. they are meant to be compared as part of the same group (if the follow
    sequentially)

    :param params: ParamDict, parameter dictionary of constants
    :param drstable: astropy.table.Table - the table of files where all
                     rows should be files of the same DrsFitsFile type
                     i.e. all FLAT_FLAT
    :param obs_dir_col: str or None, if set overrides
                      params['REPROCESS_OBSDIR_COL']
                      - which sets which column in drstable has the obs_dir
                      sub-directory information
    :param seq_col: str or None, if set overrides params['REPROCESS_SEQCOL']
                    - which sets the sequence number column i.e.
                    1,2,3,4,1,2,3,1,2,3,4  is 3 groups of objects (4,3,4)
                    when sorted in time (by 'time_col')
    :param time_col: str or None, if set overrides params['REPROCESS_TIMECOL']
                    - which is the column to sort the drstable by (and thus
                    put sequences in time order) - must be a float time
                    (i.e. MJD) in order to be sortable
    :param limit: int or None, if set sets the number of files allowed to be
                  in a group - if group gets to more than this many files starts
                  a new group (i.e. may break-up sequences) however new
                  sequences should start a new group even if less than limit
                  number
    :return: astropy.table.Table - the same drstable input - but with two
             new columns 'GROUPS' - the group number for each object, and
             'MEANDATE' - the mean of time_col for that group (helps when
             trying to match groups of differing files
    """

    # set function name
    func_name = display_func('_group_drs_files', __NAME__)
    # get properties from params
    night_col = pcheck(params, 'REPROCESS_OBSDIR_COL', func=func_name,
                       override=obs_dir_col)
    seq_colname = pcheck(params, 'REPROCESS_SEQCOL', func=func_name,
                         override=seq_col)
    time_colname = pcheck(params, 'REPROCESS_TIMECOL', func=func_name,
                          override=time_col)
    # deal with limit unset
    if limit is None:
        limit = np.inf
    # sort drstable by time column
    sortmask = np.argsort(drstable[time_colname])
    drstable = drstable[sortmask]
    # st up empty groups
    groups = np.zeros(len(drstable))
    # get the sequence column
    sequence_col = drstable[seq_colname]
    # start the group number at 1
    group_number = 0
    # set up night mask
    valid = np.zeros(len(drstable), dtype=bool)
    # by night name
    for night in np.unique(list(drstable[night_col])):
        # deal with just this night name
        nightmask = drstable[night_col] == night
        # deal with only one file in nightmask
        if np.sum(nightmask) == 1:
            group_number += 1
            groups[nightmask] = group_number
            valid |= nightmask
            continue
        # set invalid sequence numbers to 1
        sequence_mask = sequence_col.astype(str) == ''
        sequence_col[sequence_mask] = 1
        # get the sequence number
        sequences = sequence_col[nightmask].astype(int)
        indices = np.arange(len(sequences))
        # get the raw groups
        rawgroups = np.array(-(sequences - indices) + 1)
        # set up group mask
        nightgroup = np.zeros(np.sum(nightmask))
        # loop around the unique groups and assign group number
        for rgroup in np.unique(rawgroups):
            # new group
            group_number += 1
            # set up sub group parameters
            subgroupnumber, it = 0, 0
            # get group mask
            groupmask = rawgroups == rgroup
            # get positions
            positions = np.where(groupmask)[0]
            # deal with limit per group
            if np.sum(groupmask) > limit:
                # loop around all elements in group (using groupmask)
                while it < np.sum(groupmask):
                    # find how many are in this grup
                    subgroupnumber = np.sum(nightgroup == group_number)
                    # if we are above limit then start a new group
                    if subgroupnumber >= limit:
                        group_number += 1
                    nightgroup[positions[it]] = group_number
                    # iterate
                    it += 1
            else:
                # push the group number into night group
                nightgroup[groupmask] = group_number

        # add the night group to the full group
        groups[nightmask] = nightgroup
        # add to the valid mask
        valid |= nightmask

    # add groups and valid to dict
    drstable['GROUPS'] = groups
    # mask by the valid mask
    drstable = drstable[valid]

    # now work out mean time for each group
    # start of mean dates as zeros
    meandate = np.zeros(len(drstable))
    # get groups from table
    groups = drstable['GROUPS']
    # loop around each group and change the mean date for the files
    for g_it in range(1, int(max(groups)) + 1):
        # group mask
        groupmask = (groups == g_it)
        # group mean
        groupmean = np.mean(drstable[time_colname][groupmask])
        # save group mean
        meandate[groupmask] = groupmean
    # add meandate to drstable
    drstable['MEANDATE'] = meandate
    # return the group
    return drstable


def _get_argposorder(recipe: DrsRecipe, argdict: Dict[str, ArgDictType],
                     kwargdict: Dict[str, ArgDictType]
                     ) -> Tuple[List[str], Dict[str, ArgDictType]]:
    """
    Get the arguent position order

    Take the dictionaries of arguments and figure out which order these
    positional arguments and keyword arguments should be in for this recipe
    i.e. apero_extract  directory comes before files and before optional arguments

    for positional arguments this is defined by recipe.args[{arg}].pos,
    for optional arguments they are added to the end in whichever order they
    come

    :param recipe: DrsRecipe, the recipe instance these arguments belong to
    :param argdict: dictionary of values for each of the positional arguments
                   (each key is a positional argument name, each value is the
                    value that argument should have i.e.
                    directory should have value '2019-04-20'
                    --> dict(directory='2019-04-20', files=[file1, file2])
    :param kwargdict: dictionary of values for each of the optional arguments
                      (each key is an optional argument name, each value is the
                      value that argument should have i.e.
                      --{key}={value}    --plot=1
                      --> dict(plot=1)
    :return: tuple,
             1. runorder: list of strings of argument names, in the correct
                order - the value is the name of the argument
                (i.e. DrsArgument.name),
             2. rundict: a dictionary where the keys are the argument name and
                the value are a dictionary of DrsFitFile names and the values
                of these are astropy.table.Tables containing the
                files associated with this [argument][drsfile]
    """
    # set function name
    # _ = display_func('_get_argposorder', __NAME__)
    # set up storage
    runorder = OrderedDict()
    # get args/kwargs from recipe
    args = recipe.args
    kwargs = recipe.kwargs
    # iterator for non-positional variables
    it = 0
    # loop around args
    for argname in args.keys():
        # must be in rundict keys
        if argname not in argdict.keys():
            continue
        # get arg
        arg = args[argname]
        # deal with non-required arguments when argdict has no values
        #    these are allowed only if arg.reprocess is True
        #    we skip adding to runorder
        if hasattr(argdict[argname], '__len__'):
            arglen = len(argdict[argname])
            if arg.reprocess and not arg.required and (arglen == 0):
                continue
        # get position or set it using iterator
        if arg.pos is not None:
            runorder[arg.pos] = argname
        else:
            runorder[1000 + it] = argname
            it += 1
    # loop around args
    for kwargname in kwargs.keys():
        # must be in rundict keys
        if kwargname not in kwargdict.keys():
            continue
        # get arg
        kwarg = kwargs[kwargname]
        # deal with non-required arguments when argdict has no values
        #    these are allowed only if arg.reprocess is True
        #    we skip adding to runorder
        if hasattr(kwargdict[kwargname], '__len__'):
            kwarglen = len(kwargdict[kwargname])
            if kwarg.reprocess and not kwarg.required and (kwarglen == 0):
                continue
        # get position or set it using iterator
        if kwarg.pos is not None:
            runorder[kwarg.pos] = kwargname
        else:
            runorder[1000 + it] = kwargname
            it += 1
    # recast run order into a numpy array of strings
    sortrunorder = np.argsort(list(runorder.keys()))
    runorder = np.array(list(runorder.values()))[sortrunorder]
    # merge argdict and kwargdict
    rundict = dict()
    for rorder in runorder:
        if rorder in argdict:
            rundict[rorder] = argdict[rorder]
        else:
            rundict[rorder] = kwargdict[rorder]
    # return run order and run dictionary
    return list(runorder), rundict


def _gen_run(params: ParamDict, rundict: Dict[str, ArgDictType],
             runorder: List[str], obs_dir: Union[str, None] = None,
             meantime: Union[float, None] = None,
             arg0: Union[str, None] = None, gtable0: Union[Table, None] = None,
             ref_obs_dir: bool = False) -> List[Dict[str, Any]]:
    """
    Generate a recipe run dictionary of arguments based on the argument position
    order and if a secondary argument has a list of files match appriopriately
    with arg0 (using meantime) - returns a list of runs of this recipe
    where each entry is a dictionary where the key is the argument name and the
    value is the value(s) that argument can take

    :param params: ParamDict, parameter dictionary of constants
    :param rundict: a dictionary where the keys are the argument name and the
                    value are a dictionary of DrsFitFile names and the values
                    of these are astropy.table.Tables containing the
                    files associated with this [argument][drsfile]
    :param runorder: list of strings, the argument names in the correct order
    :param obs_dir: str or None, sets the night name (i.e. directory) for
                      this recipe run (if None set from params['OBS_DIR']
    :param meantime: float or None, sets the mean time (as MJD) for this
                     argument (associated to a set of files) - used when we have
                     a second set of files that need to be matched to the first
                     set of files, if not set meantime = 0.0
    :param arg0: str or None, if set this is the name of the first argument
                 that contains files (name comes from DrsArgument.name)
    :param gtable0: astropy.table.Table or None, if set this is the the case
                    where argname=arg0, and thus the file set should come from
                    a list of files
    :param ref_obs_dir: bool, if True this is a reference recipe, and therefore
                        the obs_dir should be the reference observation directory,
                        reference observation directory is obtained from
                        params['REF_OBS_DIR']

    :return: a list of runs of this recipe where each entry is a dictionary
             where the key is the argument name and the value is the value(s)
             that argument can take
    """
    # set function name
    # _ = display_func('_gen_run', __NAME__)
    # deal with unset values (not used)
    if arg0 is None:
        arg0 = ''
    if gtable0 is None:
        gtable0 = dict(filecol=None)
    if obs_dir is None:
        obs_dir = params['OBS_DIR']
    if ref_obs_dir:
        obs_dir = params['REF_OBS_DIR']
    if meantime is None:
        meantime = 0.0

    # need to find any argument that is not files but is a list
    pkeys, pvalues = [], []
    for argname in runorder:
        # only do this for numpy arrays and lists (not files)
        if isinstance(rundict[argname], (np.ndarray, list)):
            # append values to storage
            pvalues.append(list(rundict[argname]))
            pkeys.append(argname)
    # convert pkey to array
    pkeys = np.array(pkeys)
    # we assume we want every combination of arguments (otherwise it is
    #   more complicated)
    if len(pkeys) != 0:
        combinations = list(itertools.product(*pvalues))
    else:
        combinations = [None]
    # storage for new runs
    new_runs = []
    # loop around combinations
    for combination in combinations:
        # get dictionary storage
        new_run = dict()
        # loop around argnames
        for argname in runorder:
            # deal with having combinations
            if combination is not None and argname in pkeys:
                # find position in combinations
                pos = np.where(pkeys == argname)[0][0]
                # get value from combinations
                value = combination[pos]
            else:
                value = rundict[argname]
            # ------------------------------------------------------------------
            # if we are dealing with the first argument we have this
            #   groups files (gtable0)
            if argname == arg0:
                new_run[argname] = list(gtable0['OUT'])
            # if we are dealing with 'directory' set it from obs_dir
            elif argname == 'obs_dir':
                new_run[argname] = obs_dir
            # if we are not dealing with a list of files just set value
            elif not isinstance(value, OrderedDict):
                new_run[argname] = value
            # else we are dealing with another list and must find the
            #   best files (closest in time) to add that match this
            #   group
            else:
                margs = [params, argname, rundict, obs_dir, meantime]
                new_run[argname] = _match_group(*margs)
        # append new run to new runs
        new_runs.append(new_run)
    # return new_runs
    return new_runs


def _find_first_filearg(runorder: List[str],
                        argdict: Dict[str, Dict[str, Table]],
                        kwargdict: Dict[str, Dict[str, Table]]
                        ) -> Union[Tuple[str, Dict[str, Table]], None]:
    """
    Find the first file-type argument in a set of arguments
    If none exist return None, else return the argument name of the first
    file-type argument, and the values it can have (from argdict/kwargdict)

    :param runorder: list of strings, the argument names in the correct run
                     order
    :param argdict: dictionary of positional arguments (key = argument name,
                    value =  dictionary of Tables, where each sub-key is a
                    drsFitsFile type (str) and the values are astropy tables
    :param kwargdict: dictionary of optional arguments (key = argument name,
                    value =  dictionary of Tables, where each sub-key is a
                    drsFitsFile type (str) and the values are astropy tables
    :return: tuple, 1. the argument name of the first file argumnet,
             2. the dictionary of drs file tables for this argument
    """
    # set function name
    # _ = display_func('_find_first_filearg', __NAME__)
    # loop around the run order
    for argname in runorder:
        # if argument is a positional argument return the argdict dictionary
        # of tables
        if argname in argdict:
            # it could be None here (if None supplied) so check argdict is
            #   a dictionary as expected
            if isinstance(argdict[argname], OrderedDict):
                return argname, argdict[argname]
        # else if the argument is an optional argument
        elif argname in kwargdict:
            # it could be None here (if None supplied) so check kwargdict is
            #   a dictionary as expected
            if isinstance(kwargdict[argname], OrderedDict):
                return argname, kwargdict[argname]
    # if we get to here we don't have a file argument (or it had no files)
    #   therefore return None --> deal with a None call on return
    return None


def _find_next_group(argname: str, drstable: Table,
                     usedgroups: Dict[str, List[str]],
                     groups: np.ndarray, ugroups: np.ndarray
                     ) -> Tuple[Union[Table, None], Dict[str, List[str]]]:
    """
    Find the next file group in a set of arguments

    :param argname: str, the name of the argument containing the first set of
                    files
    :param drstable: Table, the astropy.table.Table containing same DrsFitsFiles
                     entries (valid for this argument)
    :param usedgroups: dictionary of lists of strings - the previously used
                       group names, where each key is an argument name, and
                       each value is a list of group names that belong to
                       that argument
    :param groups: numpy array (1D), the full list of group names (as strings)
    :param ugroups: numpy array (1D), the unique + sorted list of group names
                    (as strings)
    :return: tuple, 1. the Table corresponding to the next group of files,
             2, dictionary of lists of strings - the previously used group
             names - where each key is an argument name, and each value is a
             list of group names that belong to that argument
    """
    # set function name
    # _ = display_func('_find_next_group', __NAME__)
    # make sure argname is in usedgroups
    if argname not in usedgroups:
        usedgroups[argname] = []
    # get the arg group for this arg name
    arggroup = list(usedgroups[argname])
    # find all ugroups not in arggroup
    mask = np.in1d(ugroups, arggroup)
    # deal with all groups already found
    if np.sum(~mask) == 0:
        return None, usedgroups
    # get the next group
    group = ugroups[~mask][0]
    # find rows in this group
    mask = groups == group
    # add group to used groups
    usedgroups[argname].append(group)
    # return masked table and usedgroups
    return Table(drstable[mask]), usedgroups


def _match_group(params: ParamDict, argname: str,
                 rundict: Dict[str, ArgDictType],
                 obs_dir: Union[str, None], meantime: float,
                 nightcol: Union[str, None] = None) -> List[str]:
    """
    Find the best group  of files from 'argname' (table of files taken from
    rundict) to a specific obs_dir + mean time (night name matched on
    column night_col or params['REPROCESS_OBSDIR_COL'], mean time matched on
    MEANDATE column)

    :param params: ParamDict, parameter dictionary of constnats
    :param argname: str, the argument name we are matching (not the one for
                    meantime) the one to get table in rundict[argname][drsfile]
    :param rundict: a dictionary where the keys are the argument name and the
                    value are a dictionary of DrsFitFile names and the values
                    of these are astropy.table.Tables containing the
                    files associated with this [argument][drsfile]
    :param obs_dir: str or None, if set the night name to match to
                     (do not consider any files not from the night name) -
                     obs_dir controlled by table in rundict[argname][*] column
                     'nightcol' or params['REPROCESS_OBSDIR_COL']
    :param meantime: float, the time to match (with time in column 'MEANDATE'
                     from table in rundict[argname][*])
    :param nightcol: str or None, if set the column name in rundict[argname][*]
                     table, if not set uses params['REPROCESS_OBSDIR_COL']
    :return: list of strings, the filenames that match the argument with
             obs_dir and meantime
    """
    # set function name
    func_name = display_func('_match_groups', __NAME__)
    # get parmaeters from params/kwargs
    night_col = pcheck(params, 'REPROCESS_OBSDIR_COL', func=func_name,
                       override=nightcol)
    # get drsfiles
    drsfiles1 = list(rundict[argname].keys())
    # storage of valid groups [group number, drsfile, meandate]
    valid_groups = []
    # loop around drs files in argname
    for drsfile in drsfiles1:
        # get table
        ftable1 = rundict[argname][drsfile]
        # mask by night name
        if obs_dir is not None:
            mask = ftable1[night_col] == obs_dir
        else:
            mask = np.ones(len(ftable1)).astype(bool)
        # check that we have some files with this obs_dir
        if np.sum(mask) == 0:
            continue
        # mask table
        table = Table(ftable1[mask])
        # get unique groups
        ugroups = np.unique(table['GROUPS']).astype(int)
        # loop around groups
        for group in ugroups:
            # mask group
            groupmask = table['GROUPS'] == group
            # get mean date
            groumeandate = table['MEANDATE'][groupmask][0]
            # store in valid_groups
            valid_groups.append([group, drsfile, groumeandate])
    # if we have no valid groups we cannot continue (time to stop)
    if len(valid_groups) == 0:
        raise DrsRecipeException('00-007-00003', 'error', targs=[func_name])
    # for all valid_groups find the one closest intime to meantime of first
    #   argument
    valid_groups = np.array(valid_groups)
    # get mean times
    meantimes1 = np.array(valid_groups[:, 2]).astype(float)
    # ----------------------------------------------------------------------
    # find position of closest in time
    min_pos = int(np.argmin(abs(meantimes1 - meantime)))
    # ----------------------------------------------------------------------
    # get group for minpos
    group_s = int(valid_groups[min_pos][0])
    # get drsfile for minpos
    drsfile_s = valid_groups[min_pos][1]
    # get table for minpos
    table_s = rundict[argname][drsfile_s]
    # deal with table still being None
    if table_s is None:
        raise DrsRecipeException('00-007-00003', 'error', targs=[func_name])
    # mask by group
    mask_s = np.array(table_s['GROUPS']).astype(int) == group_s
    # ----------------------------------------------------------------------
    # make sure mask has entries
    if np.sum(mask_s) == 0:
        raise DrsRecipeException('00-007-00003', 'error', targs=[func_name])
    # ----------------------------------------------------------------------
    # return files for min position
    return list(table_s['OUT'][mask_s])


# =============================================================================
# Start of code
# =============================================================================
# Main code here
if __name__ == "__main__":
    # ----------------------------------------------------------------------
    # print 'Hello World!'
    print("Hello World!")

# =============================================================================
# End of code
# =============================================================================<|MERGE_RESOLUTION|>--- conflicted
+++ resolved
@@ -1283,31 +1283,16 @@
     # otherwise multiprocess
     # -------------------------------------------------------------------------
     # use pathos to multiprocess
-<<<<<<< HEAD
-    elif params['REPROCESS_MP_TYPE'].lower() == 'pathos':
-=======
     elif params['REPROCESS_MP_TYPE_VAL'].lower() == 'pathos':
->>>>>>> f0c2a97c
         rdict = _multi_process_gen_ids_pathos(params, run_key, runlist, cores,
                                               keylist, inrecipelist,
                                               skiptable, skip_storage)
     # use pool to continue parallelization
-<<<<<<< HEAD
-    elif params['REPROCESS_MP_TYPE'].lower() == 'pool':
-=======
     elif params['REPROCESS_MP_TYPE_VAL'].lower() == 'pool':
->>>>>>> f0c2a97c
         rdict = _multi_process_gen_ids_pool(params, run_key, runlist, cores,
                                             keylist, inrecipelist,
                                             skiptable, skip_storage)
     # use Process to continue parallelization
-<<<<<<< HEAD
-    else:
-        # run as multiple processes
-        rdict = _multi_process_gen_ids_process(params, run_key, runlist, cores,
-                                               keylist, inrecipelist,
-                                               skiptable, skip_storage)
-=======
     elif params['REPROCESS_MP_TYPE_VAL'].lower() == 'process':
         # run as multiple processes
         rdict = _multi_process_gen_ids_process(params, run_key, runlist, cores,
@@ -1326,7 +1311,6 @@
             # append to run_objects
             for key in results:
                 rdict[key] = results[key]
->>>>>>> f0c2a97c
     # ---------------------------------------------------------------------
     # recreate the run objects list from the return dict
     #    sorted by key
