#!/usr/bin/env python
# -*- coding: utf-8 -*-
"""
# CODE NAME HERE

# CODE DESCRIPTION HERE

Created on 2020-03-30 at 14:47

@author: cook
"""
import numpy as np

from apero.base import base
from apero.core import constants
from apero.core import math as mp
from apero.core.core import drs_log
from apero.science.calib import localisation
from apero.science.calib import shape

# =============================================================================
# Define variables
# =============================================================================
__NAME__ = 'tools.modeule.inverse.py'
__INSTRUMENT__ = 'None'
__PACKAGE__ = base.__PACKAGE__
__version__ = base.__version__
__author__ = base.__author__
__date__ = base.__date__
__release__ = base.__release__
# get param dict
ParamDict = constants.ParamDict
# Get Logging function
WLOG = drs_log.wlog


# =============================================================================
# Define functions
# =============================================================================
def drs_image_shape(params):
    # get image shape from params
    ylow, yhigh = params['IMAGE_Y_LOW'], params['IMAGE_Y_HIGH']
    xlow, xhigh = params['IMAGE_X_LOW'], params['IMAGE_X_HIGH']
    # return the y and x size --> shape
    return yhigh - ylow, xhigh - xlow


def calc_central_localisation(params, fiber, header=None, filename=None):
    # get the loco image and number of orders for this fiber
    lprops = localisation.get_coefficients(params, header, filename=filename,
                                           fiber=fiber, merge=True)
    # get the cut down image size
    xlow, xhigh = params['IMAGE_X_LOW'], params['IMAGE_X_HIGH']
    nbxpix = xhigh - xlow
    # store centers and widths
    centers, widths = [], []
    # loop around orders
    for order_num in range(lprops['NBO']):
        # get coefficents
        acc = lprops['CENT_COEFFS'][order_num]
        ass = lprops['WID_COEFFS'][order_num]
        # get value at xpix center of detector
<<<<<<< HEAD
        cfit = mp.val_cheby(acc, nbxpix // 2, [0,nbxpix])
        wfit = mp.val_cheby(ass, nbxpix // 2, [0,nbxpix])
=======
        cfit = mp.val_cheby(acc, nbxpix // 2, domain=[0, nbxpix])
        wfit = mp.val_cheby(ass, nbxpix // 2, domain=[0, nbxpix])
>>>>>>> 0a44778e
        # store to file
        centers.append(cfit)
        widths.append(wfit)
    # return centers and widths
    return centers, widths


def e2ds_to_simage(e2ds, xpixels, ypixels, centers, widths,
                   fill=np.nan, simage=None):
    # get the shape of the simage
    ishape = xpixels.shape
    # define output input
    if simage is None:
        simage = np.repeat([fill], np.product(ishape)).reshape(ishape)
    # loop around orders
    for order_num in range(e2ds.shape[0]):
        # get order e2ds values
        values = e2ds[order_num]
        cfit = centers[order_num]
        wfit = widths[order_num]
        # define the mask
        mask = (ypixels < (cfit + wfit / 2))
        mask &= (ypixels > (cfit - wfit / 2))
        # update simage (set all ypix in order for each xpix)
        for xpix in xpixels[0]:
            simage[:, xpix][mask[:, xpix]] = values[xpix]
    # return simage
    return simage


def simage_to_drs(params, simage, shapex2, shapey):
    pimage = shape.ea_transform(params, simage, dymap=-shapey)
    pimage = shape.ea_transform(params, pimage, dxmap=-shapex2)
    return pimage


def drs_to_pp(params, image, fill=0.0):
    # get full image dimensions (from constants)
    full_y, full_x = params['IMAGE_Y_FULL'], params['IMAGE_X_FULL']
    # get the cut down image size
    ylow, yhigh = params['IMAGE_Y_LOW'], params['IMAGE_Y_HIGH']
    xlow, xhigh = params['IMAGE_X_LOW'], params['IMAGE_X_HIGH']
    # construct shape of output image
    oshape = (full_y, full_x)
    # make zero filled map
    outmap = np.repeat([fill], np.product(oshape)).reshape(oshape)
    # add map to pp out map
    outmap[ylow:yhigh, xlow:xhigh] = image
    # now flip it
    outmap = outmap[::-1, ::-1]
    # return outmap
    return outmap


def main():
    # TEST
    from astropy.io import fits
    workspace = '/scratch3/rali/spirou/mini_data/calibDB/'
    workspace1 = '/scratch3/rali/spirou/mini_data/reduced/2019-04-20/'
    locofile_ab = workspace + '2019-04-20_2400399f_pp_loco_AB.fits'
    locofile_c = workspace + '2019-04-20_2400550f_pp_loco_C.fits'
    shapex = fits.getdata(workspace + '2019-04-20_2400409a_pp_shapex.fits')
    shapey = fits.getdata(workspace + '2019-04-20_2400409a_pp_shapey.fits')
    wave_a = fits.getdata(workspace + '2019-04-20_2400416c_pp_e2dsff_A_wavem_fp_A.fits')
    wave_b = fits.getdata(workspace + '2019-04-20_2400416c_pp_e2dsff_B_wavem_fp_B.fits')
    wave_c = fits.getdata(workspace + '2019-04-20_2400416c_pp_e2dsff_C_wavem_fp_C.fits')
    fp_a = fits.getdata(workspace1 + '2400565a_pp_e2dsff_A.fits')
    fp_b = fits.getdata(workspace1 + '2400565a_pp_e2dsff_B.fits')
    fp_c = fits.getdata(workspace1 + '2400565a_pp_e2dsff_C.fits')
    orderp_ab = fits.getdata(workspace + '2019-04-20_2400399f_pp_order_profile_AB.fits')
    orderp_c = fits.getdata(workspace + '2019-04-20_2400394f_pp_order_profile_C.fits')

    locofiles = dict(A=locofile_ab, B=locofile_ab, C=locofile_c)
    fpfiles = dict(A=fp_a, B=fp_b, C=fp_c)
    wavefiles = dict(A=wave_a, B=wave_b, C=wave_c)
    nbxpix = 4088
    nbypix = 3100
    nbo = 49
    fibers = ['A', 'B', 'C']
    params = constants.load()
    # recipe = drs_recipe.make_default_recipe(params, name='test')
    ishape = (nbypix, nbxpix)
    eshape = (nbo, nbxpix)

    # transform the shape maps
    shapex2 = shape.ea_transform(params, shapex, dymap=-shapey)

    # get the x and y position images
    yimage, ximage = np.indices(ishape)

    # e2ds order map
    order_map = np.repeat([-1], np.product(eshape)).reshape(eshape)
    for order_num in range(nbo):
        order_map[order_num] = order_num

    x_map = np.repeat([np.nan], np.product(eshape)).reshape(eshape)
    for order_num in range(nbo):
        x_map[order_num] = np.arange(nbxpix)

    # start the maps as unset
    sorder_map = None
    sx_map = None
    sfp_map = None
    swave_map = None
    # loop around fibers
    for fiber in fibers:
        print('E2DS-->MAP: Fiber {0}'.format(fiber))
        # get locofile (remove when we have a header)
        locofile = locofiles[fiber]
        # calculate fiber centers
        print('\t Getting centers')
        cents, wids = calc_central_localisation(params, fiber,
                                                filename=locofile)
        # get straighted image for order map
        print('\t Getting order map')
        sorder_map = e2ds_to_simage(order_map, ximage, yimage, cents, wids,
                                    fill=-1, simage=sorder_map)
        # get straighted image for ximage map
        print('\t Getting x map')
        sx_map = e2ds_to_simage(x_map, ximage, yimage, cents, wids,
                                fill=np.nan, simage=sx_map)
        # get straighted wave image
        print('\t Getting wave map')
        swave_map = e2ds_to_simage(wavefiles[fiber], ximage, yimage, cents,
                                   wids, fill=np.nan, simage=swave_map)
        # get straighted fp image
        print('\t Getting fp map')
        sfp_map = e2ds_to_simage(fpfiles[fiber], ximage, yimage, cents, wids,
                                 fill=0.0, simage=sfp_map)

    # --------------------------------------------------------------------------
    # shift by shape
    # --------------------------------------------------------------------------
    print('MAP --> IMAGE')
    # get shifted order map
    print('\tshifting order map')
    # porder_map = simage_to_drs(params, sorder_map, shapex2, shapey)

    # get shifted position map
    print('\tshifting x map')
    # px_map = simage_to_drs(params, sx_map, shapex2, shapey)

    # get shifted wave map
    print('\tshifting wave map')
    # pwave_map = simage_to_drs(params, swave_map, shapex2, shapey)

    # get shifted wave map
    print('\tshifting fp map')
    pfp_map = simage_to_drs(params, sfp_map, shapex2, shapey)

    # --------------------------------------------------------------------------
    # apply order profile (after de-straightening)
    # --------------------------------------------------------------------------
    # calculate order profile for full image
    orderp = orderp_ab / mp.nanmax(orderp_ab)
    orderp += orderp_c / mp.nanmax(orderp_c)
    # apply this to maps
    pfp_map = pfp_map * orderp

    # temporary save to pp format (for testing)
    pfp_map[np.isnan(pfp_map)] = 0.0

    outmap = drs_to_pp(params, pfp_map)
    # save it to file
    fits.writeto('outmap.fits', outmap, overwrite=True)


# =============================================================================
# Start of code
# =============================================================================
if __name__ == "__main__":
    main()


# =============================================================================
# End of code
# =============================================================================<|MERGE_RESOLUTION|>--- conflicted
+++ resolved
@@ -60,13 +60,8 @@
         acc = lprops['CENT_COEFFS'][order_num]
         ass = lprops['WID_COEFFS'][order_num]
         # get value at xpix center of detector
-<<<<<<< HEAD
-        cfit = mp.val_cheby(acc, nbxpix // 2, [0,nbxpix])
-        wfit = mp.val_cheby(ass, nbxpix // 2, [0,nbxpix])
-=======
         cfit = mp.val_cheby(acc, nbxpix // 2, domain=[0, nbxpix])
         wfit = mp.val_cheby(ass, nbxpix // 2, domain=[0, nbxpix])
->>>>>>> 0a44778e
         # store to file
         centers.append(cfit)
         widths.append(wfit)
