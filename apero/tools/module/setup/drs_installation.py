#!/usr/bin/env python3
# -*- coding: utf-8 -*-
"""

# CODE DESCRIPTION HERE

Created on 2019-11-09 10:44
@author: ncook
Version 0.0.1
"""
import argparse
import importlib
import os
import string
import sys
from collections import OrderedDict
from pathlib import Path
from typing import Any, List, Dict, Tuple, Union

import numpy as np

from apero import lang
from apero.base import base
from apero.core import constants
from apero.core.constants import path_definitions as pathdef
from apero.core.core import drs_misc

# =============================================================================
# Define variables
# =============================================================================
__NAME__ = 'tools.module.setup.drs_installation.py'
__INSTRUMENT__ = 'None'
__PACKAGE__ = base.__PACKAGE__
__version__ = base.__version__
__author__ = base.__author__
__date__ = base.__date__
__release__ = base.__release__

# get colors
Colors = drs_misc.Colors()
# get param dict
ParamDict = constants.ParamDict
# define bad characters for profile name (alpha numeric + "_")
BAD_CHARS = [' '] + list(string.punctuation.replace('_', ''))
# Get the text types
textentry = lang.textentry
# -----------------------------------------------------------------------------
HOME = Path('~').expanduser()
DEFAULT_USER_PATH = HOME.joinpath('apero', 'default')
DEFAULT_DATA_PATH = HOME.joinpath('apero', 'data', 'default')

UCONFIG = 'user_config.ini'
UCONST = 'user_constants.ini'

OUT_BINPATH = Path('..').joinpath('bin')
OUT_TOOLPATH = Path('..').joinpath('tools')

IN_BINPATH = Path('.').joinpath('recipes', '{0}', '')
IN_TOOLPATH = Path('..').joinpath('apero', 'tools', 'recipes')

ENV_CONFIG = base.USER_ENV
SETUP_PATH = Path('.').joinpath('tools', 'resources', 'setup')

VALIDATE_CODE = Path('bin').joinpath('apero_validate.py')
RESET_CODE = 'apero_reset'
# set descriptions for data paths
DATA_CLASSES = pathdef.BLOCKS
# push into dictionary
DATA_PATHS = dict()
# set cmdline args expected for each
DATA_ARGS = dict()
# loop around data classes and fill data_paths and data_args
for data_class in DATA_CLASSES:
    DATA_PATHS[data_class.key] = [data_class.description, data_class.name]
    DATA_ARGS[data_class.key] = data_class.argname

# set the reset paths (must be checked for empty)
RESET_PATHS = ['DRS_CALIB_DB', 'DRS_TELLU_DB', 'DRS_DATA_RUN']

prompt1 = r"""

# =======================
# COLOURED PROMPT
# =======================
RED="\e[1;31m"
BLUE="\e[1;34m"
YELLOW="\e[0;33m"
WHITE="\e[0;37m"
END="\e[m"
export PS1=" ${YELLOW}{NAME} ${WHITE}\d \t ${BLUE}\u@\h: ${RED}\w${END}\n>>   "
unset RED BLUE YELLOW WHITE END
"""


# =============================================================================
# Define setup/general functions
# =============================================================================
def cprint(message: Union[lang.Text, str], colour: str = 'g'):
    """
    print coloured message

    :param message: str, message to print
    :param colour: str, colour to print
    :return:
    """
    print(Colors.print(str(message), colour))


def ask(question: str, dtype: Union[str, type, None] = None,
        options: Union[List[Any], None] = None,
        optiondesc: Union[List[str], None] = None, default: Any = None,
        required: bool = True, color='g') -> Any:
    """
    Ask a question

    :param question: str, the question to ask
    :param dtype: str, the data type (int/float/bool/str/path/YN)
    :param options: list, list of valid options
    :param optiondesc: list, list of option descriptions
    :param default: object, if set the default value, if unset a value
                    if required
    :param required: bool, if False and dtype=path does not create a path
                     else does not change anything
    :param color: str, the color of the text printed out

    :return: the response from the user or the default
    """
    # set up check criteria as True at first
    check = True
    # set up user input as unset
    uinput = None
    # -------------------------------------------------------------------------
    # deal with no optionsdesc
    if options is not None:
        if optiondesc is None:
            # TODO: move to langdb
            raise ValueError('Using options but optiondesc not defined')
        if len(optiondesc) != len(options):
            raise ValueError('Using options but optiondesc wrong length')
    # -------------------------------------------------------------------------
    # deal with yes/no dtype
    if isinstance(dtype, str) and dtype.upper() == 'YN':
        options = [lang.YES, lang.NO]
        optiondesc = [lang.YES_OR_NO]
    # deal with paths (expand)
    dcond = isinstance(dtype, str) or isinstance(dtype, Path)
    if dcond and dtype.upper() == 'PATH':
        if default not in ['None', '']:
            default = Path(default)
            default.expanduser()
    # -------------------------------------------------------------------------
    # loop around until check is passed
    while check:
        # ask question
        cprint(question, color)
        # print options
        if options is not None:
            cprint(lang.OPTIONS_ARE + ':', 'b')
            print('   ' + '\n   '.join(list(np.array(optiondesc, dtype=str))))
        if default is not None:
            cprint('   {0}: {1}'.format(lang.DEFAULT_IS, default), 'b')
        # record response
        uinput = input(' >>   ')
        # deal with string ints, floats, logic
        if dtype in ['int', 'float', 'bool']:
            # noinspection PyBroadException
            try:
                basetype = eval(dtype)
                uinput = basetype(uinput)
                check = False
            except Exception as _:
                if uinput == '' and default is not None:
                    check = False
                else:
                    cargs = [dtype]
                    cprint(textentry('40-001-00034', args=cargs), 'y')
                    check = True
                    continue
        # deal with int/float/logic
        if dtype in [int, float, bool, str]:
            # noinspection PyBroadException
            try:
                uinput = dtype(uinput)
                check = False
            except Exception as _:
                cargs = [dtype.__name__]
                cprint(textentry('40-001-00034', args=cargs), 'y')
                check = True
                continue
        # deal with paths
        elif dtype == 'path':
            # --------------------------------------------------------------
            # check whether default wanted and user types 'None' or blank ('')
            if uinput in ['None', ''] and default is not None:
                uinput = default
                # deal with a null default
                if default in ['None', '']:
                    return default
            # deal with case where path is 'None' or blank and path is not
            # required (even if not required must be set to None or blank)
            elif not required and uinput in ['None', '']:
                return None
            # otherwise 'None and '' are not valid
            elif uinput in ['None', '']:
                cprint(textentry('40-001-00035'), 'y')
                check = True
                continue
            # --------------------------------------------------------------
            # try to create path
            # noinspection PyBroadException
            try:
                upath = Path(uinput)
            except Exception as _:
                if not required:
                    cprint(textentry('40-001-00036'), 'y')
                    check = True
                    continue
                else:
                    cprint(textentry('40-001-00037'), 'y')
                    check = True
                    continue
            # get rid of expansions
            upath.expanduser()
            # --------------------------------------------------------------
            # check whether path exists
            if upath.exists():
                return upath
            # if path does not exist ask to make it (if create)
            else:
                # check whether to create path
                pathquestion = textentry('40-001-00038', args=[uinput])
                create = ask(pathquestion, dtype='YN')
                if create:
                    if not upath.exists():
                        # noinspection PyBroadException
                        try:
                            os.makedirs(upath)
                        except Exception as _:
                            cprint(textentry('40-001-00037'), 'y')
                            check = True
                            continue
                    return upath
                else:
                    cprint(textentry('40-001-00037'), 'y')
                    check = True
                    continue
        # deal with Yes/No questions
        elif dtype == 'YN':
            if lang.YES in uinput.upper():
                return True
            elif lang.NO in uinput.upper():
                return False
            else:
                cprint(textentry('40-001-00039', args=[lang.YES_OR_NO]), 'y')
                check = True
                continue
        # deal with options
        if options is not None:
            # convert options to string
            options = np.char.array(np.array(options, dtype=str))
            if str(uinput).upper() in options.upper():
                check = False
                continue
            elif uinput == '' and default is not None:
                check = False
                continue
            else:
                ortxt = ' {0} '.format(lang.OR)
                optionstr = ortxt.join(np.array(options, dtype=str))
                cprint(textentry('40-001-00039', args=[optionstr]), 'y')
                check = True

    # deal with returning default
    if uinput == '' and default is not None:
        return default
    else:
        # return uinput
        return uinput


def check_path_arg(name: str, value: Union[str, Path],
                   ask_to_create: bool = True) -> Tuple[bool, Path]:
    """
    Check whether path exists and ask user to create it if it doesn't

    :param name: str, the path name (description of the path)
    :param value: str or Path, the path to create
    :param ask_to_create: bool, if True asks user before creation

    :return: tuple, 1. whether to prompt the user for another path (i.e. they
             didn't want to create the path, 2. the value of the path
    """
    # check if user config is None (i.e. set from cmd line)
    if value is not None:
        cprint(textentry('40-001-00040', args=[name, value]))
        # create path
        value = Path(value)
        # check if value exists
        if not value.exists():
            # check whether to create path
            if ask_to_create:
                pathquestion = textentry('40-001-00038', args=[value])
                promptuser = not ask(pathquestion, dtype='YN')
            else:
                promptuser = False
            # make the directory if we are not going to prompt the user
            if not promptuser:
                cprint('\tMaking dir {0}: {1}'.format(name, value))
                os.makedirs(value)
        # if path exists we do not need to prompt user
        else:
            promptuser = False
    else:
        promptuser = ask_to_create
    # return prompt usr and value
    return promptuser, value


def user_interface(params: ParamDict, args: argparse.Namespace,
                   user_lang: str) -> Tuple[ParamDict, argparse.Namespace]:
    """
    Ask the user the questions required to install apero

    :param params: ParamDict, the parameter dictionary of constants
    :param args: passed from argparse
    :param user_lang: str, the language the user requires

    :return: tuple, 1. all parameters dict, 2. the argparse namespace
    """
    # set function name
    func_name = __NAME__ + '.user_interface()'
    # get default from params
    package = params['DRS_PACKAGE']
    # get available instruments
    drs_instruments = list(np.char.array(params['DRS_INSTRUMENTS']).upper())
    # storage of answers
    all_params = ParamDict()
    # title
    cprint(printheader(), 'm')
    cprint(textentry('40-001-00041', args=[package]), 'm')
    cprint(printheader(), 'm')
    print('\n')
    # ------------------------------------------------------------------
    # add dev mode to allparams
    all_params['DEVMODE'] = getattr(args, 'dev', False)
    # add clean warn
    all_params['CLEANWARN'] = getattr(args, 'clean_no_warning', False)
    # add tar file
    all_params['TARFILE'] = getattr(args, 'tar_file', None)
    # get whether to ask user about creating directories
    askcreate = not getattr(args, 'always_create', True)
<<<<<<< HEAD
=======
    all_params['ASK_CREATE'] = askcreate
    all_params.set_source('ASK_CREATE', func_name)

>>>>>>> dec16e57
    # ------------------------------------------------------------------
    # Step 0: Ask for profile name (if not given)
    # ------------------------------------------------------------------
    # deal with having a profile name
    if args.name in ['None', None, '']:
        profilename = ask(textentry('INSTALL_PROFILE_MSG'), str,
                          default='apero')
        # clean profile name
        profilename = clean_profile_name(profilename)
        # update args.name
        args.name = str(profilename).lower()
    else:
        # clean profile name
        profilename = clean_profile_name(args.name)
        # update args.name
        args.name = str(profilename).lower()
    # add name
    all_params['PROFILENAME'] = args.name
    # update default paths
    default_upath = Path(DEFAULT_USER_PATH)
    default_dpath = Path(DEFAULT_DATA_PATH).joinpath(profilename)

    # ------------------------------------------------------------------
    # Step 1: Ask for user config path
    # ------------------------------------------------------------------
    promptuser, userconfig = check_path_arg('config', args.config, askcreate)
    # if we still need to get user config ask user to get it
    if promptuser:
        userconfig = ask(textentry('INSTALL_CONFIG_PATH_MSG'), 'path',
                         default=default_upath)
    # add profile name to userconfig
    userconfig = userconfig.joinpath(profilename)
    # add user config to all_params
    all_params['USERCONFIG'] = userconfig
    args.config = userconfig

    # ------------------------------------------------------------------
    # Step 2: Ask for instrument (from valid instruments)
    # ------------------------------------------------------------------
    user_instrument = getattr(args, 'instrument', 'Null')
    # test if we need instrument
    if user_instrument not in drs_instruments:

        prompt_inst = textentry('40-001-00042')
        inst_options, prompt_options = [], []
        # loop around instruments
        icount, valid_instruments = 1, []
        for it, instrument in enumerate(drs_instruments):
            if instrument.upper() != 'NONE':
                inst_options += [icount]
                prompt_options += ['{0}. {1}'.format(icount, instrument)]
                # add to the counter
                icount += 1
                # add instrument to valid instrument choices
                valid_instruments.append(instrument)
        # ask user
        inst_number = ask(prompt_inst, options=inst_options, dtype='int',
                          optiondesc=prompt_options)
        # update instrument based on inst_number
        instrument = valid_instruments[inst_number - 1]
    else:
        instrument = str(user_instrument)
    # set instrument in all params
    all_params['INSTRUMENT'] = instrument
    all_params.set_source('INSTRUMENT', func_name)
    args.instrument = instrument
    # TODO: set language
    all_params['LANGUAGE'] = user_lang
    all_params.set_source('LANGUAGE', user_lang)
    # ------------------------------------------------------------------
    # add the database settings (and ask user if required
    all_params, args = get_database_settings(all_params, args)
    # ------------------------------------------------------------------
    cprint('\n' + printheader(), 'm')
    cprint(textentry('40-001-00046', args=[instrument]), 'm')
    cprint(printheader(), 'm')
    # ------------------------------------------------------------------
    # set user config
    uconfig = Path(userconfig)
    all_params['USERCONFIG'] = uconfig
    all_params.set_source('USERCONFIG', func_name)
    # make instrument user config directory
    if not uconfig.exists():
        uconfig.mkdir()
    # ------------------------------------------------------------------
    # check data path
    promptuser, datadir = check_path_arg('datadir', args.datadir, askcreate)
    # update args with data dir
    args.datadir = datadir

    # check for data paths in args
    data_prompts, data_values = dict(), dict()
    data_promptuser = False
    for path in DATA_ARGS:
        value = getattr(args, DATA_ARGS[path])
        promptuser1, value = check_path_arg(path, value, askcreate)
        data_prompts[path] = promptuser1
        data_values[path] = value
        data_promptuser |= promptuser1

    # ------------------------------------------------------------------
    # Step 3: Ask for data paths
    # ------------------------------------------------------------------
    if promptuser and data_promptuser:
        advanced = ask(textentry('INSTALL_DATA_PATH_MSG'), dtype='YN')
        cprint(printheader(), 'g')
    else:
        advanced = False
    # ------------------------------------------------------------------
    # if advanced then loop through all options
    if advanced:
        # loop around paths
        for path in DATA_PATHS:
            # get arg value
            promptuser = data_prompts[path]
            argvalue = data_values[path]
            if promptuser:
                # get question and default
                question, default = DATA_PATHS[path]
                defaultpath = default_dpath.joinpath(default)
                # ask question and assign path
                all_params[path] = ask(question, 'path', default=defaultpath)
                all_params.set_source(path, __NAME__)
                # print header
                cprint(printheader(), 'g')
            else:
                all_params[path] = argvalue
                all_params.set_source(path, 'command line')
            # update args
            setattr(args, DATA_ARGS[path], all_params[path])
    # ------------------------------------------------------------------
    elif data_promptuser:
        create = False
        directory = Path(default_dpath)
        # loop until we have an answer
        while not create:
            directory = ask(textentry('40-001-00047'), 'path',
                            default=default_dpath)
            # ask to create directory
            pathquestion = textentry('40-001-00038', args=[directory])

            if not directory.exists():
                create = ask(pathquestion, dtype='YN')
                if create:
                    cprint(textentry('40-001-00048', args=directory), 'g')
                    os.makedirs(directory)
            else:
                create = True
        # loop around paths and create them
        for path in DATA_PATHS:
            # get questions and default
            question, default = DATA_PATHS[path]
            # assign path
            dpath = directory.joinpath(default)
            all_params[path] = dpath
            all_params.set_source(path, __NAME__)
            # update args
            setattr(args, DATA_ARGS[path], all_params[path])
            # check whether path exists
            if not dpath.exists():
                cprint(textentry('40-001-00048', args=all_params[path]), 'g')
                os.makedirs(dpath)
        cprint(printheader(), 'g')

    else:
        for path in DATA_PATHS:
            # get questions and default
            question, default = DATA_PATHS[path]
            value = data_values[path]
            if value is None and datadir is not None:
                all_params[path] = datadir.joinpath(default)
                all_params.set_source(path, 'command line + default')
                pargs = [path, all_params[path]]
                # print header
                cprint(textentry('40-001-00049', args=pargs))
            else:
                # assign path
                all_params[path] = value
                all_params.set_source(path, 'command line')
            # update args
            setattr(args, DATA_ARGS[path], all_params[path])
    # ------------------------------------------------------------------
    # Step 4: Ask for plot mode
    # ------------------------------------------------------------------
    # find value in args
    if args.plotmode is None:
        # ask about plotting, options are 0. (no plots) 1. (plots at end)
        #   2. plots at time of creation
        plot = ask(textentry('40-001-00050'), dtype='int', options=[0, 1, 2, 3],
                   optiondesc=[textentry('40-001-00051'),
                               textentry('40-001-00052'),
                               textentry('40-001-00053'),
                               textentry('40-001-00082')],
                   default=0)
        all_params['DRS_PLOT'] = plot
        all_params.set_source('DRS_PLOT', __NAME__)
        # update args
        args.plotmode = plot
        # add header line
        cprint(printheader(), 'g')
    else:
        cprint(textentry('40-001-00054', args=[args.plotmode]))
        all_params['DRS_PLOT'] = args.plotmode
        all_params.set_source('DRS_PLOT', 'command line')

    # ------------------------------------------------------------------
    # Step 5: Ask whether we want a clean install
    # ------------------------------------------------------------------
    if args.clean is None:
        all_params['CLEAN_INSTALL'] = ask(textentry('INSTALL_CLEAN_MSG'),
                                          dtype='YN')
        all_params.set_source('CLEAN_INSTALL', func_name)
        # update args
        args.clean = all_params['CLEAN_INSTALL']
    else:
        cprint(textentry('40-001-00055', args=[args.clean]))
        all_params['CLEAN_INSTALL'] = eval(args.clean)
        all_params.set_source('CLEAN_INSTALL', 'command line')

    # ------------------------------------------------------------------
    cprint(printheader(), 'm')
    # ----------------------------------------------------------------------
    # return all parameters
    return all_params, args


def get_database_settings(all_params: ParamDict,
                          args: Any) -> Tuple[ParamDict, Any]:
    """
    Ask the user for the database settings

    :param all_params: dict, the user all parameter dictionary
    :param args: args from argparse parser

    :return: dict, the updated all parameter dictionary
    """
    # start a dictionary for database
    all_params['DATABASE'] = dict()
    # ----------------------------------------------------------------------
    # set values to None
    dtype, host, username, password = None, None, None, None
    name, profile = None, None
    # check for parameters in args
    # check type
    if hasattr(args, 'database_type'):
        if args.database_type is not None:
            dtype = str(args.database_type)
    # check host
    if hasattr(args, 'database_host'):
        if args.database_host is not None:
            host = str(args.database_host)
    # check username
    if hasattr(args, 'database_user'):
        if args.database_user is not None:
            username = str(args.database_user)
    # check password
    if hasattr(args, 'database_pass'):
        if args.database_pass is not None:
            password = str(args.database_pass)
    # check database name
    if hasattr(args, 'database_name'):
        if args.database_name is not None:
            name = str(args.database_name)
    # check if any are still None
    prompt_user = False
    if host is None or username is None or password is None:
        prompt_user = True
    if name is None or profile is None:
        prompt_user = True
    # ----------------------------------------------------------------------
    # ask question (if we are prompting user for any option)
    if prompt_user:
        cprint(textentry('INSTALL_DB_MSG'), 'g')
    # ----------------------------------------------------------------------
    if dtype is not None and dtype in base.SUPPORTED_DATABASES:
        response = str(dtype)
    else:
        response = ask(textentry('40-001-00056', args='DATABASE TYPE'),
                       dtype=str, options=base.SUPPORTED_DATABASES)
    # only add response if not None
    if response not in ['None', '', None]:
        all_params['DATABASE']['TYPE'] = response
        args.database_host = response
    # ----------------------------------------------------------------------
    # ask for the host name
    if host is not None:
        response = str(host)
    # if not set from command line ask user for value
    else:
        response = ask(textentry('40-001-00056', args='HOSTNAME'), dtype=str)
    # only add response if not None
    if response not in ['None', '', None]:
        all_params['DATABASE']['HOST'] = response
        args.database_host = response
    # ----------------------------------------------------------------------
    # ask for the username
    if username is not None:
        response = str(username)
    # if not set from command line ask user for value
    else:
        response = ask(textentry('40-001-00056', args='USERNAME'), dtype=str)
    # only add response if not None
    if response not in ['None', '', None]:
        all_params['DATABASE']['USER'] = response
        args.database_user = response
    # ----------------------------------------------------------------------
    # ask for the password
    if password is not None:
        response = str(password)
    # if not set from command line ask user for value
    else:
        response = ask(textentry('40-001-00056', args='PASSWD'), dtype=str)
    # only add response if not None
    if response not in ['None', '', None]:
        all_params['DATABASE']['PASSWD'] = response
        args.database_pass = response
    # ----------------------------------------------------------------------
    # ask for the database name
    if name is not None:
        response = str(name)
    # if not set from command line ask user for value
    else:
        response = ask(textentry('40-001-00057'), dtype=str)
    # only add response if not None
    if response not in ['None', '', None]:
        all_params['DATABASE']['DATABASE'] = response
        args.database_name = response
    # ----------------------------------------------------------------------
    # Individual database table settings
    all_params, args = database_tables(args, all_params)
    # ----------------------------------------------------------------------
    return all_params, args


def database_tables(args: argparse.Namespace, all_params: ParamDict,
                    db_ask: bool = True
                    ) -> Tuple[ParamDict, argparse.Namespace]:
    """
    Get/ask for the database table names

    :param args: argparse.Namespace - the argparse namespace
    :param all_params: ParamDict, the installation parameter dictionary
    :param db_ask: bool, if True uses default definitions to ask for tables,
                   if False does not ask

    :return: ParamDict, the installation parameter dictionary
    """
    # ----------------------------------------------------------------------
    # Individual database table settings
    # ----------------------------------------------------------------------
    database_user = base.DATABASE_FULLNAMES
    databases_raw = base.DATABASE_NAMES
    if db_ask:
        database_ask = [True, True, False, False, False, False, False]
    else:
        database_ask = [False] * 7
    database_args = ['calibtable', 'tellutable', 'findextable', 'logtable',
                     'astromtable', 'rejecttable', 'langtable']
    # loop around databases
    for db_it in range(len(database_user)):
        # ---------------------------------------------------------------------
        # db key for all_params - capitalized
        dbkey = '{0}_profile'.format(databases_raw[db_it]).upper()
        # ---------------------------------------------------------------------
        # deal with command line arguments
        if hasattr(args, database_args[db_it]):
            # get value
            response = getattr(args, database_args[db_it])
            # only deal with non Null values
            if response not in ['None', '', None]:
                # set key
                all_params['DATABASE'][dbkey] = str(response)
                setattr(args, database_args[db_it], str(response))
                # skip asking the question
                continue
        # ---------------------------------------------------------------------
        # only ask for those flagged as allowed to be changed by user
        if database_ask[db_it] or all_params['DEVMODE']:
            # -----------------------------------------------------------------
            # ask for the database name
            db_qargs = [database_user[db_it], databases_raw[db_it],
                        all_params['PROFILENAME']]
            db_question = textentry('40-001-00058', args=db_qargs)
            # -----------------------------------------------------------------
            response = ask(db_question, dtype=str)
        else:
            response = None
        # --------------------------------------------------------------------
        if response not in ['None', '', None]:
            all_params['DATABASE'][dbkey] = response
            setattr(args, database_args[db_it], response)
        else:
            all_params['DATABASE'][dbkey] = all_params['PROFILENAME']
            setattr(args, database_args[db_it], all_params['PROFILENAME'])
    # ----------------------------------------------------------------------
    return all_params, args


def clean_profile_name(inname: str) -> str:
    """
    Remove any bad characters from profile name

    :param inname: str, the profile name to clean up

    :return: str, the cleaned profile name
    """
    # copy inname
    outname = str(inname.strip())
    # replace bad characters with an underscore
    for bad_char in BAD_CHARS:
        outname = outname.replace(bad_char, '_')
    # replace double underscores
    while '__' in outname:
        outname = outname.replace('__', '_')
    # log that we changed the name (if we did)
    if outname != inname:
        # log warning: Bad profile name changed
        pargs = [inname, outname]
        cprint(textentry('10-002-00007', args=pargs), colour='yellow')
    # return profile name
    return outname


# =============================================================================
# Define installation functions
# =============================================================================
def bin_paths(params: ParamDict, all_params: ParamDict) -> ParamDict:
    """
    Add the bin and tool paths to installation parameter dictionary

    :param params: ParamDict, the constants parameter dictionary
    :param all_params: ParamDict, the installation parameter dictionary

    :return: ParamDict, the updated installation parameter dictionary
    """
    # get package
    package = params['DRS_PACKAGE']
    # get root path
    root = Path(drs_misc.get_relative_folder(package, ''))
    # get out bin path
    out_bin_path = Path(drs_misc.get_relative_folder(package, OUT_BINPATH))
    # get out tools bin path
    out_tool_path = Path(drs_misc.get_relative_folder(package, OUT_TOOLPATH))
    # get tools save location
    in_tool_path = Path(drs_misc.get_relative_folder(package, IN_TOOLPATH))
    # add recipe bin directory to all params
    all_params['DRS_OUT_BIN_PATH'] = out_bin_path
    # add toool directory to all params
    all_params['DRS_OUT_TOOL_PATH'] = out_tool_path
    # add the drs root directory to all params
    all_params['DRS_ROOT'] = root
    # add the individual tool directories to all params
    all_params['DRS_OUT_TOOLS'] = []
    for directory in np.sort(list(in_tool_path.glob('*'))):
        # make out tool paths
        out_tools = out_tool_path.joinpath(directory.name)
        # append out tool paths to drs out tools
        all_params['DRS_OUT_TOOLS'].append(out_tools)
    # return the updated all params
    return all_params


def create_configs(params: ParamDict, all_params: ParamDict) -> ParamDict:
    """
    Create the configuration files and add them to the installation parameter
    dictionary

    :param params: ParamDict, the constants parameter dictionary
    :param all_params: ParamDict, the installation parameter dictionary

    :return: ParamDict, the updated installation parameter dictionary
    """
    # set function name
    func_name = __NAME__ + '.create_configs()'
    # get config directory
    userconfig = all_params['USERCONFIG']
    # get dev mode
    devmode = all_params['DEVMODE']
    askcreate = all_params['ASK_CREATE']
    # create install config
    base.create_yamls(all_params)
    # reload dictionaries connected to yaml files
    base.IPARAMS = base.load_install_yaml()
    base.DPARAMS = base.load_database_yaml()
    # create user config
    config_lines, const_lines = create_ufiles(params, devmode, askcreate)
    # write / update config and const
    uconfig = ufile_write(params, config_lines, userconfig, UCONFIG,
                          'config')
    uconst = ufile_write(params, const_lines, userconfig, UCONST,
                         'constant')
    # store filenames in iparams
    all_params['CONFIGFILES'] = [uconfig, uconst]
    all_params.set_source('CONFIGFILES', func_name)
    # return all_params
    return all_params


def update_configs(all_params: ParamDict) -> ParamDict:
    """
    Update the configuration files and return the installation parameter
    dictionary

    :param all_params: ParamDict, the installation parameter dictionary

    :return: ParamDict, the updated installation parameter dictionary
    """
    # loop around config files
    for filename in all_params['CONFIGFILES']:
        # get the current config values
        fkeys, fvalues = constants.get_constants_from_file(filename)
        fdict = dict(zip(fkeys, fvalues))
        # loop around keys
        for key in fkeys:
            # test if key is new
            if (key in all_params) and (str(all_params[key]) != fdict[key]):
                # update value
                fdict[key] = all_params[key]
        # now update config file
        constants.update_file(filename, fdict)
    # return all parameters
    return all_params


def create_shell_scripts(params: ParamDict, all_params: ParamDict) -> ParamDict:
    """
    Create the shell scripts, copy them to the correct directory and add the
    paths to the installation parameter dictionary

    :param params: ParamDict, the constants parameter dictionary
    :param all_params: ParamDict, the installation parameter dictionary

    :return: ParamDict, the updated installation parameter dictionary
    """
    # ----------------------------------------------------------------------
    # get package
    package = params['DRS_PACKAGE']
    if all_params['PROFILENAME'] not in [None, 'None', '']:
        pname = all_params['PROFILENAME'].replace(' ', '_')
    else:
        pname = package
    # get tools save location
    in_tool_path = Path(drs_misc.get_relative_folder(package, IN_TOOLPATH))
    # ----------------------------------------------------------------------
    # get paths and add in correct order and add bin directory
    paths = [str(all_params['DRS_ROOT'].parent),
             str(all_params['DRS_OUT_BIN_PATH'])]
    # add all the tool directories
    for directory in all_params['DRS_OUT_TOOLS']:
        paths.append(str(directory))
    # ----------------------------------------------------------------------
    # find setup files
    setup_path = Path(drs_misc.get_relative_folder(package, SETUP_PATH))
    # deal with windows
    if os.name == 'nt':
        sep = '";"'
        setup_infiles = ['{0}.win.setup'.format(package.lower())]
        setup_outfiles = ['{0}.win.setup'.format(pname.lower())]
    # deal with unix
    elif os.name == 'posix':
        sep = '":"'
        setup_infiles = ['{0}.bash.setup'.format(package.lower())]
        setup_infiles += ['{0}.sh.setup'.format(package.lower())]
        setup_infiles += ['{0}.zsh.setup'.format(package.lower())]
        setup_outfiles = ['{0}.bash.setup'.format(pname.lower())]
        setup_outfiles += ['{0}.sh.setup'.format(pname.lower())]
        setup_outfiles += ['{0}.zsh.setup'.format(pname.lower())]
    # else generate error message
    else:
        # print error message: Error APERO does not support OS
        eargs = [package, os.name]
        cprint(textentry('00-000-00005', args=eargs), 'red')
        sys.exit()
    # ----------------------------------------------------------------------
    # construct validation code absolute path
    valid_path = in_tool_path.joinpath(VALIDATE_CODE)
    # ----------------------------------------------------------------------
    # setup text dictionary
    text = dict()
    text['ROOT_PATH'] = all_params['DRS_ROOT'].parent
    text['USER_CONFIG'] = all_params['USERCONFIG']
    text['NAME'] = all_params['PROFILENAME']
    text['PATH'] = '"' + sep.join(paths) + '"'
    text['PYTHONPATH'] = '"' + sep.join(paths) + '"'
    # ----------------------------------------------------------------------
    # loop around setup files
    for it, setup_file in enumerate(setup_infiles):
        # deal with having profile name
        if all_params['PROFILENAME'] not in [None, 'None', '']:
            # get absolute path
            inpath = setup_path.joinpath(setup_file + '.profile')
        else:
            # get absolute path
            inpath = setup_path.joinpath(setup_file)
        # get output path
        outpath = all_params['USERCONFIG'].joinpath(setup_outfiles[it])
        # ------------------------------------------------------------------
        # make sure in path exists
        if not inpath.exists():
            # log error: setup file "{0}" does not exist'
            cprint(textentry('00-000-00006', args=[inpath]), 'red')
            sys.exit()
        # ------------------------------------------------------------------
        # make sure out path does not exist
        if outpath.exists():
            os.remove(outpath)
        # ------------------------------------------------------------------
        # read the setup file lines
        with open(inpath, 'r') as f:
            in_lines = f.readlines()
        # ------------------------------------------------------------------
        # loop around lines and update parameters
        out_lines = []
        for in_line in in_lines:
            # construct new line
            out_line = in_line.format(**text)
            # add to new lines
            out_lines.append(out_line)
        # ------------------------------------------------------------------
        # get instrument
        instrument = all_params['INSTRUMENT']
        # add instrument tests
        out_lines.append('\n')
        # run the validation script (just to print splash)
        comment = ('# run the validation script for {0}'
                   ''.format(instrument))
        command = 'python {0}'.format(valid_path)
        # add to out lines
        out_lines.append(comment + '\n')
        out_lines.append(command + '\n')
        # ------------------------------------------------------------------
        # write the lines
        with open(outpath, 'w') as f:
            f.writelines(out_lines)
    # return all params
    return all_params


def clean_install(params: ParamDict, all_params: ParamDict
                  ) -> Union[ParamDict, None]:
    """
    Clean the installation directories and update the installation parameter
    dictionary

    :param params: ParamDict, the constants parameter dictionary
    :param all_params: ParamDict, the installation parameter dictionary

    :return: ParamDict, the updated installation parameter dictionary
    """
    # get package
    package = params['DRS_PACKAGE']
    # get clean warning
    if all_params['CLEANWARN'] is None:
        cleanwarn = True
    elif all_params['CLEANWARN'] in [True, 'True', '1', 1]:
        cleanwarn = False
    else:
        cleanwarn = True
    # get tools save location
    in_tool_path = Path(drs_misc.get_relative_folder(package, IN_TOOLPATH))
    # append tool path
    sys.path.append(str(in_tool_path.joinpath('bin')))
    toolmod = importlib.import_module(RESET_CODE)
    # check if all directories are empty
    cond1 = not reset_paths_empty(all_params)
    cond2 = not all_params['CLEAN_INSTALL']
    # check if user wants a clean install
    if cond1 and cond2:
        return all_params
    # if we are forcing clean install let the user know
    if not cond1:
        cprint(textentry('40-001-00059'), 'y')
    # log that we are performing clean install
    cprint(textentry('40-001-00060'), 'm')
    # add to environment
    add_paths(all_params)
    # construct reset command
    reset_args = toolmod.main(quiet=True, warn=cleanwarn, database_timeout=0)
    # deal with a bad reset
    if not reset_args['success']:
        # error message: Error resetting database (see above) cannot install
        #                apero
        cprint(textentry('40-001-00083'), 'r')
        return None
    # return all params
    return all_params


def create_symlinks(params: ParamDict, all_params: ParamDict) -> ParamDict:
    """
    Create the symbolic links in the bin and tools directories and update
    the installation parameter dictionary

    :param params: ParamDict, the constants parameter dictionary
    :param all_params: ParamDict, the installation parameter dictionary

    :return: ParamDict, the updated installation parameter dictionary
    """
    # get available instruments
    drs_instruments = np.char.array(params['DRS_INSTRUMENTS']).upper()
    # get package
    package = params['DRS_PACKAGE']
    # get out paths
    out_bin_path = all_params['DRS_OUT_BIN_PATH']
    out_tool_path = all_params['DRS_OUT_TOOL_PATH']
    # get tools save location
    in_tool_path = Path(drs_misc.get_relative_folder(package, IN_TOOLPATH))
    # ------------------------------------------------------------------
    # Copy bin files (for each instrument)
    # ------------------------------------------------------------------
    # log which directory we are populating
    cprint('\n\t Populating {0} directory\n'.format(out_bin_path), 'm')
    # get instrument name
    instrument = all_params['INSTRUMENT']
    # find recipe folder for this instrument
    recipe_raw = Path(str(IN_BINPATH).format(instrument.lower()))
    recipe_dir = Path(drs_misc.get_relative_folder(package, recipe_raw))
    # define suffix
    suffix = '*_{0}.py'.format(instrument.lower())
    # create sym links
    _create_link(recipe_dir, suffix, out_bin_path)

    # ------------------------------------------------------------------
    # Copy tools (do not copy tools directories for instruments not being
    #    installed)
    # ------------------------------------------------------------------
    # get list of tool directories
    dirs = np.sort(list(in_tool_path.glob('*')))

    for directory in dirs:
        # do not copy tools for instruments we are not installing
        # note dirs also has other directories so first need to check
        # we are talking about an instrument directory
        if directory.name.upper() in drs_instruments:
            if directory.name.upper() != instrument:
                continue

        # construct this directories absolute path
        in_tools = in_tool_path.joinpath(directory.name)
        out_tools = out_tool_path.joinpath(directory.name)

        # log which directory we are populating
        cprint(textentry('40-001-00061', args=[out_tools]), 'm')
        # define suffix
        suffix = '*.py'
        # create sym links
        _create_link(in_tools, suffix, out_tools)

    # ------------------------------------------------------------------
    # return all_params
    return all_params


def _create_link(recipe_dir: Path, suffix: Union[str, Path], new_dir: Path,
                 log: bool = True):
    """
    Create a symbolic link

    :param recipe_dir: Path, the directory containing real recipes
    :param suffix: str, the suffix to look for in the original directory
    :param new_dir: Path, the new directory to create link in
    :param log: bool, if True logs creating these new links

    :return: None - creates links in "new_dir"
    """
    # deal with directories not exists
    new_dir.mkdir(parents=True, exist_ok=True)
    # get all python files in recipe folder
    files = np.sort(list(recipe_dir.glob(suffix)))
    # loop around files and create symbolic links in bin path
    for filename in files:
        # get file base name
        basename = filename.name
        # construct new path
        newpath = new_dir.joinpath(basename)
        if log:
            cprint('\t\tMoving {0}'.format(basename))
        # remove link already present
        if newpath.exists() or newpath.is_symlink():
            newpath.unlink()
        # make symlink
        newpath.symlink_to(filename)
        # make executable
        # noinspection PyBroadException
        try:
            newpath.chmod(0o777)
        except Exception as _:
            cprint(textentry('00-000-00007', args=[filename]), 'r')


def add_paths(all_params: ParamDict):
    """
    Add to path and python path (temporarily) while we install apero

    :param all_params: ParamDict, the installation parameter dictionary

    :return: None, just updates PATH and PYTHONPATH environmental variables
    """
    # get paths and add in correct order
    paths = [str(all_params['DRS_ROOT'].parent),
             str(all_params['DRS_OUT_BIN_PATH'])]
    # add all the tool directories
    for directory in all_params['DRS_OUT_TOOLS']:
        paths.append(str(directory))
    # ----------------------------------------------------------------------
    # set USERCONFIG
    os.environ[ENV_CONFIG] = str(all_params['USERCONFIG'])
    # ----------------------------------------------------------------------
    if os.name == 'posix':
        sep = ':'
    else:
        sep = ';'
    # ----------------------------------------------------------------------
    # add to PATH
    if 'PATH' in os.environ:
        # get old path
        oldpath = os.environ['PATH']
        # add to paths
        paths += oldpath
        # add to environment
        os.environ['PATH'] = sep.join(paths)
    else:
        # add to environment
        os.environ['PATH'] = sep.join(paths)
    # add to PYTHON PATH
    if 'PYTHONPATH' in os.environ:
        oldpath = os.environ['PYTHONPATH']
        # add to paths
        paths += oldpath
        # add to environment
        os.environ['PYTHONPATH'] = sep.join(paths)
    else:
        # add to environment
        os.environ['PYTHONPATH'] = sep.join(paths)


def printheader() -> str:
    """
    Construct a header row the size of the window

    :return: str, the header string to be printed
    """
    rows, columns = constants.param_functions.window_size()
    return '=' * (columns - 1)


def print_options(params: ParamDict, all_params: ParamDict):
    """
    Print the options to run apero

    :param params: ParamDict, the constants parameter dictionary
    :param all_params: ParamDict, the installation parameter dictionary

    :return: None prints to screen (using cprint)
    """
    # set up the text dictionary
    text = dict()
    # deal with user config (should end with os.sep)
    userconfig = str(all_params['USERCONFIG'])
    if not userconfig.endswith(os.sep):
        userconfig += os.sep
    # add to text dictionary
    text['DRS_UCONFIG'] = userconfig
    # add system to text dictionary
    text['SYSTEM'] = '{SYSTEM}'
    # add profile name (package name)
    if all_params['PROFILENAME'] not in ['None', None, '']:
        text['NAME'] = all_params['PROFILENAME']
    else:
        text['NAME'] = params['DRS_PACKAGE']
    # print the messages
    print('\n\n')
    cprint(printheader(), 'm')
    cprint(textentry('40-001-00062', args=[__PACKAGE__]), 'm')
    cprint(printheader(), 'm')
    cprint(textentry('INSTALL_ALIAS_MSG').format(**text), 'g')


def reset_paths_empty(all_params: ParamDict) -> bool:
    """
    Flag whether we need to reset any of the "RESET_PATHS" (global variable)

    :param all_params: ParamDict, the installation parameter dictionary

    :return: bool, True if one of the "RESET_PATHS" is empty, False otherwise
    """
    # look for paths
    for path in RESET_PATHS:
        # get instrument path
        ipath = all_params[path]
        # check for empty
        if len(os.listdir(ipath)) == 0:
            return True
    # if we have got here return False --> none are empty
    return False


# =============================================================================
# create user files functions
# =============================================================================
def create_ufiles(params: ParamDict, devmode: bool,
                  ask_user: bool = True) -> Tuple[List[str], List[str]]:
    """
    Create the user config/constant ini files

    :param params: ParamDict, the parameter dictionary of constants
    :param devmode: bool, if True we are in dev mode - need all constants
                    in constants files (not just the normal list of user
                    constants)
    :param ask_user: bool, if True asks the user which constants groups to add
                     (only in dev mode)
    :return: tuple, 1. list of config lines to add to config ini file,
                    2. list of constant lines to add to constant ini file
    """
    # storage of parameters of different types
    config = OrderedDict()
    const = OrderedDict()
    # ------------------------------------------------------------------
    config_groups = []
    const_groups = []
    # ------------------------------------------------------------------
    # dev groups
    dev_groups = dict()
    # flag for all groups
    all_groups = False
    # -----------------------------------------------------------------
    # ask user to add all groups
    if ask_user and not all_groups:
        cprint(printheader(), 'g')
        msg = 'Do you want to add all groups to the config file?'
        umessage = msg
        all_groups = ask(umessage, dtype='YN')
    else:
        all_groups = True
    # ------------------------------------------------------------------
    # loop around all parameters and find which need to be added
    #  to config file and const file
    for param in params:
        # ------------------------------------------------------------------
        # get instance
        instance = params.instances[param]
        # if we don't have instance we continue
        if instance is None:
            continue
        # get group name
        group = instance.group
        # get user variable
        user = instance.user
        # ------------------------------------------------------------------
        # if we have no group we don't want this in config files
        if group is None:
            continue
        # if user if False we don't want this in config files
        if user is False and not devmode:
            continue
        # ------------------------------------------------------------------
        # get source of data
        source = params.sources[param]
        # get config/const
        if 'user_config' in source:
            kind = 'config'
        elif 'default_config' in source:
            kind = 'config'
        elif 'default_constants' in source:
            kind = 'const'
        elif 'user_constants' in source:
            kind = 'const'
        else:
            continue
        # ------------------------------------------------------------------
        # deal with asking the user for groups in devmode
        if devmode and user is False:
            # -----------------------------------------------------------------
            # deal with first time seeing this group
            if group not in dev_groups:
                if all_groups:
                    output = True
                # ask user for output
                elif ask_user:
                    cprint(printheader(), 'g')
                    umessage = textentry('40-001-00063', args=[group, kind])
                    output = ask(umessage, dtype='YN')
                else:
                    output = True
                # add to dev groups
                dev_groups[group] = output
            # else skip if user has choosen that they don't want this group
            if not dev_groups[group]:
                continue
        # ------------------------------------------------------------------
        # add group to group storage (in correct order)
        if kind == 'config' and group not in config_groups:
            config_groups.append(group)
        elif group not in const_groups:
            const_groups.append(group)
        # ------------------------------------------------------------------
        # decide on group
        if kind == 'config':
            if group in config:
                config[group].append([instance, params[param]])
            else:
                config[group] = [[instance, params[param]]]
        elif kind == 'const':
            if group in const:
                const[group].append([instance, params[param]])
            else:
                const[group] = [[instance, params[param]]]
    # ------------------------------------------------------------------
    # create config file
    config_lines = create_ufile(params['INSTRUMENT'], 'config', config,
                                config_groups)
    # create const file
    const_lines = create_ufile(params['INSTRUMENT'], 'constant', const,
                               const_groups)
    # ------------------------------------------------------------------
    return config_lines, const_lines


def create_ufile(instrument: str, ckind: str, group_dict: Dict[str, list],
                 grouplist: List[str]) -> List[str]:
    """
    From a dictionary of groups (with constant instances) and a list of groups
    construct a list of lines to add for this "ckind" (constant kind)

    :param instrument: str, the instrument for these constants
    :param ckind: str, the constant kind (either "config" or "constant")
    :param group_dict: dict, a dictionary of groups where each group is a
                       list of tuples where each tuple contains
                       the constants instance and the default value
                       i.e.
                       group_dict['GROUP1'] = group1list

                       group1list = [[constant1, default_value1],
                                     [constant2, default_value2],
                                     [constant3, default_value3]]

    :param grouplist: List of strings, the group names (should be the same as
                      list(grouplist.keys()) but may not be

    :return: List of strings, the lines to add to the "ckind" ini file
    """
    lines = []
    lines += user_header('{0} {1} file'.format(instrument, ckind))
    # loop around groups
    for group in grouplist:
        # only add if we have parameters that are needed in that group
        if group in group_dict:
            # add a header if this is a new group
            lines += ['']
            lines += user_header(group)
            # loop around group parameters
            for item in range(len(group_dict[group])):
                # get instance of this parameter
                instance = group_dict[group][item][0]
                # get value of this parameter
                value = group_dict[group][item][1]
                # create line
                lines += instance.write_line(value=value)
    # return lines
    return lines


def user_header(title: str) -> List[str]:
    """
    Returns a group title for constants / config ini file

    :param title: str, the group title

    :return: List of strings - the title lines to add
    """
    lines = ['# {0}'.format('-' * 77),
             '# ',
             '#  {0}'.format(title),
             '# ',
             '# {0}'.format('-' * 77)]
    return lines


def ufile_write(aparams: ParamDict, lines: List[str], upath: Path,
                ufile: Union[Path, str], ckind: str) -> Path:
    """
    Write a constants/config ini file to disk

    :param aparams: ParamDict, the installation parameter dictionary
    :param lines: list of strings, the list of lines to be added to the ini
                  file
    :param upath: Path, the directory and full path of the user ini file to be
                  written
    :param ufile: Path, the filename for the user ini file (this should be
                  different depending on "ckind") otherwise files will overwrite
                  each other
    :param ckind: str, the constant kind (either "config" or "constant") for the
                  user ini file

    :return: Path, the full path and filename to the user ini file
    """
    # make directory if it doesn't exist
    if not upath.exists():
        os.makedirs(upath)
    # ----------------------------------------------------------------------
    # define config file path
    ufilepath = upath.joinpath(ufile)
    # ----------------------------------------------------------------------
    # deal with config file existing
    if ufilepath.exists():
        # read the lines
        with ufilepath.open('r') as u_file:
            current_lines = u_file.readlines()
        # now need to check these lines against lines
        for l_it, line in enumerate(lines):
            # we shouldn't worry about old comment lines
            if line.strip().startswith('#'):
                continue
            if len(line) == 0:
                continue
            # get variable name
            variable, value = line.split('=')
            variable = variable.strip()
            value = value.strip()
            cvalue, cline = None, ''
            # do not correct variables that we will automatically set later
            #   ( set by user)
            if variable in aparams:
                continue
            # loop around current lines
            for c_it, cline in enumerate(current_lines):
                if cline.strip().startswith('#'):
                    continue
                if len(cline) == 0:
                    continue
                if variable in cline:
                    cvariable, cvalue = cline.split('=')
                    cvariable = cvariable.strip()
                    cvalue = cvalue.strip().strip('\n')
                    # only if we have a matching variable
                    if cvariable == variable:
                        break
            # if line is the same we continue
            if value == cvalue:
                continue
            # deal with line found
            elif cvalue is not None:
                # display a warning
                cargs = [ckind, variable]
                cprint(textentry('40-001-00064', args=cargs), 'y')
                cargs = [value, cvalue]
                output = ask(textentry('40-001-00065', args=cargs), dtype='YN')
                if output:
                    lines[l_it] = cline
    # ----------------------------------------------------------------------
    # write files
    with ufilepath.open('w') as u_file:
        for line in lines:
            if not line.endswith('\n'):
                u_file.write(line + '\n')
            else:
                u_file.write(line)
    # return user file path
    return ufilepath


# =============================================================================
# update functions
# =============================================================================
def update(params: ParamDict, args: argparse.Namespace) -> ParamDict:
    """
    Get parameters from "params" and from the current setup and the input
    arguments and construct the installation parameter dictionary from here
    (instead of asking for user for all parameters)

    :param params: ParamDict, the parameter dictionary of constants
    :param args: argparse.Namespace - command line arguments passed via argparse

    :return: ParamDict, the installation parameter dictionary
    """
    # set function name
    func_name = __NAME__ + '.update()'
    # get config path
    config_env = params['DRS_USERENV']
    # check for config environment set
    config_path = os.getenv(config_env)
    # deal with no config path set
    if config_path is None:
        cprint(textentry('00-000-00008'), 'r')
        sys.exit()
    else:
        config_path = Path(config_path)
    # ----------------------------------------------------------------------
    # find all installed instruments
    instrument = base.IPARAMS['INSTRUMENT']
    language = base.IPARAMS['LANGUAGE']
    # ----------------------------------------------------------------------
    # set up dictionary
    all_params = ParamDict()
    # ------------------------------------------------------------------
    # add dev mode to allparams
    all_params['DEVMODE'] = getattr(args, 'devmode', False)
    # add clean warn
    all_params['CLEANWARN'] = getattr(args, 'cleanwarn', False)
    # add tar file
    all_params['TARFILE'] = getattr(args, 'tar_file', None)
    # ----------------------------------------------------------------------
    # deal with having a profile name
    if args.name in ['None', None, '']:
        profilename = ask(textentry('INSTALL_PROFILE_MSG'), str,
                          default='apero')
        # clean profile name
        profilename = clean_profile_name(profilename)
        # update args.name
        args.name = str(profilename).lower()
    else:
        # clean profile name
        profilename = clean_profile_name(args.name)
        # update args.name
        args.name = str(profilename).lower()
    # add name
    all_params['PROFILENAME'] = args.name
    # ------------------------------------------------------------------
    # add user config
    all_params['USERCONFIG'] = config_path
    all_params.set_source('USERCONFIG', func_name)
    # set instrument in all params
    all_params['INSTRUMENT'] = instrument
    all_params.set_source('INSTRUMENT', func_name)
    all_params['LANGUAGE'] = language
    all_params.set_source('LANGUAGE', language)
    # load params for instrument
    iparams = constants.load(cache=False)
    # ------------------------------------------------------------------
    # loop around data paths
    for datapath in DATA_PATHS.keys():
        # get data paths
        all_params[datapath] = Path(iparams[datapath])
        all_params.set_source(datapath, iparams.sources[datapath])
    # ------------------------------------------------------------------
    # add clean install
    if args.clean in ['True', True, '1', 1]:
        all_params['CLEAN_INSTALL'] = True
        all_params.set_source('CLEAN_INSTALL', 'sys.argv')
    else:
        all_params['CLEAN_INSTALL'] = False
        all_params.set_source('CLEAN_INSTALL', func_name)
    # ------------------------------------------------------------------
    # setup a database dictionary
    all_params['DATABASE'] = dict()
    # Individual database table settings
    all_params, args = database_tables(args, all_params, db_ask=False)
    # ------------------------------------------------------------------
    # update base.PARAMS with all params
    base.DPARAMS = update_dparams(all_params, base.DPARAMS)
    # ------------------------------------------------------------------
    # add the current database
    all_params = update_db_settings(all_params)
    # ------------------------------------------------------------------
    # return all params
    return all_params


def update_dparams(aparams: ParamDict,
                   dparams: Dict[str, Any]) -> Dict[str, Any]:
    """
    Update the database dictionary, this is required so we can then pass it to
    the normal function - but with database parameters updated from "aprams"
    (the installation parameter dictionary)

    :param aparams: ParamDict, the installation parameter dictionary
    :param dparams: dict, the database dictionary (base.DPARAMS)

    :return: dict, the base.DPARAMS (normally this should be returned to
             update base.DPARAMS - but this is left to the function call
             incase it is required in other situations
    """
    # loop around databases
    for dbname in base.DATABASE_NAMES:
        dbkey = f'{dbname}_profile'.upper()
        value = aparams['DATABASE'].get(dbkey, None)
        if value is not None:
            dparams[dbname.upper()]['PROFILE'] = value
    # return dparams
    return dparams


def update_db_settings(aparams: ParamDict) -> ParamDict:
    """
    Update "aparams" (the installation parameter dictionary) with the database
    settings from base.DPARAMS

    :param aparams: ParamDict, the installation parameter dictionary

    :return: ParamDict, the updated installation parameter dictionary
    """
    # read the database settings for current profile
    dparams = base.DPARAMS
    # ------------------------------------------------------------------
    # Database Settings
    # ------------------------------------------------------------------
    aparams['DATABASE'] = dict()
    # add database settings
    aparams['DATABASE']['HOST'] = dparams['HOST']
    aparams['DATABASE']['USER'] = dparams['USER']
    aparams['DATABASE']['PASSWD'] = dparams['PASSWD']
    aparams['DATABASE']['DATABASE'] = dparams['DATABASE']
    aparams['DATABASE']['TYPE'] = dparams['TYPE']
    # add database parameters
    # loop around databases
    for dbname in base.DATABASE_NAMES:
        # yaml is upper case
        ydbname = dbname.upper()
        # get correct dictionary
        sdict = dparams[ydbname]
        # add calib database
        aparams['DATABASE'][f'{ydbname}_NAME'] = sdict['NAME']
        if 'RESET' in sdict:
            aparams['DATABASE'][f'{ydbname}_RESET'] = sdict['RESET']
        aparams['DATABASE'][f'{ydbname}_PROFILE'] = sdict['PROFILE']
    # ------------------------------------------------------------------
    # return the update all_params
    return aparams


# =============================================================================
# Start of code
# =============================================================================
# Main code here
if __name__ == "__main__":
    # ----------------------------------------------------------------------
    # print 'Hello World!'
    print("Hello World!")

# =============================================================================
# End of code
# =============================================================================<|MERGE_RESOLUTION|>--- conflicted
+++ resolved
@@ -290,6 +290,7 @@
     :return: tuple, 1. whether to prompt the user for another path (i.e. they
              didn't want to create the path, 2. the value of the path
     """
+    promptuser = True
     # check if user config is None (i.e. set from cmd line)
     if value is not None:
         cprint(textentry('40-001-00040', args=[name, value]))
@@ -349,12 +350,9 @@
     all_params['TARFILE'] = getattr(args, 'tar_file', None)
     # get whether to ask user about creating directories
     askcreate = not getattr(args, 'always_create', True)
-<<<<<<< HEAD
-=======
     all_params['ASK_CREATE'] = askcreate
     all_params.set_source('ASK_CREATE', func_name)
 
->>>>>>> dec16e57
     # ------------------------------------------------------------------
     # Step 0: Ask for profile name (if not given)
     # ------------------------------------------------------------------
