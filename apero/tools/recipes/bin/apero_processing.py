--- conflicted
+++ resolved
@@ -108,58 +108,7 @@
 
     # -------------------------------------------------------------------------
     # Send email about starting
-<<<<<<< HEAD
-    # ----------------------------------------------------------------------
-    # send email if configured
-    drs_processing.send_email(params, kind='start')
-
-    # ----------------------------------------------------------------------
-    # Deal with reset options
-    # ----------------------------------------------------------------------
-    drs_processing.reset_files(params)
-
-    # ----------------------------------------------------------------------
-    # find all raw files
-    # ----------------------------------------------------------------------
-    # get raw files
-    rawtable, rawpath = drs_fits.find_raw_files(params, recipe)
-    # find all previous runs
-    skiptable = drs_processing.generate_skip_table(params)
-
-    # ----------------------------------------------------------------------
-    # Generate run list
-    # ----------------------------------------------------------------------
-    rlist = drs_processing.generate_run_list(params, rawtable, runtable,
-                                             skiptable)
-
-    # ----------------------------------------------------------------------
-    # Process run list
-    # ----------------------------------------------------------------------
-    out = drs_processing.process_run_list(params, recipe, rlist, groupname)
-    outlist, has_errors, ptime = out
-
-    # ----------------------------------------------------------------------
-    # Print timing
-    # ----------------------------------------------------------------------
-    drs_processing.display_timing(params, outlist, ptime)
-
-    # ----------------------------------------------------------------------
-    # Print out any errors
-    # ----------------------------------------------------------------------
-    if has_errors:
-        drs_processing.display_errors(params, outlist)
-
-    # ----------------------------------------------------------------------
-    # Compile some useful information as summary
-    # ----------------------------------------------------------------------
-    drs_processing.save_stats(params, outlist)
-
-    # ----------------------------------------------------------------------
-    # Send email about finishing
-    # ----------------------------------------------------------------------
-=======
     # -------------------------------------------------------------------------
->>>>>>> c2607f6e
     # send email if configured
     drs_processing.processing_email(params, 'start', __NAME__)
     # -------------------------------------------------------------------------
