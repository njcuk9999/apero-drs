#!/usr/bin/env python
# -*- coding: utf-8 -*-
"""
APERO setup.py for use with pip

pip install -U -e .

Created on 2023-02-06

@author: cook, Vandal
"""
import os
from pathlib import Path

from setuptools import setup

# =============================================================================
# Define variables
# =============================================================================
# define the instruments here
INSTRUMENTS = ["spirou", "nirps_ha", "nirps_he"]
# Get the package directory from this file name
PACKAGE_DIR = Path(os.path.dirname(os.path.realpath(__file__)))


# =============================================================================
# Define functions
# =============================================================================
def get_relative_path(path: str) -> Path:
    """
    Create a absolute path from a given relative path (relative to this
    dir)

    :param path: str, the relative path to this path

    :return: The absolute path from this directory
    """
    return PACKAGE_DIR.joinpath(path)


# =============================================================================
# Start of code
# =============================================================================
# get the absolute path for the bin directory
binpath = get_relative_path("apero/recipes")
# get the absolute path for the tools directory
tools_path = get_relative_path("apero/tools/recipes")
# storage for all paths where there could be scripts
paths = []
# loop around paths and get all sub-directories for bin directory
for path in binpath.iterdir():
    if path.is_dir() and path.name in INSTRUMENTS:
        paths.append(path)
# loop around paths and get all sub-directories for tools directory
for path in tools_path.iterdir():
    if path.is_dir():
        paths.append(path)
<<<<<<< HEAD
# Find all __init__.py files in paths
scripts = []
for path in paths:
    for f in path.iterdir():
        if f.is_file() and os.access(f, os.X_OK) and f.name != "__init__.py":
            scripts.append(os.path.relpath(str(f)))
# run the python setup using the list of scripts
=======

# %%
all_files = [get_relative_path("apero/setup/apero_source")]
for path in paths:
    for f in path.iterdir():
        all_files.append(f)

scripts = []
for f in all_files:
    if f.is_file() and os.access(f, os.X_OK) and f.name != "__init__.py":
        scripts.append(os.path.relpath(str(f)))

# %%
>>>>>>> 66c726e6
setup(scripts=scripts)<|MERGE_RESOLUTION|>--- conflicted
+++ resolved
@@ -55,17 +55,14 @@
 for path in tools_path.iterdir():
     if path.is_dir():
         paths.append(path)
-<<<<<<< HEAD
-# Find all __init__.py files in paths
+# Find all script/executable files in package (except init files)
 scripts = []
 for path in paths:
     for f in path.iterdir():
         if f.is_file() and os.access(f, os.X_OK) and f.name != "__init__.py":
             scripts.append(os.path.relpath(str(f)))
-# run the python setup using the list of scripts
-=======
 
-# %%
+# Include apero_soure shell script in addition to executable Python files
 all_files = [get_relative_path("apero/setup/apero_source")]
 for path in paths:
     for f in path.iterdir():
@@ -76,6 +73,5 @@
     if f.is_file() and os.access(f, os.X_OK) and f.name != "__init__.py":
         scripts.append(os.path.relpath(str(f)))
 
-# %%
->>>>>>> 66c726e6
+# run the python setup using the list of scripts
 setup(scripts=scripts)