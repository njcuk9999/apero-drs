#!/usr/bin/env python
# -*- coding: utf-8 -*-
"""
cal_HC_E2DS_spirou.py [night_directory] [fitsfilename]

Wavelength calibration

Created on 2018-07-20
@author: artigau, hobson, cook
"""

from __future__ import division
import numpy as np
import os

from SpirouDRS import spirouDB
from SpirouDRS import spirouConfig
from SpirouDRS import spirouCore
from SpirouDRS import spirouImage
from SpirouDRS import spirouStartup
from SpirouDRS import spirouTHORCA
from SpirouDRS.spirouTHORCA import spirouWAVE


# =============================================================================
# Define variables
# =============================================================================
# Name of program
__NAME__ = 'cal_WAVE_E2DS_spirou.py'
# Get version and author
__version__ = spirouConfig.Constants.VERSION()
__author__ = spirouConfig.Constants.AUTHORS()
__date__ = spirouConfig.Constants.LATEST_EDIT()
__release__ = spirouConfig.Constants.RELEASE()
# Get Logging function
WLOG = spirouCore.wlog
# Get plotting functions
sPlt = spirouCore.sPlt
plt = sPlt.plt
plt.ion()
# Get parameter dictionary
ParamDict = spirouConfig.ParamDict

# =============================================================================
# Define functions
# =============================================================================

def main(night_name=None, fpfile=None, hcfiles=None):
    """
    cal_WAVE_E2DS.py main function, if night_name and files are None uses
    arguments from run time i.e.:
        cal_DARK_spirou.py [night_directory] [fpfile] [hcfiles]

    :param night_name: string or None, the folder within data raw directory
                                containing files (also reduced directory) i.e.
                                /data/raw/20170710 would be "20170710" but
                                /data/raw/AT5/20180409 would be "AT5/20180409"
    :param fpfile: string, or None, the FP file to use for
                  arg_file_names and fitsfilename
                  (if None assumes arg_file_names was set from run time)
    :param fhciles: string, list or None, the list of HC files to use for
                  arg_file_names and fitsfilename
                  (if None assumes arg_file_names was set from run time)

    :return ll: dictionary, containing all the local variables defined in
                main
    """
    # ----------------------------------------------------------------------
    # Set up
    # ----------------------------------------------------------------------

    # test files TC2
    #night_name = 'AT5/AT5-12/2018-05-29_17-41-44/'
    #fpfile = '2279844a_fp_fp_pp_e2dsff_AB.fits'
    #hcfiles = ['2279845c_hc_pp_e2dsff_AB.fits']

    # test files TC3
    #night_name = 'TC3/AT5/AT5-12/2018-07-24_16-17-57/'
    #fpfile = '2294108a_pp_e2dsff_AB.fits'
    #hcfiles = ['2294115c_pp_e2dsff_AB.fits']

    #night_name = 'TC3/AT5/AT5-12/2018-07-25_16-49-50/'
    #fpfile = '2294223a_pp_e2dsff_AB.fits'
    #hcfiles = ['2294230c_pp_e2dsff_AB.fits']

    # get parameters from config files/run time args/load paths + calibdb
    p = spirouStartup.Begin(recipe=__NAME__)
    if hcfiles is None or fpfile is None:
        names, types = ['fpfile', 'hcfiles'], [str, str]
        customargs = spirouStartup.GetCustomFromRuntime([0, 1], types, names,
                                                        last_multi=True)
    else:
        customargs = dict(hcfiles=hcfiles, fpfile=fpfile)
    # get parameters from configuration files and run time arguments
    p = spirouStartup.LoadArguments(p, night_name, customargs=customargs,
                                    mainfitsdir='reduced',
                                    mainfitsfile='hcfiles')

    # ----------------------------------------------------------------------
    # Construct reference filename and get fiber type
    # ----------------------------------------------------------------------
    p, fpfitsfilename = spirouStartup.SingleFileSetup(p, filename=p['FPFILE'])
    fiber1 = str(p['FIBER'])
    p, hcfilenames = spirouStartup.MultiFileSetup(p, files=p['HCFILES'])
    fiber2 = str(p['FIBER'])
    # set the hcfilename to the first hcfilenames
    hcfitsfilename = hcfilenames[0]

    # ----------------------------------------------------------------------
    # Once we have checked the e2dsfile we can load calibDB
    # ----------------------------------------------------------------------
    # as we have custom arguments need to load the calibration database
    p = spirouStartup.LoadCalibDB(p)

    # ----------------------------------------------------------------------
    # Have to check that the fibers match
    # ----------------------------------------------------------------------
    if fiber1 == fiber2:
        p['FIBER'] = fiber1
        fsource = __NAME__ + '/main() & spirouStartup.GetFiberType()'
        p.set_source('FIBER', fsource)
    else:
        emsg = 'Fiber not matching for {0} and {1}, should be the same'
        eargs = [hcfitsfilename, fpfitsfilename]
        WLOG('error', p['LOG_OPT'], emsg.format(*eargs))
    # set the fiber type
    p['FIB_TYP'] = [p['FIBER']]
    p.set_source('FIB_TYP', __NAME__ + '/main()')

    # ----------------------------------------------------------------------
    # Read FP and HC files
    # ----------------------------------------------------------------------

    # read and combine all HC files except the first (fpfitsfilename)
    rargs = [p, 'add', hcfitsfilename, hcfilenames[1:]]
    p, hcdata, hchdr, hccdr = spirouImage.ReadImageAndCombine(*rargs)
    # read first file (fpfitsfilename)
    fpdata, fphdr, fpcdr, _, _ = spirouImage.ReadImage(p, fpfitsfilename)

    # add data and hdr to loc
    loc = ParamDict()
    loc['HCDATA'], loc['HCHDR'], loc['HCCDR'] = hcdata, hchdr, hccdr
    loc['FPDATA'], loc['FPHDR'], loc['FPCDR'] = fpdata, fphdr, fpcdr
    # set the source
    sources = ['HCDATA', 'HCHDR', 'HCCDR']
    loc.set_sources(sources, 'spirouImage.ReadImageAndCombine()')
    sources = ['FPDATA', 'FPHDR', 'FPCDR']
    loc.set_sources(sources, 'spirouImage.ReadImage()')

    # ----------------------------------------------------------------------
    # Get basic image properties for reference file
    # ----------------------------------------------------------------------
    # get sig det value
    p = spirouImage.GetSigdet(p, hchdr, name='sigdet')
    # get exposure time
    p = spirouImage.GetExpTime(p, hchdr, name='exptime')
    # get gain
    p = spirouImage.GetGain(p, hchdr, name='gain')
    # get acquisition time
    p = spirouImage.GetAcqTime(p, hchdr, name='acqtime', kind='julian')
    bjdref = p['ACQTIME']
    # set sigdet and conad keywords (sigdet is changed later)
    p['KW_CCD_SIGDET'][1] = p['SIGDET']
    p['KW_CCD_CONAD'][1] = p['GAIN']
    # get lamp parameters
    p = spirouTHORCA.GetLampParams(p, hchdr)

    # get number of orders
    # we always get fibre A number because AB is doubled in constants file
    loc['NBO'] = p['QC_LOC_NBO_FPALL']['A']
    loc.set_source('NBO', __NAME__ + '.main()')
    # get number of pixels in x from hcdata size
    loc['NBPIX'] = loc['HCDATA'].shape[1]
    loc.set_source('NBPIX', __NAME__ + '.main()')

    # ----------------------------------------------------------------------
    # Read blaze
    # ----------------------------------------------------------------------
    # get tilts
    loc['BLAZE'] = spirouImage.ReadBlazeFile(p, hchdr)
    loc.set_source('BLAZE', __NAME__ + '/main() + /spirouImage.ReadBlazeFile')

    # ----------------------------------------------------------------------
    # Read wave solution
    # ----------------------------------------------------------------------
    # wavelength file; we will use the polynomial terms in its header,
    # NOT the pixel values that would need to be interpolated

    # getting header info with wavelength polynomials
    wdata = spirouImage.ReadWaveFile(p, hchdr,return_header=True)
    wave, wave_hdr = wdata
    loc['WAVE_INIT'] = wave
    loc['WAVEHDR'] = wave_hdr
    loc.set_source('WAVE_INIT', __NAME__ + '/main() + /spirouImage.ReadWaveFile')

    # get wave params from wave header
    poly_wave_sol = spirouImage.ReadWaveParams(p, wave_hdr)
    loc['WAVEPARAMS'] = poly_wave_sol
    loc.set_source('WAVEPARAMS', __NAME__ + '/main() + /spirouImage.ReadWaveFile')

    # ----------------------------------------------------------------------
    # Read UNe solution
    # ----------------------------------------------------------------------
    wave_UNe, amp_UNe = spirouImage.ReadLineList(p)
    loc['LL_LINE'], loc['AMPL_LINE'] = wave_UNe, amp_UNe
    source = __NAME__ + '.main() + spirouImage.ReadLineList()'
    loc.set_sources(['ll_line', 'ampl_line'], source)

    # ----------------------------------------------------------------------
    # Generate wave map from wave solution
    # ----------------------------------------------------------------------
    loc = spirouWAVE.generate_wave_map(p, loc)

    # ----------------------------------------------------------------------
    # Find Gaussian Peaks in HC spectrum
    # ----------------------------------------------------------------------
    loc = spirouWAVE.find_hc_gauss_peaks(p, loc)

    # ----------------------------------------------------------------------
    # Start plotting session
    # ----------------------------------------------------------------------
    if p['DRS_PLOT']:
        # start interactive plot
        sPlt.start_interactive_session()

    # ----------------------------------------------------------------------
    # Fit Gaussian peaks (in triplets) to
    # ----------------------------------------------------------------------
    loc = spirouWAVE.fit_gaussian_triplets(p, loc)

    # ----------------------------------------------------------------------
    # Generate Resolution map and line profiles
    # ----------------------------------------------------------------------
    # log progress
    wmsg = 'Generating resolution map and '
    # generate resolution map
    loc = spirouWAVE.generate_resolution_map(p, loc)
    # map line profile map
    if p['DRS_PLOT']:
        sPlt.wave_ea_plot_line_profiles(p, loc)

    # ----------------------------------------------------------------------
    # End plotting session
    # ----------------------------------------------------------------------
    # end interactive session
    if p['DRS_PLOT']:
        sPlt.end_interactive_session()

    # ----------------------------------------------------------------------
    # Quality control
    # ----------------------------------------------------------------------
    passed, fail_msg = True, []
    # quality control on sigma clip (sig1 > qc_hc_wave_sigma_max
    if loc['SIG1'] > p['QC_HC_WAVE_SIGMA_MAX']:
        fmsg = 'Sigma too high ({0:.5f} > {1:.5f})'
        fail_msg.append(fmsg.format(loc['SIG1'], p['QC_HC_WAVE_SIGMA_MAX']))
        passed = False
    # finally log the failed messages and set QC = 1 if we pass the
    # quality control QC = 0 if we fail quality control
    if passed:
        WLOG('info', p['LOG_OPT'], 'QUALITY CONTROL SUCCESSFUL - Well Done -')
        p['QC'] = 1
        p.set_source('QC', __NAME__ + '/main()')
    else:
        for farg in fail_msg:
            wmsg = 'QUALITY CONTROL FAILED: {0}'
            WLOG('warning', p['LOG_OPT'], wmsg.format(farg))
        p['QC'] = 0
        p.set_source('QC', __NAME__ + '/main()')



# TODO: --> Below is not etienne's code!

# ----------------------------------------------------------------------
# Set up all_lines storage list for both wavelength solutions
# ----------------------------------------------------------------------
#
#     # initialise up all_lines storage
#     all_lines_1 = []
#     all_lines_2 = []
#
#     # initialise storage for residuals
#     res_1 = []
#     res_2 = []
#     ord_save = []
#
#     n_ord_start = p['IC_HC_N_ORD_START_2']
#     n_ord_final = p['IC_HC_N_ORD_FINAL_2']
#
#     # first wavelength solution (no smoothing)
#     # loop through orders
#     for iord in range(n_ord_start, n_ord_final):
#         # keep relevant lines
#         # -> right order
#         # -> finite dv
#         gg = (ord == iord) & (np.isfinite(dv))
#         nlines = np.sum(gg)
#         # put lines into ALL_LINES structure
#         # reminder:
#         # gparams[0] = output wavelengths
#         # gparams[1] = output sigma(gauss fit width)
#         # gparams[2] = output amplitude(gauss fit)
#         # gparams[3] = difference in input / output wavelength
#         # gparams[4] = input amplitudes
#         # gparams[5] = output pixel positions
#         # gparams[6] = output pixel sigma width (gauss fit width in pixels)
#         # gparams[7] = output weights for the pixel position
#
#         # dummy array for weights
#         test = np.ones(np.shape(xgau[gg]), 'd')
#         # get the final wavelength value for each peak in order
#         output_wave_1 = np.polyval(fit_per_order[iord, :], xgau[gg])
#         # get the initial solution wavelength value for each peak in the order
#         # allow pixel shifting
#         xgau_shift = xgau[gg] + pixel_shift_inter + pixel_shift_slope*xgau[gg]
#         input_wave = np.polyval((poly_wave_sol[iord, :])[::-1], xgau_shift)
#         # convert the pixel equivalent width to wavelength units
#         xgau_ew_ini = xgau[gg] - ew[gg]/2
#         xgau_ew_fin = xgau[gg] + ew[gg]/2
#         ew_ll_ini = np.polyval(fit_per_order[iord, :], xgau_ew_ini)
#         ew_ll_fin = np.polyval(fit_per_order[iord, :], xgau_ew_fin)
#         ew_ll = ew_ll_fin - ew_ll_ini
#         # put all lines in the order into array
#         gau_params = np.column_stack((output_wave_1, ew_ll, peak1[gg], input_wave-output_wave_1,
#                                       amp_catalog[gg], xgau[gg], ew[gg], test))
#         # append the array for the order into a list
#         all_lines_1.append(gau_params)
#         # save dv in km/s and auxiliary order number
#         res_1 = np.concatenate((res_1,2.997e5*(input_wave - output_wave_1)/output_wave_1))
#         ord_save = np.concatenate((ord_save, test*iord))
#
#     # add to loc
#     loc['ALL_LINES_1'] = all_lines_1
#     loc['LL_PARAM_1'] = np.fliplr(fit_per_order)
#     loc.set_sources(['ALL_LINES_1', 'LL_PARAM_1'], __NAME__ + '/main()')
#
#     # second wavelength solution (smoothed)
#     if poly_smooth:
#         # loop through orders
#         for iord in range(nbo):
#             # keep relevant lines
#             # -> right order
#             # -> finite dv
#             gg = (ord == iord) & (np.isfinite(dv))
#             nlines = np.sum(gg)
#             # put lines into ALL_LINES structure
#             # reminder:
#             # gparams[0] = output wavelengths
#             # gparams[1] = output sigma(gauss fit width)
#             # gparams[2] = output amplitude(gauss fit)
#             # gparams[3] = difference in input / output wavelength
#             # gparams[4] = input amplitudes
#             # gparams[5] = output pixel positions
#             # gparams[6] = output pixel sigma width (gauss fit width in pixels)
#             # gparams[7] = output weights for the pixel position
#
#             # dummy array for weights
#             test = np.ones(np.shape(xgau[gg]), 'd')
#             # get the final wavelength value for each peak in order
#             output_wave_2 = np.polyval(new_wavelength_solution_polyfit[:, iord], xgau[gg])
#             # get the initial solution wavelength value for each peak in the order
#             # allow pixel shifting
#             xgau_shift = xgau[gg] + pixel_shift_inter + pixel_shift_slope * xgau[gg]
#             input_wave = np.polyval((poly_wave_sol[iord, :])[::-1], xgau_shift)
#             # convert the pixel equivalent width to wavelength units
#             xgau_ew_ini = xgau[gg] - ew[gg]/2
#             xgau_ew_fin = xgau[gg] + ew[gg]/2
#             ew_ll_ini = np.polyval(new_wavelength_solution_polyfit[:, iord], xgau_ew_ini)
#             ew_ll_fin = np.polyval(new_wavelength_solution_polyfit[:, iord], xgau_ew_fin)
#             ew_ll = ew_ll_fin - ew_ll_ini
#             # put all lines in the order into array
#             gau_params = np.column_stack((output_wave_2, ew_ll, peak1[gg], input_wave-output_wave_2,
#                                           amp_catalog[gg], xgau[gg], ew[gg], test))
#             # append the array for the order into a list
#             all_lines_2.append(gau_params)
#             res_2 = np.concatenate((res_2, 2.997e5*(input_wave - output_wave_2)/output_wave_2))
#
#     # For compatibility w/already defined functions, I need to save here all_lines_2
#     if poly_smooth:
#         loc['ALL_LINES_2'] = all_lines_2
#         loc['LL_PARAM_2'] = np.fliplr(np.transpose(new_wavelength_solution_polyfit))
#         loc.set_sources(['ALL_LINES_2', 'LL_PARAM_2'], __NAME__ + '/main()')
#     else:
#         all_lines_2 = list(all_lines_1)
#         loc['ALL_LINES_2'] = all_lines_2
#         loc['LL_PARAM_2'] = np.fliplr(fit_per_order)
#         loc['LL_OUT_2'] = loc['LL_OUT_1']
#         loc.set_sources(['ALL_LINES_2', 'LL_PARAM_2'], __NAME__ + '/main()')
#
#
#     # ------------------------------------------------------------------
#     # Littrow test
#     # ------------------------------------------------------------------
#
#     # set up start and end orders depending on if smoothing was used
#     if poly_smooth:
#         # set up echelle orders
#         n_ord_start = 0
#         n_ord_final = 49
#
#     # calculate echelle orders
#     o_orders = np.arange(n_ord_start, n_ord_final)
#     echelle_order = p['IC_HC_T_ORDER_START'] - o_orders
#     loc['ECHELLE_ORDERS'] = echelle_order
#     loc.set_source('ECHELLE_ORDERS', __NAME__ + '/main()')
#
#     # reset Littrow fit degree
#     p['IC_LITTROW_FIT_DEG_2'] = 6
#
#     # Do Littrow check
#     ckwargs = dict(ll=loc['LL_OUT_2'][n_ord_start:n_ord_final, :], iteration=2, log=True)
#     loc = spirouTHORCA.CalcLittrowSolution(p, loc, **ckwargs)
#
#     # Plot wave solution littrow check
#     if p['DRS_PLOT']:
#         # plot littrow x pixels against fitted wavelength solution
#         sPlt.wave_littrow_check_plot(p, loc, iteration=2)
#
#     # ------------------------------------------------------------------
#     # extrapolate Littrow solution
#     # ------------------------------------------------------------------
#     ekwargs = dict(ll=loc['LL_OUT_2'], iteration=2)
#     loc = spirouTHORCA.ExtrapolateLittrowSolution(p, loc, **ekwargs)
#
#     # ------------------------------------------------------------------
#     # Join 0-46 and 47-48 solutions
#     # ------------------------------------------------------------------
#
#     # the littrow extrapolation (for orders > n_ord_final_2)
#     litt_extrap_sol_red = loc['LITTROW_EXTRAP_SOL_2'][n_ord_final:]
#     litt_extrap_sol_param_red = loc['LITTROW_EXTRAP_PARAM_2'][n_ord_final:]
#
#     # the wavelength solution for n_ord_start - n_ord_final
#     # taking from loc allows avoiding an if smooth check
#     ll_out = loc['LL_OUT_2'][n_ord_start:n_ord_final]
#     param_out = loc['LL_PARAM_2'][n_ord_start:n_ord_final]
#
#     print(np.shape(litt_extrap_sol_param_red))
#     print(np.shape(param_out))
#
#     # create stack
#     ll_stack, param_stack = [], []
#     # wavelength solution for n_ord_start - n_ord_final
#     if len(ll_out) > 0:
#         ll_stack.append(ll_out)
#         param_stack.append(param_out)
#     # add extrapolation from littrow to orders > n_ord_final
#     if len(litt_extrap_sol_red) > 0:
#         ll_stack.append(litt_extrap_sol_red)
#         param_stack.append(litt_extrap_sol_param_red)
#
#     # convert stacks to arrays and add to storage
#     loc['LL_OUT_2'] = np.vstack(ll_stack)
#     loc['LL_PARAM_2'] = np.vstack(param_stack)
#     loc.set_sources(['LL_OUT_2', 'LL_PARAM_2'], __NAME__ + '/main()')
#
#     # rename for compatibility
#     loc['LITTROW_EXTRAP_SOL_1'] = np.vstack(ll_stack)
#     loc['LITTROW_EXTRAP_PARAM_1'] = np.vstack(param_stack)
#
#     # temp copy for storage
#     loc['LL_FINAL'] = np.vstack(ll_stack)
#     loc['LL_PARAM_FINAL'] = np.vstack(param_stack)
#     all_lines_final = np.copy(all_lines_2)
#     loc['ALL_LINES_FINAL'] = all_lines_final
#     loc.set_sources(['LL_FINAL', 'LL_PARAM_FINAL'], __NAME__ + '/main()')
#
#     # ------------------------------------------------------------------
#     # Incorporate FP into solution
#     # ------------------------------------------------------------------
#
#     use_fp = True
#
#     if use_fp:
#         # ------------------------------------------------------------------
#         # Find FP lines
#         # ------------------------------------------------------------------
#         # print message to screen
#         wmsg = 'Identification of lines in reference file: {0}'
#         WLOG('', p['LOG_OPT'], wmsg.format(fpfile))
#
#         # ------------------------------------------------------------------
#         # Get the FP solution
#         # ------------------------------------------------------------------
#
#         loc = spirouTHORCA.FPWaveSolutionNew(p, loc)
#
#         # ------------------------------------------------------------------
#         # FP solution plots
#         # ------------------------------------------------------------------
#         if p['DRS_PLOT']:
#             # Plot the FP extracted spectrum against wavelength solution
#             sPlt.wave_plot_final_fp_order(p, loc, iteration=2)
#             # Plot the measured FP cavity width offset against line number
#             sPlt.wave_local_width_offset_plot(loc)
#             # Plot the FP line wavelength residuals
#             sPlt.wave_fp_wavelength_residuals(loc)
#
#     # ------------------------------------------------------------------
#     # Create new wavelength solution
#     # ------------------------------------------------------------------
#
#     start = min(p['IC_HC_N_ORD_START_2'], p['IC_FP_N_ORD_START'])
#     end = max(p['IC_HC_N_ORD_FINAL_2'], p['IC_FP_N_ORD_FINAL'])
#
#     # recalculate echelle orders for Fit1DSolution
#     o_orders = np.arange(start,end)
#     echelle_order = p['IC_HC_T_ORDER_START'] - o_orders
#     loc['ECHELLE_ORDERS'] = echelle_order
#     loc.set_source('ECHELLE_ORDERS', __NAME__ + '/main()')
#
#
#     # select the orders to fit
#     ll = loc['LITTROW_EXTRAP_SOL_1'][start:end]
#     loc = spirouTHORCA.Fit1DSolution(p, loc, ll,  iteration=2)
#
#     # ------------------------------------------------------------------
#     # Calculate uncertainties
#     # ------------------------------------------------------------------
#
#     # # First solution (without smoothing)
#     # mean1 = np.mean(res_1)
#     # var1 = np.var(res_1)
#     # num_lines = len(res_1)
#     #
#     # # Second soluthion (with smoothing) if applicable
#     # if poly_smooth:
#     #     mean1 = np.mean(res_2)
#     #     var1 = np.var(res_2)
#     #     num_lines = len(res_2)
#     #
#     # # print statistics
#     # wmsg1 = 'On fiber {0} fit line statistic:'.format(p['FIBER'])
#     # wargs2 = [mean1*1000., np.sqrt(var1)*1000., num_lines, 1000.*np.sqrt(var1/num_lines)]
#     # wmsg2 = ('\tmean={0:.3f}[m/s] rms={1:.1f} {2} lines (error on mean '
#     #              'value:{3:.2f}[m/s])'.format(*wargs2))
#     # WLOG('info', p['LOG_OPT'] + p['FIBER'], [wmsg1, wmsg2])
#     #
#     # # Save to loc for later use - names given for coherence with cal_HC
#     # loc['X_MEAN_1'] = mean1
#     # loc['X_VAR_1'] = var1
#     # loc['X_ITER_1'] = num_lines
#
#     # ------------------------------------------------------------------
#     # Repeat Littrow test
#     # ------------------------------------------------------------------
#
#     # Reset the cut points
#     p['IC_LITTROW_CUT_STEP_2'] = 500
#
#     # reset Littrow fit degree
#     p['IC_LITTROW_FIT_DEG_2'] = 8
#
#
#     # Do Littrow check
#     ckwargs = dict(ll=loc['LL_OUT_2'][start:end, :], iteration=2, log=True)
#     loc = spirouTHORCA.CalcLittrowSolution(p, loc, **ckwargs)
#
#     # Plot wave solution littrow check
#     if p['DRS_PLOT']:
#         # plot littrow x pixels against fitted wavelength solution
#         sPlt.wave_littrow_check_plot(p, loc, iteration=2)
#
#
#     # ------------------------------------------------------------------
#     # Plot single order, wavelength-calibrated, with found lines
#     # ------------------------------------------------------------------
#
#     # set order to plot
#     plot_order = 7
#     # get the correct order to plot for all_lines (which is sized n_ord_final-n_ord_start)
#     plot_order_line = plot_order - n_ord_start
#     plt.figure()
#     # plot order and flux
#     plt.plot(wave_map2[plot_order], hcdata[plot_order], label='HC spectrum - order '
#                                                                 + str(plot_order))
#     # plot found lines
#     # first line separate for labelling purposes
#     plt.vlines(all_lines_1[plot_order_line][0][0], 0, all_lines_1[plot_order_line][0][2],
#                'm', label='fitted lines')
#     # plot lines to the top of the figure
#     plt.vlines(all_lines_1[plot_order_line][0][0], 0, np.max(hcdata[plot_order]), 'gray',
#                linestyles='dotted')
#     # rest of lines
#     for i in range(1, len(all_lines_1[plot_order_line])):
#         # plot lines to their corresponding amplitude
#         plt.vlines(all_lines_1[plot_order_line][i][0], 0, all_lines_1[plot_order_line][i][2],
#                    'm')
#         # plot lines to the top of the figure
#         plt.vlines(all_lines_1[plot_order_line][i][0], 0, np.max(hcdata[plot_order]), 'gray',
#                    linestyles='dotted')
#     plt.legend()
#     plt.xlabel('Wavelength')
#     plt.ylabel('Flux')
#
#     # ----------------------------------------------------------------------
#     # Quality control
#     # ----------------------------------------------------------------------
#     # get parameters ffrom p
#     p['QC_RMS_LITTROW_MAX'] = p['QC_HC_RMS_LITTROW_MAX']
#     p['QC_DEV_LITTROW_MAX'] = p['QC_HC_DEV_LITTROW_MAX']
#     # set passed variable and fail message list
#     passed, fail_msg = True, []
#     # check for infinites and NaNs in mean residuals from fit
#     if ~np.isfinite(loc['X_MEAN_2']):
#         # add failed message to the fail message list
#         fmsg = 'NaN or Inf in X_MEAN_2'
#         fail_msg.append(fmsg)
#         passed = False
#     # iterate through Littrow test cut values
#     # if smoothing done need to use Littrow 2, otherwise 1
#     if poly_smooth:
#         lit_it = 2
#     else:
#         lit_it = 2
#     # for x_it in range(len(loc['X_CUT_POINTS_lit_it'])):
#     # checks every other value
#     for x_it in range(1, len(loc['X_CUT_POINTS_'+str(lit_it)]), 4):
#         # get x cut point
#         x_cut_point = loc['X_CUT_POINTS_'+str(lit_it)][x_it]
#         # get the sigma for this cut point
#         sig_littrow = loc['LITTROW_SIG_'+str(lit_it)][x_it]
#         # get the abs min and max dev littrow values
#         min_littrow = abs(loc['LITTROW_MINDEV_'+str(lit_it)][x_it])
#         max_littrow = abs(loc['LITTROW_MAXDEV_'+str(lit_it)][x_it])
#         # check if sig littrow is above maximum
#         rms_littrow_max = p['QC_RMS_LITTROW_MAX']
#         dev_littrow_max = p['QC_DEV_LITTROW_MAX']
#         if sig_littrow > rms_littrow_max:
#             fmsg = ('Littrow test (x={0}) failed (sig littrow = '
#                     '{1:.2f} > {2:.2f})')
#             fargs = [x_cut_point, sig_littrow, rms_littrow_max]
#             fail_msg.append(fmsg.format(*fargs))
#             passed = False
#         # check if min/max littrow is out of bounds
#         if np.max([max_littrow, min_littrow]) > dev_littrow_max:
#             fmsg = ('Littrow test (x={0}) failed (min|max dev = '
#                     '{1:.2f}|{2:.2f} > {3:.2f})')
#             fargs = [x_cut_point, min_littrow, max_littrow, dev_littrow_max]
#             fail_msg.append(fmsg.format(*fargs))
#             passed = False
#     # finally log the failed messages and set QC = 1 if we pass the
#     # quality control QC = 0 if we fail quality control
#     if passed:
#         WLOG('info', p['LOG_OPT'],
#              'QUALITY CONTROL SUCCESSFUL - Well Done -')
#         p['QC'] = 1
#         p.set_source('QC', __NAME__ + '/main()')
#     else:
#         for farg in fail_msg:
#             wmsg = 'QUALITY CONTROL FAILED: {0}'
#             WLOG('warning', p['LOG_OPT'], wmsg.format(farg))
#         p['QC'] = 0
#         p.set_source('QC', __NAME__ + '/main()')
#
#     # ------------------------------------------------------------------
#     # archive result in e2ds spectra
#     # ------------------------------------------------------------------
#
#     # get wave filename
#     wavefits = spirouConfig.Constants.WAVE_FILE_EA(p)
#     wavefitsname = os.path.split(wavefits)[-1]
#
#     # log progress
#     wargs = [p['FIBER'], wavefits]
#     wmsg = 'Write wavelength solution for Fiber {0} in {1}'
#     WLOG('', p['LOG_OPT'], wmsg.format(*wargs))
#     # write solution to fitsfilename header
#     # copy original keys
#     hdict = spirouImage.CopyOriginalKeys(loc['HCHDR'], loc['HCCDR'])
#     # add version number
#     hdict = spirouImage.AddKey(hdict, p['KW_VERSION'])
#     # add quality control
#     hdict = spirouImage.AddKey(hdict, p['KW_DRS_QC'], value=p['QC'])
#     # add number of orders
#     hdict = spirouImage.AddKey(hdict, p['KW_WAVE_ORD_N'],
#                                value=loc['LL_PARAM_FINAL'].shape[0])
#     # add degree of fit
#     hdict = spirouImage.AddKey(hdict, p['KW_WAVE_LL_DEG'],
#                                value=loc['LL_PARAM_FINAL'].shape[1]-1)
#     # add wave solution
#     hdict = spirouImage.AddKey2DList(hdict, p['KW_WAVE_PARAM'],
#                                      values=loc['LL_PARAM_FINAL'])
#     # write original E2DS file and add header keys (via hdict)
#     # spirouImage.WriteImage(p['FITSFILENAME'], loc['HCDATA'], hdict)
#
#     # write the wave "spectrum"
#     spirouImage.WriteImage(wavefits, loc['LL_FINAL'], hdict)
#
#     # get filename for E2DS calibDB copy of FITSFILENAME
#     e2dscopy_filename = spirouConfig.Constants.WAVE_E2DS_COPY(p)
#
#     wargs = [p['FIBER'], os.path.split(e2dscopy_filename)[-1]]
#     wmsg = 'Write reference E2DS spectra for Fiber {0} in {1}'
#     WLOG('', p['LOG_OPT'], wmsg.format(*wargs))
#
#     # make a copy of the E2DS file for the calibBD
#     spirouImage.WriteImage(e2dscopy_filename, loc['HCDATA'], hdict)
#
#     # ------------------------------------------------------------------
#     # Save to result table
#     # ------------------------------------------------------------------
#     # calculate stats for table
#     final_mean = 1000 * loc['X_MEAN_2']
#     final_var = 1000 * loc['X_VAR_2']
#     num_lines = int(np.sum(loc['X_ITER_2'][:, 2]))        #loc['X_ITER_2']
#     err = 1000 * np.sqrt(loc['X_VAR_2']/num_lines)
#     sig_littrow = 1000 * np.array(loc['LITTROW_SIG_'+str(lit_it)])
#     # construct filename
#     wavetbl = spirouConfig.Constants.WAVE_TBL_FILE_EA(p)
#     wavetblname = os.path.split(wavetbl)[-1]
#     # construct and write table
#     columnnames = ['night_name', 'file_name', 'fiber', 'mean', 'rms',
#                    'N_lines', 'err', 'rms_L500', 'rms_L1000', 'rms_L1500',
#                     'rms_L2000', 'rms_L2500', 'rms_L3000', 'rms_L3500']
#     columnformats = ['{:20s}', '{:30s}', '{:3s}', '{:7.4f}', '{:6.2f}',
#                      '{:3d}', '{:6.3f}', '{:6.2f}', '{:6.2f}', '{:6.2f}',
#                      '{:6.2f}', '{:6.2f}', '{:6.2f}', '{:6.2f}']
#     columnvalues = [[p['ARG_NIGHT_NAME']], [p['ARG_FILE_NAMES'][0]],
#                     [p['FIBER']], [final_mean], [final_var],
#                     [num_lines], [err], [sig_littrow[0]],
#                     [sig_littrow[1]], [sig_littrow[2]], [sig_littrow[3]],
#                     [sig_littrow[4]], [sig_littrow[5]], [sig_littrow[6]]]
#     # make table
#     table = spirouImage.MakeTable(columns=columnnames, values=columnvalues,
#                                   formats=columnformats)
#     # merge table
#     wmsg = 'Global result summary saved in {0}'
#     WLOG('', p['LOG_OPT'] + p['FIBER'], wmsg.format(wavetblname))
#     spirouImage.MergeTable(table, wavetbl, fmt='ascii.rst')
#
#     # ------------------------------------------------------------------
#     # Save line list table file
#     # ------------------------------------------------------------------
#     # construct filename
#
#     # TODO proper column values
#
#     wavelltbl = spirouConfig.Constants.WAVE_LINE_FILE_EA(p)
#     wavelltblname = os.path.split(wavelltbl)[-1]
#     # construct and write table
#     columnnames = ['order', 'll', 'dv', 'w', 'xi', 'xo', 'dvdx']
#     columnformats = ['{:.0f}', '{:12.4f}', '{:13.5f}', '{:12.4f}',
#                      '{:12.4f}', '{:12.4f}', '{:8.4f}']
#     columnvalues = []
#     # construct column values (flatten over orders)
#     for it in range(n_ord_start, n_ord_final):
#         gg = (ord_save == it)
#         for jt in range(len(loc['ALL_LINES_FINAL'][it])):
#              row = [float(it), loc['ALL_LINES_FINAL'][it][jt][0],
#                     res_1[gg][jt],
#                     loc['ALL_LINES_FINAL'][it][jt][7],
#                     loc['ALL_LINES_FINAL'][it][jt][5],
#                     loc['ALL_LINES_FINAL'][it][jt][5],
#                     res_1[gg][jt]]
#              columnvalues.append(row)
#
#     # log saving
#     wmsg = 'List of lines used saved in {0}'
#     WLOG('', p['LOG_OPT'] + p['FIBER'], wmsg.format(wavelltblname))
#
#     # make table
#     columnvalues = np.array(columnvalues).T
#     table = spirouImage.MakeTable(columns=columnnames, values=columnvalues,
#                                   formats=columnformats)
#     # write table
#     spirouImage.WriteTable(table, wavelltbl, fmt='ascii.rst')
#
#     # ------------------------------------------------------------------
#     # Move to calibDB and update calibDB
#     # ------------------------------------------------------------------
#     if p['QC']:
#         # set the wave key
#         keydb = 'WAVE_{0}'.format(p['FIBER'])
#         # copy wave file to calibDB folder
#         spirouDB.PutCalibFile(p, wavefits)
#         # update the master calib DB file with new key
#         spirouDB.UpdateCalibMaster(p, keydb, wavefitsname, loc['HCHDR'])
#
#         # set the hcref key
#         keydb = 'HCREF_{0}'.format(p['FIBER'])
#         # copy wave file to calibDB folder
#         spirouDB.PutCalibFile(p, e2dscopy_filename)
#         # update the master calib DB file with new key
#         e2dscopyfits = os.path.split(e2dscopy_filename)[-1]
#         spirouDB.UpdateCalibMaster(p, keydb, e2dscopyfits, loc['HCHDR'])

<<<<<<< HEAD
# initialise up all_lines storage
all_lines_1 = []
all_lines_2 = []

# initialise storage for residuals
res_1 = []
res_2 = []
ord_save = []

n_ord_start = p['IC_HC_N_ORD_START_2']
n_ord_final = p['IC_HC_N_ORD_FINAL_2']

# first wavelength solution (no smoothing)
# loop through orders
for iord in range(n_ord_start, n_ord_final):
    # keep relevant lines
    # -> right order
    # -> finite dv
    gg = (ord == iord) & (np.isfinite(dv))
    nlines = np.sum(gg)
    # put lines into ALL_LINES structure
    # reminder:
    # gparams[0] = output wavelengths
    # gparams[1] = output sigma(gauss fit width)
    # gparams[2] = output amplitude(gauss fit)
    # gparams[3] = difference in input / output wavelength
    # gparams[4] = input amplitudes
    # gparams[5] = output pixel positions
    # gparams[6] = output pixel sigma width (gauss fit width in pixels)
    # gparams[7] = output weights for the pixel position

    # dummy array for weights
    test = np.ones(np.shape(xgau[gg]), 'd')
    # get the final wavelength value for each peak in order
    output_wave_1 = np.polyval(fit_per_order[iord, :], xgau[gg])
    # get the initial solution wavelength value for each peak in the order
    # allow pixel shifting
    xgau_shift = xgau[gg] + pixel_shift_inter + pixel_shift_slope*xgau[gg]
    input_wave = np.polyval((poly_wave_sol[iord, :])[::-1], xgau_shift)
    # convert the pixel equivalent width to wavelength units
    xgau_ew_ini = xgau[gg] - ew[gg]/2
    xgau_ew_fin = xgau[gg] + ew[gg]/2
    ew_ll_ini = np.polyval(fit_per_order[iord, :], xgau_ew_ini)
    ew_ll_fin = np.polyval(fit_per_order[iord, :], xgau_ew_fin)
    ew_ll = ew_ll_fin - ew_ll_ini
    # put all lines in the order into array
    gau_params = np.column_stack((output_wave_1, ew_ll, peak1[gg], input_wave-output_wave_1,
                                  amp_catalog[gg], xgau[gg], ew[gg], test))
    # append the array for the order into a list
    all_lines_1.append(gau_params)
    # save dv in km/s and auxiliary order number
    res_1 = np.concatenate((res_1,2.997e5*(input_wave - output_wave_1)/output_wave_1))
    ord_save = np.concatenate((ord_save, test*iord))

# add to loc
loc['ALL_LINES_1'] = all_lines_1
loc['LL_PARAM_1'] = np.fliplr(fit_per_order)
loc.set_sources(['ALL_LINES_1', 'LL_PARAM_1'], __NAME__ + '/main()')

# second wavelength solution (smoothed)
if poly_smooth:
    # loop through orders
    for iord in range(nbo):
        # keep relevant lines
        # -> right order
        # -> finite dv
        gg = (ord == iord) & (np.isfinite(dv))
        nlines = np.sum(gg)
        # put lines into ALL_LINES structure
        # reminder:
        # gparams[0] = output wavelengths
        # gparams[1] = output sigma(gauss fit width)
        # gparams[2] = output amplitude(gauss fit)
        # gparams[3] = difference in input / output wavelength
        # gparams[4] = input amplitudes
        # gparams[5] = output pixel positions
        # gparams[6] = output pixel sigma width (gauss fit width in pixels)
        # gparams[7] = output weights for the pixel position

        # dummy array for weights
        test = np.ones(np.shape(xgau[gg]), 'd')
        # get the final wavelength value for each peak in order
        output_wave_2 = np.polyval(new_wavelength_solution_polyfit[:, iord], xgau[gg])
        # get the initial solution wavelength value for each peak in the order
        # allow pixel shifting
        xgau_shift = xgau[gg] + pixel_shift_inter + pixel_shift_slope * xgau[gg]
        input_wave = np.polyval((poly_wave_sol[iord, :])[::-1], xgau_shift)
        # convert the pixel equivalent width to wavelength units
        xgau_ew_ini = xgau[gg] - ew[gg]/2
        xgau_ew_fin = xgau[gg] + ew[gg]/2
        ew_ll_ini = np.polyval(new_wavelength_solution_polyfit[:, iord], xgau_ew_ini)
        ew_ll_fin = np.polyval(new_wavelength_solution_polyfit[:, iord], xgau_ew_fin)
        ew_ll = ew_ll_fin - ew_ll_ini
        # put all lines in the order into array
        gau_params = np.column_stack((output_wave_2, ew_ll, peak1[gg], input_wave-output_wave_2,
                                      amp_catalog[gg], xgau[gg], ew[gg], test))
        # append the array for the order into a list
        all_lines_2.append(gau_params)
        res_2 = np.concatenate((res_2, 2.997e5*(input_wave - output_wave_2)/output_wave_2))

# For compatibility w/already defined functions, I need to save here all_lines_2
if poly_smooth:
    loc['ALL_LINES_2'] = all_lines_2
    loc['LL_PARAM_2'] = np.fliplr(np.transpose(new_wavelength_solution_polyfit))
    loc.set_sources(['ALL_LINES_2', 'LL_PARAM_2'], __NAME__ + '/main()')
else:
    all_lines_2 = np.copy(all_lines_1)
    loc['ALL_LINES_2'] = all_lines_2
    loc['LL_PARAM_2'] = np.fliplr(fit_per_order)
    loc['LL_OUT_2'] = loc['LL_OUT_1']
    loc.set_sources(['ALL_LINES_2', 'LL_PARAM_2'], __NAME__ + '/main()')


# ------------------------------------------------------------------
# Littrow test
# ------------------------------------------------------------------

# set up start and end orders depending on if smoothing was used
if poly_smooth:
    # set up echelle orders
    n_ord_start = 0
    n_ord_final = 49

#calculate echelle orders
o_orders = np.arange(n_ord_start, n_ord_final)
echelle_order = p['IC_HC_T_ORDER_START'] - o_orders
loc['ECHELLE_ORDERS'] = echelle_order
loc.set_source('ECHELLE_ORDERS', __NAME__ + '/main()')

# Do Littrow check
ckwargs = dict(ll=loc['LL_OUT_2'][n_ord_start:n_ord_final, :], iteration=2, log=True)
loc = spirouTHORCA.CalcLittrowSolution(p, loc, **ckwargs)

# Plot wave solution littrow check
if p['DRS_PLOT']:
    # plot littrow x pixels against fitted wavelength solution
    sPlt.wave_littrow_check_plot(p, loc, iteration=2)

# ------------------------------------------------------------------
# extrapolate Littrow solution
# ------------------------------------------------------------------
ekwargs = dict(ll=loc['LL_OUT_2'], iteration=2)
loc = spirouTHORCA.ExtrapolateLittrowSolution(p, loc, **ekwargs)

# ------------------------------------------------------------------
# Join 0-46 and 47-48 solutions
# ------------------------------------------------------------------

# the littrow extrapolation (for orders > n_ord_final_2)
litt_extrap_sol_red = loc['LITTROW_EXTRAP_SOL_2'][n_ord_final:]
litt_extrap_sol_param_red = loc['LITTROW_EXTRAP_PARAM_2'][n_ord_final:]

# the wavelength solution for n_ord_start - n_ord_final
# taking from loc allows avoiding an if smooth check
ll_out = loc['LL_OUT_2'][n_ord_start:n_ord_final]
param_out = loc['LL_PARAM_2'][n_ord_start:n_ord_final]

# create stack
ll_stack, param_stack = [], []
# wavelength solution for n_ord_start - n_ord_final
if len(ll_out) > 0:
    ll_stack.append(ll_out)
    param_stack.append(param_out)
# add extrapolation from littrow to orders > n_ord_final
if len(litt_extrap_sol_red) > 0:
    ll_stack.append(litt_extrap_sol_red)
    param_stack.append(litt_extrap_sol_param_red)

# convert stacks to arrays and add to storage
loc['LL_OUT_2'] = np.vstack(ll_stack)
loc['LL_PARAM_2'] = np.vstack(param_stack)
loc.set_sources(['LL_OUT_2', 'LL_PARAM_2'], __NAME__ + '/main()')

# rename for compatibility
loc['LITTROW_EXTRAP_SOL_1'] = np.vstack(ll_stack)

# temp copy for storage
loc['LL_FINAL'] = np.vstack(ll_stack)
loc['LL_PARAM_FINAL'] = np.vstack(param_stack)
all_lines_final = np.copy(all_lines_2)
loc['ALL_LINES_FINAL'] = all_lines_final
loc.set_sources(['LL_FINAL', 'LL_PARAM_FINAL'], __NAME__ + '/main()')

# ------------------------------------------------------------------
# Incorporate FP into solution
# ------------------------------------------------------------------

use_fp = True

if use_fp:
    # ------------------------------------------------------------------
    # Find FP lines
    # ------------------------------------------------------------------
    # print message to screen
    wmsg = 'Identification of lines in reference file: {0}'
    WLOG('', p['LOG_OPT'], wmsg.format(fpfile))

    # ------------------------------------------------------------------
    # Get the FP solution
    # ------------------------------------------------------------------

    loc = spirouTHORCA.FPWaveSolutionNew(p, loc)

    # ------------------------------------------------------------------
    # FP solution plots
    # ------------------------------------------------------------------
    if p['DRS_PLOT']:
        # Plot the FP extracted spectrum against wavelength solution
        sPlt.wave_plot_final_fp_order(p, loc, iteration=2)
        # Plot the measured FP cavity width offset against line number
        sPlt.wave_local_width_offset_plot(loc)
        # Plot the FP line wavelength residuals
        sPlt.wave_fp_wavelength_residuals(loc)

# ------------------------------------------------------------------
# Calculate uncertainties
# ------------------------------------------------------------------

# First solution (without smoothing)
mean1 = np.mean(res_1)
var1 = np.var(res_1)
num_lines = len(res_1)

# Second soluthion (with smoothing) if applicable
if poly_smooth:
    mean1 = np.mean(res_2)
    var1 = np.var(res_2)
    num_lines = len(res_2)

# print statistics
wmsg1 = 'On fiber {0} fit line statistic:'.format(p['FIBER'])
wargs2 = [mean1*1000., np.sqrt(var1)*1000., num_lines, 1000.*np.sqrt(var1/num_lines)]
wmsg2 = ('\tmean={0:.3f}[m/s] rms={1:.1f} {2} lines (error on mean '
             'value:{3:.2f}[m/s])'.format(*wargs2))
WLOG('info', p['LOG_OPT'] + p['FIBER'], [wmsg1, wmsg2])

# Save to loc for later use - names given for coherence with cal_HC
loc['X_MEAN_1'] = mean1
loc['X_VAR_1'] = var1
loc['X_ITER_1'] = num_lines

# ------------------------------------------------------------------
# Plot single order, wavelength-calibrated, with found lines
# ------------------------------------------------------------------

# set order to plot
plot_order = 7
# get the correct order to plot for all_lines (which is sized n_ord_final-n_ord_start)
plot_order_line = plot_order - n_ord_start
plt.figure()
# plot order and flux
plt.plot(wave_map2[plot_order], hcdata[plot_order], label='HC spectrum - order '
                                                            + str(plot_order))
# plot found lines
# first line separate for labelling purposes
plt.vlines(all_lines_1[plot_order_line][0][0], 0, all_lines_1[plot_order_line][0][2],
           'm', label='fitted lines')
# plot lines to the top of the figure
plt.vlines(all_lines_1[plot_order_line][0][0], 0, np.max(hcdata[plot_order]), 'gray',
           linestyles='dotted')
# rest of lines
for i in range(1, len(all_lines_1[plot_order_line])):
    # plot lines to their corresponding amplitude
    plt.vlines(all_lines_1[plot_order_line][i][0], 0, all_lines_1[plot_order_line][i][2],
               'm')
    # plot lines to the top of the figure
    plt.vlines(all_lines_1[plot_order_line][i][0], 0, np.max(hcdata[plot_order]), 'gray',
               linestyles='dotted')
plt.legend()
plt.xlabel('Wavelength')
plt.ylabel('Flux')

# ----------------------------------------------------------------------
# Quality control
# ----------------------------------------------------------------------
# get parameters ffrom p
p['QC_RMS_LITTROW_MAX'] = p['QC_HC_RMS_LITTROW_MAX']
p['QC_DEV_LITTROW_MAX'] = p['QC_HC_DEV_LITTROW_MAX']
# set passed variable and fail message list
passed, fail_msg = True, []
# check for infinites and NaNs in mean residuals from fit
if ~np.isfinite(loc['X_MEAN_1']):
    # add failed message to the fail message list
    fmsg = 'NaN or Inf in X_MEAN_1'
    fail_msg.append(fmsg)
    passed = False
# iterate through Littrow test cut values
# if smoothing done need to use Littrow 2, otherwise 1
if poly_smooth:
    lit_it = 2
else:
    lit_it = 2
# for x_it in range(len(loc['X_CUT_POINTS_lit_it'])):
# checks every other value
for x_it in range(1, len(loc['X_CUT_POINTS_'+str(lit_it)]), 2):
    # get x cut point
    x_cut_point = loc['X_CUT_POINTS_'+str(lit_it)][x_it]
    # get the sigma for this cut point
    sig_littrow = loc['LITTROW_SIG_'+str(lit_it)][x_it]
    # get the abs min and max dev littrow values
    min_littrow = abs(loc['LITTROW_MINDEV_'+str(lit_it)][x_it])
    max_littrow = abs(loc['LITTROW_MAXDEV_'+str(lit_it)][x_it])
    # check if sig littrow is above maximum
    rms_littrow_max = p['QC_RMS_LITTROW_MAX']
    dev_littrow_max = p['QC_DEV_LITTROW_MAX']
    if sig_littrow > rms_littrow_max:
        fmsg = ('Littrow test (x={0}) failed (sig littrow = '
                '{1:.2f} > {2:.2f})')
        fargs = [x_cut_point, sig_littrow, rms_littrow_max]
        fail_msg.append(fmsg.format(*fargs))
        passed = False
    # check if min/max littrow is out of bounds
    if np.max([max_littrow, min_littrow]) > dev_littrow_max:
        fmsg = ('Littrow test (x={0}) failed (min|max dev = '
                '{1:.2f}|{2:.2f} > {3:.2f})')
        fargs = [x_cut_point, min_littrow, max_littrow, dev_littrow_max]
        fail_msg.append(fmsg.format(*fargs))
        passed = False
# finally log the failed messages and set QC = 1 if we pass the
# quality control QC = 0 if we fail quality control
if passed:
    WLOG('info', p['LOG_OPT'],
         'QUALITY CONTROL SUCCESSFUL - Well Done -')
    p['QC'] = 1
    p.set_source('QC', __NAME__ + '/main()')
else:
    for farg in fail_msg:
        wmsg = 'QUALITY CONTROL FAILED: {0}'
        WLOG('warning', p['LOG_OPT'], wmsg.format(farg))
    p['QC'] = 0
    p.set_source('QC', __NAME__ + '/main()')

# ------------------------------------------------------------------
# archive result in e2ds spectra
# ------------------------------------------------------------------

# get wave filename
wavefits, tag1 = spirouConfig.Constants.WAVE_FILE_EA(p)
wavefitsname = os.path.split(wavefits)[-1]

# log progress
wargs = [p['FIBER'], wavefits]
wmsg = 'Write wavelength solution for Fiber {0} in {1}'
WLOG('', p['LOG_OPT'], wmsg.format(*wargs))
# write solution to fitsfilename header
# copy original keys
hdict = spirouImage.CopyOriginalKeys(loc['HCHDR'], loc['HCCDR'])
# add version number
hdict = spirouImage.AddKey(hdict, p['KW_VERSION'])
hdict = spirouImage.AddKey(hdict, p['KW_OUTPUT'], value=tag1)
# add quality control
hdict = spirouImage.AddKey(hdict, p['KW_DRS_QC'], value=p['QC'])
# add number of orders
hdict = spirouImage.AddKey(hdict, p['KW_WAVE_ORD_N'],
                           value=loc['LL_PARAM_FINAL'].shape[0])
# add degree of fit
hdict = spirouImage.AddKey(hdict, p['KW_WAVE_LL_DEG'],
                           value=loc['LL_PARAM_FINAL'].shape[1]-1)
# add wave solution
hdict = spirouImage.AddKey2DList(hdict, p['KW_WAVE_PARAM'],
                                 values=loc['LL_PARAM_FINAL'])
# write original E2DS file and add header keys (via hdict)
# spirouImage.WriteImage(p['FITSFILENAME'], loc['HCDATA'], hdict)

# write the wave "spectrum"
p = spirouImage.WriteImage(p, wavefits, loc['LL_FINAL'], hdict)

# get filename for E2DS calibDB copy of FITSFILENAME
e2dscopy_filename, tag2 = spirouConfig.Constants.WAVE_E2DS_COPY(p)

wargs = [p['FIBER'], os.path.split(e2dscopy_filename)[-1]]
wmsg = 'Write reference E2DS spectra for Fiber {0} in {1}'
WLOG('', p['LOG_OPT'], wmsg.format(*wargs))

# make a copy of the E2DS file for the calibBD
hdict = spirouImage.AddKey(hdict, p['KW_OUTPUT'], value=tag2)
p = spirouImage.WriteImage(p, e2dscopy_filename, loc['HCDATA'], hdict)

# ------------------------------------------------------------------
# Save to result table
# ------------------------------------------------------------------
# calculate stats for table
final_mean = 1000 * loc['X_MEAN_1']
final_var = 1000 * loc['X_VAR_1']
num_lines = loc['X_ITER_1']
err = 1000 * np.sqrt(loc['X_VAR_1']/num_lines)
sig_littrow = 1000 * np.array(loc['LITTROW_SIG_'+str(lit_it)])
# construct filename
wavetbl = spirouConfig.Constants.WAVE_TBL_FILE_EA(p)
wavetblname = os.path.split(wavetbl)[-1]
# construct and write table
columnnames = ['night_name', 'file_name', 'fiber', 'mean', 'rms',
               'N_lines', 'err', 'rms_L500', 'rms_L1000', 'rms_L1500',
                'rms_L2000', 'rms_L2500', 'rms_L3000', 'rms_L3500']
columnformats = ['{:20s}', '{:30s}', '{:3s}', '{:7.4f}', '{:6.2f}',
                 '{:3d}', '{:6.3f}', '{:6.2f}', '{:6.2f}', '{:6.2f}',
                 '{:6.2f}', '{:6.2f}', '{:6.2f}', '{:6.2f}']
columnvalues = [[p['ARG_NIGHT_NAME']], [p['ARG_FILE_NAMES'][0]],
                [p['FIBER']], [final_mean], [final_var],
                [num_lines], [err], [sig_littrow[0]],
                [sig_littrow[1]], [sig_littrow[2]], [sig_littrow[3]],
                [sig_littrow[4]], [sig_littrow[5]], [sig_littrow[6]]]
# make table
table = spirouImage.MakeTable(columns=columnnames, values=columnvalues,
                              formats=columnformats)
# merge table
wmsg = 'Global result summary saved in {0}'
WLOG('', p['LOG_OPT'] + p['FIBER'], wmsg.format(wavetblname))
spirouImage.MergeTable(table, wavetbl, fmt='ascii.rst')

# ------------------------------------------------------------------
# Save line list table file
# ------------------------------------------------------------------
# construct filename

# TODO proper column values

wavelltbl = spirouConfig.Constants.WAVE_LINE_FILE_EA(p)
wavelltblname = os.path.split(wavelltbl)[-1]
# construct and write table
columnnames = ['order', 'll', 'dv', 'w', 'xi', 'xo', 'dvdx']
columnformats = ['{:.0f}', '{:12.4f}', '{:13.5f}', '{:12.4f}',
                 '{:12.4f}', '{:12.4f}', '{:8.4f}']
columnvalues = []
# construct column values (flatten over orders)
for it in range(n_ord_start, n_ord_final):
    gg = (ord_save == it)
    for jt in range(len(loc['ALL_LINES_FINAL'][it])):
         row = [float(it), loc['ALL_LINES_FINAL'][it][jt][0],
                res_1[gg][jt],
                loc['ALL_LINES_FINAL'][it][jt][7],
                loc['ALL_LINES_FINAL'][it][jt][5],
                loc['ALL_LINES_FINAL'][it][jt][5],
                res_1[gg][jt]]
         columnvalues.append(row)

# log saving
wmsg = 'List of lines used saved in {0}'
WLOG('', p['LOG_OPT'] + p['FIBER'], wmsg.format(wavelltblname))

# make table
columnvalues = np.array(columnvalues).T
table = spirouImage.MakeTable(columns=columnnames, values=columnvalues,
                              formats=columnformats)
# write table
spirouImage.WriteTable(table, wavelltbl, fmt='ascii.rst')
=======
    # return p and loc
    return dict(locals())
>>>>>>> 43bf932e

# =============================================================================
# Start of code
# =============================================================================
if __name__ == "__main__":
    # run main with no arguments (get from command line - sys.argv)
    ll = main()
    # exit message if in debug mode
    spirouStartup.Exit(ll)

#<|MERGE_RESOLUTION|>--- conflicted
+++ resolved
@@ -786,457 +786,8 @@
 #         e2dscopyfits = os.path.split(e2dscopy_filename)[-1]
 #         spirouDB.UpdateCalibMaster(p, keydb, e2dscopyfits, loc['HCHDR'])
 
-<<<<<<< HEAD
-# initialise up all_lines storage
-all_lines_1 = []
-all_lines_2 = []
-
-# initialise storage for residuals
-res_1 = []
-res_2 = []
-ord_save = []
-
-n_ord_start = p['IC_HC_N_ORD_START_2']
-n_ord_final = p['IC_HC_N_ORD_FINAL_2']
-
-# first wavelength solution (no smoothing)
-# loop through orders
-for iord in range(n_ord_start, n_ord_final):
-    # keep relevant lines
-    # -> right order
-    # -> finite dv
-    gg = (ord == iord) & (np.isfinite(dv))
-    nlines = np.sum(gg)
-    # put lines into ALL_LINES structure
-    # reminder:
-    # gparams[0] = output wavelengths
-    # gparams[1] = output sigma(gauss fit width)
-    # gparams[2] = output amplitude(gauss fit)
-    # gparams[3] = difference in input / output wavelength
-    # gparams[4] = input amplitudes
-    # gparams[5] = output pixel positions
-    # gparams[6] = output pixel sigma width (gauss fit width in pixels)
-    # gparams[7] = output weights for the pixel position
-
-    # dummy array for weights
-    test = np.ones(np.shape(xgau[gg]), 'd')
-    # get the final wavelength value for each peak in order
-    output_wave_1 = np.polyval(fit_per_order[iord, :], xgau[gg])
-    # get the initial solution wavelength value for each peak in the order
-    # allow pixel shifting
-    xgau_shift = xgau[gg] + pixel_shift_inter + pixel_shift_slope*xgau[gg]
-    input_wave = np.polyval((poly_wave_sol[iord, :])[::-1], xgau_shift)
-    # convert the pixel equivalent width to wavelength units
-    xgau_ew_ini = xgau[gg] - ew[gg]/2
-    xgau_ew_fin = xgau[gg] + ew[gg]/2
-    ew_ll_ini = np.polyval(fit_per_order[iord, :], xgau_ew_ini)
-    ew_ll_fin = np.polyval(fit_per_order[iord, :], xgau_ew_fin)
-    ew_ll = ew_ll_fin - ew_ll_ini
-    # put all lines in the order into array
-    gau_params = np.column_stack((output_wave_1, ew_ll, peak1[gg], input_wave-output_wave_1,
-                                  amp_catalog[gg], xgau[gg], ew[gg], test))
-    # append the array for the order into a list
-    all_lines_1.append(gau_params)
-    # save dv in km/s and auxiliary order number
-    res_1 = np.concatenate((res_1,2.997e5*(input_wave - output_wave_1)/output_wave_1))
-    ord_save = np.concatenate((ord_save, test*iord))
-
-# add to loc
-loc['ALL_LINES_1'] = all_lines_1
-loc['LL_PARAM_1'] = np.fliplr(fit_per_order)
-loc.set_sources(['ALL_LINES_1', 'LL_PARAM_1'], __NAME__ + '/main()')
-
-# second wavelength solution (smoothed)
-if poly_smooth:
-    # loop through orders
-    for iord in range(nbo):
-        # keep relevant lines
-        # -> right order
-        # -> finite dv
-        gg = (ord == iord) & (np.isfinite(dv))
-        nlines = np.sum(gg)
-        # put lines into ALL_LINES structure
-        # reminder:
-        # gparams[0] = output wavelengths
-        # gparams[1] = output sigma(gauss fit width)
-        # gparams[2] = output amplitude(gauss fit)
-        # gparams[3] = difference in input / output wavelength
-        # gparams[4] = input amplitudes
-        # gparams[5] = output pixel positions
-        # gparams[6] = output pixel sigma width (gauss fit width in pixels)
-        # gparams[7] = output weights for the pixel position
-
-        # dummy array for weights
-        test = np.ones(np.shape(xgau[gg]), 'd')
-        # get the final wavelength value for each peak in order
-        output_wave_2 = np.polyval(new_wavelength_solution_polyfit[:, iord], xgau[gg])
-        # get the initial solution wavelength value for each peak in the order
-        # allow pixel shifting
-        xgau_shift = xgau[gg] + pixel_shift_inter + pixel_shift_slope * xgau[gg]
-        input_wave = np.polyval((poly_wave_sol[iord, :])[::-1], xgau_shift)
-        # convert the pixel equivalent width to wavelength units
-        xgau_ew_ini = xgau[gg] - ew[gg]/2
-        xgau_ew_fin = xgau[gg] + ew[gg]/2
-        ew_ll_ini = np.polyval(new_wavelength_solution_polyfit[:, iord], xgau_ew_ini)
-        ew_ll_fin = np.polyval(new_wavelength_solution_polyfit[:, iord], xgau_ew_fin)
-        ew_ll = ew_ll_fin - ew_ll_ini
-        # put all lines in the order into array
-        gau_params = np.column_stack((output_wave_2, ew_ll, peak1[gg], input_wave-output_wave_2,
-                                      amp_catalog[gg], xgau[gg], ew[gg], test))
-        # append the array for the order into a list
-        all_lines_2.append(gau_params)
-        res_2 = np.concatenate((res_2, 2.997e5*(input_wave - output_wave_2)/output_wave_2))
-
-# For compatibility w/already defined functions, I need to save here all_lines_2
-if poly_smooth:
-    loc['ALL_LINES_2'] = all_lines_2
-    loc['LL_PARAM_2'] = np.fliplr(np.transpose(new_wavelength_solution_polyfit))
-    loc.set_sources(['ALL_LINES_2', 'LL_PARAM_2'], __NAME__ + '/main()')
-else:
-    all_lines_2 = np.copy(all_lines_1)
-    loc['ALL_LINES_2'] = all_lines_2
-    loc['LL_PARAM_2'] = np.fliplr(fit_per_order)
-    loc['LL_OUT_2'] = loc['LL_OUT_1']
-    loc.set_sources(['ALL_LINES_2', 'LL_PARAM_2'], __NAME__ + '/main()')
-
-
-# ------------------------------------------------------------------
-# Littrow test
-# ------------------------------------------------------------------
-
-# set up start and end orders depending on if smoothing was used
-if poly_smooth:
-    # set up echelle orders
-    n_ord_start = 0
-    n_ord_final = 49
-
-#calculate echelle orders
-o_orders = np.arange(n_ord_start, n_ord_final)
-echelle_order = p['IC_HC_T_ORDER_START'] - o_orders
-loc['ECHELLE_ORDERS'] = echelle_order
-loc.set_source('ECHELLE_ORDERS', __NAME__ + '/main()')
-
-# Do Littrow check
-ckwargs = dict(ll=loc['LL_OUT_2'][n_ord_start:n_ord_final, :], iteration=2, log=True)
-loc = spirouTHORCA.CalcLittrowSolution(p, loc, **ckwargs)
-
-# Plot wave solution littrow check
-if p['DRS_PLOT']:
-    # plot littrow x pixels against fitted wavelength solution
-    sPlt.wave_littrow_check_plot(p, loc, iteration=2)
-
-# ------------------------------------------------------------------
-# extrapolate Littrow solution
-# ------------------------------------------------------------------
-ekwargs = dict(ll=loc['LL_OUT_2'], iteration=2)
-loc = spirouTHORCA.ExtrapolateLittrowSolution(p, loc, **ekwargs)
-
-# ------------------------------------------------------------------
-# Join 0-46 and 47-48 solutions
-# ------------------------------------------------------------------
-
-# the littrow extrapolation (for orders > n_ord_final_2)
-litt_extrap_sol_red = loc['LITTROW_EXTRAP_SOL_2'][n_ord_final:]
-litt_extrap_sol_param_red = loc['LITTROW_EXTRAP_PARAM_2'][n_ord_final:]
-
-# the wavelength solution for n_ord_start - n_ord_final
-# taking from loc allows avoiding an if smooth check
-ll_out = loc['LL_OUT_2'][n_ord_start:n_ord_final]
-param_out = loc['LL_PARAM_2'][n_ord_start:n_ord_final]
-
-# create stack
-ll_stack, param_stack = [], []
-# wavelength solution for n_ord_start - n_ord_final
-if len(ll_out) > 0:
-    ll_stack.append(ll_out)
-    param_stack.append(param_out)
-# add extrapolation from littrow to orders > n_ord_final
-if len(litt_extrap_sol_red) > 0:
-    ll_stack.append(litt_extrap_sol_red)
-    param_stack.append(litt_extrap_sol_param_red)
-
-# convert stacks to arrays and add to storage
-loc['LL_OUT_2'] = np.vstack(ll_stack)
-loc['LL_PARAM_2'] = np.vstack(param_stack)
-loc.set_sources(['LL_OUT_2', 'LL_PARAM_2'], __NAME__ + '/main()')
-
-# rename for compatibility
-loc['LITTROW_EXTRAP_SOL_1'] = np.vstack(ll_stack)
-
-# temp copy for storage
-loc['LL_FINAL'] = np.vstack(ll_stack)
-loc['LL_PARAM_FINAL'] = np.vstack(param_stack)
-all_lines_final = np.copy(all_lines_2)
-loc['ALL_LINES_FINAL'] = all_lines_final
-loc.set_sources(['LL_FINAL', 'LL_PARAM_FINAL'], __NAME__ + '/main()')
-
-# ------------------------------------------------------------------
-# Incorporate FP into solution
-# ------------------------------------------------------------------
-
-use_fp = True
-
-if use_fp:
-    # ------------------------------------------------------------------
-    # Find FP lines
-    # ------------------------------------------------------------------
-    # print message to screen
-    wmsg = 'Identification of lines in reference file: {0}'
-    WLOG('', p['LOG_OPT'], wmsg.format(fpfile))
-
-    # ------------------------------------------------------------------
-    # Get the FP solution
-    # ------------------------------------------------------------------
-
-    loc = spirouTHORCA.FPWaveSolutionNew(p, loc)
-
-    # ------------------------------------------------------------------
-    # FP solution plots
-    # ------------------------------------------------------------------
-    if p['DRS_PLOT']:
-        # Plot the FP extracted spectrum against wavelength solution
-        sPlt.wave_plot_final_fp_order(p, loc, iteration=2)
-        # Plot the measured FP cavity width offset against line number
-        sPlt.wave_local_width_offset_plot(loc)
-        # Plot the FP line wavelength residuals
-        sPlt.wave_fp_wavelength_residuals(loc)
-
-# ------------------------------------------------------------------
-# Calculate uncertainties
-# ------------------------------------------------------------------
-
-# First solution (without smoothing)
-mean1 = np.mean(res_1)
-var1 = np.var(res_1)
-num_lines = len(res_1)
-
-# Second soluthion (with smoothing) if applicable
-if poly_smooth:
-    mean1 = np.mean(res_2)
-    var1 = np.var(res_2)
-    num_lines = len(res_2)
-
-# print statistics
-wmsg1 = 'On fiber {0} fit line statistic:'.format(p['FIBER'])
-wargs2 = [mean1*1000., np.sqrt(var1)*1000., num_lines, 1000.*np.sqrt(var1/num_lines)]
-wmsg2 = ('\tmean={0:.3f}[m/s] rms={1:.1f} {2} lines (error on mean '
-             'value:{3:.2f}[m/s])'.format(*wargs2))
-WLOG('info', p['LOG_OPT'] + p['FIBER'], [wmsg1, wmsg2])
-
-# Save to loc for later use - names given for coherence with cal_HC
-loc['X_MEAN_1'] = mean1
-loc['X_VAR_1'] = var1
-loc['X_ITER_1'] = num_lines
-
-# ------------------------------------------------------------------
-# Plot single order, wavelength-calibrated, with found lines
-# ------------------------------------------------------------------
-
-# set order to plot
-plot_order = 7
-# get the correct order to plot for all_lines (which is sized n_ord_final-n_ord_start)
-plot_order_line = plot_order - n_ord_start
-plt.figure()
-# plot order and flux
-plt.plot(wave_map2[plot_order], hcdata[plot_order], label='HC spectrum - order '
-                                                            + str(plot_order))
-# plot found lines
-# first line separate for labelling purposes
-plt.vlines(all_lines_1[plot_order_line][0][0], 0, all_lines_1[plot_order_line][0][2],
-           'm', label='fitted lines')
-# plot lines to the top of the figure
-plt.vlines(all_lines_1[plot_order_line][0][0], 0, np.max(hcdata[plot_order]), 'gray',
-           linestyles='dotted')
-# rest of lines
-for i in range(1, len(all_lines_1[plot_order_line])):
-    # plot lines to their corresponding amplitude
-    plt.vlines(all_lines_1[plot_order_line][i][0], 0, all_lines_1[plot_order_line][i][2],
-               'm')
-    # plot lines to the top of the figure
-    plt.vlines(all_lines_1[plot_order_line][i][0], 0, np.max(hcdata[plot_order]), 'gray',
-               linestyles='dotted')
-plt.legend()
-plt.xlabel('Wavelength')
-plt.ylabel('Flux')
-
-# ----------------------------------------------------------------------
-# Quality control
-# ----------------------------------------------------------------------
-# get parameters ffrom p
-p['QC_RMS_LITTROW_MAX'] = p['QC_HC_RMS_LITTROW_MAX']
-p['QC_DEV_LITTROW_MAX'] = p['QC_HC_DEV_LITTROW_MAX']
-# set passed variable and fail message list
-passed, fail_msg = True, []
-# check for infinites and NaNs in mean residuals from fit
-if ~np.isfinite(loc['X_MEAN_1']):
-    # add failed message to the fail message list
-    fmsg = 'NaN or Inf in X_MEAN_1'
-    fail_msg.append(fmsg)
-    passed = False
-# iterate through Littrow test cut values
-# if smoothing done need to use Littrow 2, otherwise 1
-if poly_smooth:
-    lit_it = 2
-else:
-    lit_it = 2
-# for x_it in range(len(loc['X_CUT_POINTS_lit_it'])):
-# checks every other value
-for x_it in range(1, len(loc['X_CUT_POINTS_'+str(lit_it)]), 2):
-    # get x cut point
-    x_cut_point = loc['X_CUT_POINTS_'+str(lit_it)][x_it]
-    # get the sigma for this cut point
-    sig_littrow = loc['LITTROW_SIG_'+str(lit_it)][x_it]
-    # get the abs min and max dev littrow values
-    min_littrow = abs(loc['LITTROW_MINDEV_'+str(lit_it)][x_it])
-    max_littrow = abs(loc['LITTROW_MAXDEV_'+str(lit_it)][x_it])
-    # check if sig littrow is above maximum
-    rms_littrow_max = p['QC_RMS_LITTROW_MAX']
-    dev_littrow_max = p['QC_DEV_LITTROW_MAX']
-    if sig_littrow > rms_littrow_max:
-        fmsg = ('Littrow test (x={0}) failed (sig littrow = '
-                '{1:.2f} > {2:.2f})')
-        fargs = [x_cut_point, sig_littrow, rms_littrow_max]
-        fail_msg.append(fmsg.format(*fargs))
-        passed = False
-    # check if min/max littrow is out of bounds
-    if np.max([max_littrow, min_littrow]) > dev_littrow_max:
-        fmsg = ('Littrow test (x={0}) failed (min|max dev = '
-                '{1:.2f}|{2:.2f} > {3:.2f})')
-        fargs = [x_cut_point, min_littrow, max_littrow, dev_littrow_max]
-        fail_msg.append(fmsg.format(*fargs))
-        passed = False
-# finally log the failed messages and set QC = 1 if we pass the
-# quality control QC = 0 if we fail quality control
-if passed:
-    WLOG('info', p['LOG_OPT'],
-         'QUALITY CONTROL SUCCESSFUL - Well Done -')
-    p['QC'] = 1
-    p.set_source('QC', __NAME__ + '/main()')
-else:
-    for farg in fail_msg:
-        wmsg = 'QUALITY CONTROL FAILED: {0}'
-        WLOG('warning', p['LOG_OPT'], wmsg.format(farg))
-    p['QC'] = 0
-    p.set_source('QC', __NAME__ + '/main()')
-
-# ------------------------------------------------------------------
-# archive result in e2ds spectra
-# ------------------------------------------------------------------
-
-# get wave filename
-wavefits, tag1 = spirouConfig.Constants.WAVE_FILE_EA(p)
-wavefitsname = os.path.split(wavefits)[-1]
-
-# log progress
-wargs = [p['FIBER'], wavefits]
-wmsg = 'Write wavelength solution for Fiber {0} in {1}'
-WLOG('', p['LOG_OPT'], wmsg.format(*wargs))
-# write solution to fitsfilename header
-# copy original keys
-hdict = spirouImage.CopyOriginalKeys(loc['HCHDR'], loc['HCCDR'])
-# add version number
-hdict = spirouImage.AddKey(hdict, p['KW_VERSION'])
-hdict = spirouImage.AddKey(hdict, p['KW_OUTPUT'], value=tag1)
-# add quality control
-hdict = spirouImage.AddKey(hdict, p['KW_DRS_QC'], value=p['QC'])
-# add number of orders
-hdict = spirouImage.AddKey(hdict, p['KW_WAVE_ORD_N'],
-                           value=loc['LL_PARAM_FINAL'].shape[0])
-# add degree of fit
-hdict = spirouImage.AddKey(hdict, p['KW_WAVE_LL_DEG'],
-                           value=loc['LL_PARAM_FINAL'].shape[1]-1)
-# add wave solution
-hdict = spirouImage.AddKey2DList(hdict, p['KW_WAVE_PARAM'],
-                                 values=loc['LL_PARAM_FINAL'])
-# write original E2DS file and add header keys (via hdict)
-# spirouImage.WriteImage(p['FITSFILENAME'], loc['HCDATA'], hdict)
-
-# write the wave "spectrum"
-p = spirouImage.WriteImage(p, wavefits, loc['LL_FINAL'], hdict)
-
-# get filename for E2DS calibDB copy of FITSFILENAME
-e2dscopy_filename, tag2 = spirouConfig.Constants.WAVE_E2DS_COPY(p)
-
-wargs = [p['FIBER'], os.path.split(e2dscopy_filename)[-1]]
-wmsg = 'Write reference E2DS spectra for Fiber {0} in {1}'
-WLOG('', p['LOG_OPT'], wmsg.format(*wargs))
-
-# make a copy of the E2DS file for the calibBD
-hdict = spirouImage.AddKey(hdict, p['KW_OUTPUT'], value=tag2)
-p = spirouImage.WriteImage(p, e2dscopy_filename, loc['HCDATA'], hdict)
-
-# ------------------------------------------------------------------
-# Save to result table
-# ------------------------------------------------------------------
-# calculate stats for table
-final_mean = 1000 * loc['X_MEAN_1']
-final_var = 1000 * loc['X_VAR_1']
-num_lines = loc['X_ITER_1']
-err = 1000 * np.sqrt(loc['X_VAR_1']/num_lines)
-sig_littrow = 1000 * np.array(loc['LITTROW_SIG_'+str(lit_it)])
-# construct filename
-wavetbl = spirouConfig.Constants.WAVE_TBL_FILE_EA(p)
-wavetblname = os.path.split(wavetbl)[-1]
-# construct and write table
-columnnames = ['night_name', 'file_name', 'fiber', 'mean', 'rms',
-               'N_lines', 'err', 'rms_L500', 'rms_L1000', 'rms_L1500',
-                'rms_L2000', 'rms_L2500', 'rms_L3000', 'rms_L3500']
-columnformats = ['{:20s}', '{:30s}', '{:3s}', '{:7.4f}', '{:6.2f}',
-                 '{:3d}', '{:6.3f}', '{:6.2f}', '{:6.2f}', '{:6.2f}',
-                 '{:6.2f}', '{:6.2f}', '{:6.2f}', '{:6.2f}']
-columnvalues = [[p['ARG_NIGHT_NAME']], [p['ARG_FILE_NAMES'][0]],
-                [p['FIBER']], [final_mean], [final_var],
-                [num_lines], [err], [sig_littrow[0]],
-                [sig_littrow[1]], [sig_littrow[2]], [sig_littrow[3]],
-                [sig_littrow[4]], [sig_littrow[5]], [sig_littrow[6]]]
-# make table
-table = spirouImage.MakeTable(columns=columnnames, values=columnvalues,
-                              formats=columnformats)
-# merge table
-wmsg = 'Global result summary saved in {0}'
-WLOG('', p['LOG_OPT'] + p['FIBER'], wmsg.format(wavetblname))
-spirouImage.MergeTable(table, wavetbl, fmt='ascii.rst')
-
-# ------------------------------------------------------------------
-# Save line list table file
-# ------------------------------------------------------------------
-# construct filename
-
-# TODO proper column values
-
-wavelltbl = spirouConfig.Constants.WAVE_LINE_FILE_EA(p)
-wavelltblname = os.path.split(wavelltbl)[-1]
-# construct and write table
-columnnames = ['order', 'll', 'dv', 'w', 'xi', 'xo', 'dvdx']
-columnformats = ['{:.0f}', '{:12.4f}', '{:13.5f}', '{:12.4f}',
-                 '{:12.4f}', '{:12.4f}', '{:8.4f}']
-columnvalues = []
-# construct column values (flatten over orders)
-for it in range(n_ord_start, n_ord_final):
-    gg = (ord_save == it)
-    for jt in range(len(loc['ALL_LINES_FINAL'][it])):
-         row = [float(it), loc['ALL_LINES_FINAL'][it][jt][0],
-                res_1[gg][jt],
-                loc['ALL_LINES_FINAL'][it][jt][7],
-                loc['ALL_LINES_FINAL'][it][jt][5],
-                loc['ALL_LINES_FINAL'][it][jt][5],
-                res_1[gg][jt]]
-         columnvalues.append(row)
-
-# log saving
-wmsg = 'List of lines used saved in {0}'
-WLOG('', p['LOG_OPT'] + p['FIBER'], wmsg.format(wavelltblname))
-
-# make table
-columnvalues = np.array(columnvalues).T
-table = spirouImage.MakeTable(columns=columnnames, values=columnvalues,
-                              formats=columnformats)
-# write table
-spirouImage.WriteTable(table, wavelltbl, fmt='ascii.rst')
-=======
     # return p and loc
     return dict(locals())
->>>>>>> 43bf932e
 
 # =============================================================================
 # Start of code
