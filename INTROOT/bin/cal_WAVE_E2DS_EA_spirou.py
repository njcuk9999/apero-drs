--- conflicted
+++ resolved
@@ -197,7 +197,6 @@
     else:
         wave_fiber = p['FIBER']
     # get wave image
-<<<<<<< HEAD
     # wavefile = '/data/CFHT/calibDB_1/2018-07-30_MASTER_wave_ea_AB.fits'
     #wavefile = '/data/CFHT/reduced/AT5/AT5-12/files_neil/2018-08-04_2295395a_pp_2295398c_pp_wave_ea_C.fits'
     wout = spirouImage.GetWaveSolution(p, hdr=hchdr, return_wavemap=True,
@@ -205,12 +204,6 @@
                                        return_filename=True, fiber=wave_fiber)
     loc['WAVEPARAMS'], loc['WAVE_INIT'], loc['WAVEFILE'] = wout
     loc.set_sources(['WAVE_INIT', 'WAVEFILE', 'WAVEPARAMS'], wsource)
-=======
-    wout = spirouImage.GetWaveSolution(p, hdr=hchdr, return_wavemap=True,
-                                       return_filename=True, fiber=wave_fiber)
-    loc['WAVEPARAMS'], loc['WAVE_INIT'], loc['WAVEFILE'], loc['WSOURCE'] = wout
-    loc.set_sources(['WAVE_INIT', 'WAVEFILE', 'WAVEPARAMS', 'WSOURCE'], wsource)
->>>>>>> 9e30bad9
     poly_wave_sol = loc['WAVEPARAMS']
 
     # ----------------------------------------------------------------------
@@ -265,6 +258,28 @@
     # end interactive session
     if p['DRS_PLOT'] > 0:
         sPlt.end_interactive_session(p)
+
+    # ----------------------------------------------------------------------
+    # Quality control
+    # ----------------------------------------------------------------------
+    passed, fail_msg = True, []
+    # quality control on sigma clip (sig1 > qc_hc_wave_sigma_max
+    if loc['SIG1'] > p['QC_HC_WAVE_SIGMA_MAX']:
+        fmsg = 'Sigma too high ({0:.5f} > {1:.5f})'
+        fail_msg.append(fmsg.format(loc['SIG1'], p['QC_HC_WAVE_SIGMA_MAX']))
+        passed = False
+    # finally log the failed messages and set QC = 1 if we pass the
+    # quality control QC = 0 if we fail quality control
+    if passed:
+        WLOG(p, 'info', 'QUALITY CONTROL SUCCESSFUL - Well Done -')
+        p['QC'] = 1
+        p.set_source('QC', __NAME__ + '/main()')
+    else:
+        for farg in fail_msg:
+            wmsg = 'QUALITY CONTROL FAILED: {0}'
+            WLOG(p, 'warning', wmsg.format(farg))
+        p['QC'] = 0
+        p.set_source('QC', __NAME__ + '/main()')
 
     # ----------------------------------------------------------------------
     # Set up all_lines storage
