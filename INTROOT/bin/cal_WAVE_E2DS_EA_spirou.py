#!/usr/bin/env python
# -*- coding: utf-8 -*-
"""
cal_HC_E2DS_spirou.py [night_directory] [fitsfilename]

Wavelength calibration

Created on 2018-07-20
@author: artigau, hobson, cook
"""

from __future__ import division
import numpy as np
import os

from SpirouDRS import spirouDB
from SpirouDRS import spirouConfig
from SpirouDRS import spirouCore
from SpirouDRS import spirouImage
from SpirouDRS import spirouStartup
from SpirouDRS import spirouTHORCA
from SpirouDRS.spirouTHORCA import spirouWAVE

# =============================================================================
# Define variables
# =============================================================================
# Name of program
__NAME__ = 'cal_WAVE_E2DS_spirou.py'
# Get version and author
__version__ = spirouConfig.Constants.VERSION()
__author__ = spirouConfig.Constants.AUTHORS()
__date__ = spirouConfig.Constants.LATEST_EDIT()
__release__ = spirouConfig.Constants.RELEASE()
# Get Logging function
WLOG = spirouCore.wlog
# Get plotting functions
sPlt = spirouCore.sPlt
plt = sPlt.plt
plt.ion()
# Get parameter dictionary
ParamDict = spirouConfig.ParamDict


# =============================================================================
# Define functions
# =============================================================================

def main(night_name=None, fpfile=None, hcfiles=None):
    """
    cal_WAVE_E2DS.py main function, if night_name and files are None uses
    arguments from run time i.e.:
        cal_DARK_spirou.py [night_directory] [fpfile] [hcfiles]

    :param night_name: string or None, the folder within data raw directory
                                containing files (also reduced directory) i.e.
                                /data/raw/20170710 would be "20170710" but
                                /data/raw/AT5/20180409 would be "AT5/20180409"
    :param fpfile: string, or None, the FP file to use for
                  arg_file_names and fitsfilename
                  (if None assumes arg_file_names was set from run time)
    :param hcfiles: string, list or None, the list of HC files to use for
                  arg_file_names and fitsfilename
                  (if None assumes arg_file_names was set from run time)

    :return ll: dictionary, containing all the local variables defined in
                main
    """
    # ----------------------------------------------------------------------
    # Set up
    # ----------------------------------------------------------------------

    # test files TC2
    # night_name = 'AT5/AT5-12/2018-05-29_17-41-44/'
    # fpfile = '2279844a_fp_fp_pp_e2dsff_AB.fits'
    # hcfiles = ['2279845c_hc_pp_e2dsff_AB.fits']

    # test files TC3
    # night_name = 'TC3/AT5/AT5-12/2018-07-24_16-17-57/'
    # fpfile = '2294108a_pp_e2dsff_AB.fits'
    # hcfiles = ['2294115c_pp_e2dsff_AB.fits']

    # night_name = 'TC3/AT5/AT5-12/2018-07-25_16-49-50/'
    # fpfile = '2294223a_pp_e2dsff_AB.fits'
    # hcfiles = ['2294230c_pp_e2dsff_AB.fits']

    # get parameters from config files/run time args/load paths + calibdb
    p = spirouStartup.Begin(recipe=__NAME__)
    if hcfiles is None or fpfile is None:
        names, types = ['fpfile', 'hcfiles'], [str, str]
        customargs = spirouStartup.GetCustomFromRuntime([0, 1], types, names,
                                                        last_multi=True)
    else:
        customargs = dict(hcfiles=hcfiles, fpfile=fpfile)
    # get parameters from configuration files and run time arguments
    p = spirouStartup.LoadArguments(p, night_name, customargs=customargs,
                                    mainfitsdir='reduced',
                                    mainfitsfile='hcfiles')

    # make sure we only have one HCFILE more than one is not currently
    # supported
    # TODO: Fix problem with updating output and then remove this
    if len(p['HCFILES']) > 1:
        emsg = 'Currently we do not support multiple HCFILES'
        WLOG('error', p['LOG_OPT'], emsg)

    # ----------------------------------------------------------------------
    # Construct reference filename and get fiber type
    # ----------------------------------------------------------------------
    p, fpfitsfilename = spirouStartup.SingleFileSetup(p, filename=p['FPFILE'])
    fiber1 = str(p['FIBER'])
    p, hcfilenames = spirouStartup.MultiFileSetup(p, files=p['HCFILES'])
    fiber2 = str(p['FIBER'])
    # set the hcfilename to the first hcfilenames
    hcfitsfilename = hcfilenames[0]

    # ----------------------------------------------------------------------
    # Once we have checked the e2dsfile we can load calibDB
    # ----------------------------------------------------------------------
    # as we have custom arguments need to load the calibration database
    p = spirouStartup.LoadCalibDB(p)

    # ----------------------------------------------------------------------
    # Have to check that the fibers match
    # ----------------------------------------------------------------------
    if fiber1 == fiber2:
        p['FIBER'] = fiber1
        fsource = __NAME__ + '/main() & spirouStartup.GetFiberType()'
        p.set_source('FIBER', fsource)
    else:
        emsg = 'Fiber not matching for {0} and {1}, should be the same'
        eargs = [hcfitsfilename, fpfitsfilename]
        WLOG('error', p['LOG_OPT'], emsg.format(*eargs))
    # set the fiber type
    p['FIB_TYP'] = [p['FIBER']]
    p.set_source('FIB_TYP', __NAME__ + '/main()')

    # ----------------------------------------------------------------------
    # Read FP and HC files
    # ----------------------------------------------------------------------

    # read and combine all HC files except the first (fpfitsfilename)
    rargs = [p, 'add', hcfitsfilename, hcfilenames[1:]]
    p, hcdata, hchdr, hccdr = spirouImage.ReadImageAndCombine(*rargs)
    # read first file (fpfitsfilename)
    fpdata, fphdr, fpcdr, _, _ = spirouImage.ReadImage(p, fpfitsfilename)

    # add data and hdr to loc
    loc = ParamDict()
    loc['HCDATA'], loc['HCHDR'], loc['HCCDR'] = hcdata, hchdr, hccdr
    loc['FPDATA'], loc['FPHDR'], loc['FPCDR'] = fpdata, fphdr, fpcdr
    # set the source
    sources = ['HCDATA', 'HCHDR', 'HCCDR']
    loc.set_sources(sources, 'spirouImage.ReadImageAndCombine()')
    sources = ['FPDATA', 'FPHDR', 'FPCDR']
    loc.set_sources(sources, 'spirouImage.ReadImage()')

    # ----------------------------------------------------------------------
    # Get basic image properties for reference file
    # ----------------------------------------------------------------------
    # get sig det value
    p = spirouImage.GetSigdet(p, hchdr, name='sigdet')
    # get exposure time
    p = spirouImage.GetExpTime(p, hchdr, name='exptime')
    # get gain
    p = spirouImage.GetGain(p, hchdr, name='gain')
    # get acquisition time
    p = spirouImage.GetAcqTime(p, hchdr, name='acqtime', kind='julian')
    bjdref = p['ACQTIME']
    # set sigdet and conad keywords (sigdet is changed later)
    p['KW_CCD_SIGDET'][1] = p['SIGDET']
    p['KW_CCD_CONAD'][1] = p['GAIN']
    # get lamp parameters
    p = spirouTHORCA.GetLampParams(p, hchdr)

    # get number of orders
    # we always get fibre A number because AB is doubled in constants file
    loc['NBO'] = p['QC_LOC_NBO_FPALL']['A']
    loc.set_source('NBO', __NAME__ + '.main()')
    # get number of pixels in x from hcdata size
    loc['NBPIX'] = loc['HCDATA'].shape[1]
    loc.set_source('NBPIX', __NAME__ + '.main()')

    # ----------------------------------------------------------------------
    # Read blaze
    # ----------------------------------------------------------------------
    # get tilts
    p, loc['BLAZE'] = spirouImage.ReadBlazeFile(p, hchdr)
    loc.set_source('BLAZE', __NAME__ + '/main() + /spirouImage.ReadBlazeFile')

    # ----------------------------------------------------------------------
    # Read wave solution
    # ----------------------------------------------------------------------
    # wavelength file; we will use the polynomial terms in its header,
    # NOT the pixel values that would need to be interpolated

    # set source of wave file
    wsource = __NAME__ + '/main() + /spirouImage.GetWaveSolution'
    # Force A and B to AB solution
    if p['FIBER'] in ['A', 'B']:
        wave_fiber = 'AB'
    else:
        wave_fiber = p['FIBER']
    # get wave image
    wout = spirouImage.GetWaveSolution(p, hdr=hchdr, return_wavemap=True,
                                       return_filename=True, fiber=wave_fiber)
    loc['WAVEPARAMS'], loc['WAVE_INIT'], loc['WAVEFILE'] = wout
    loc.set_sources(['WAVE_INIT', 'WAVEFILE', 'WAVEPARAMS'], wsource)
    poly_wave_sol = loc['WAVEPARAMS']

    # ----------------------------------------------------------------------
    # Check that wave parameters are consistent with "ic_ll_degr_fit"
    # ----------------------------------------------------------------------
    loc = spirouImage.CheckWaveSolConsistency(p, loc)

    # ----------------------------------------------------------------------
    # Read UNe solution
    # ----------------------------------------------------------------------
    wave_u_ne, amp_u_ne = spirouImage.ReadLineList(p)
    loc['LL_LINE'], loc['AMPL_LINE'] = wave_u_ne, amp_u_ne
    source = __NAME__ + '.main() + spirouImage.ReadLineList()'
    loc.set_sources(['ll_line', 'ampl_line'], source)

    # ----------------------------------------------------------------------
    # Generate wave map from wave solution
    # ----------------------------------------------------------------------
    loc = spirouWAVE.generate_wave_map(p, loc)

    # ----------------------------------------------------------------------
    # Find Gaussian Peaks in HC spectrum
    # ----------------------------------------------------------------------
    loc = spirouWAVE.find_hc_gauss_peaks(p, loc)

    # ----------------------------------------------------------------------
    # Start plotting session
    # ----------------------------------------------------------------------
    if p['DRS_PLOT']:
        # start interactive plot
        sPlt.start_interactive_session()

    # ----------------------------------------------------------------------
    # Fit Gaussian peaks (in triplets) to
    # ----------------------------------------------------------------------
    loc = spirouWAVE.fit_gaussian_triplets(p, loc)

    # ----------------------------------------------------------------------
    # Generate Resolution map and line profiles
    # ----------------------------------------------------------------------
    # log progress
    wmsg = 'Generating resolution map and '
    # generate resolution map
    loc = spirouWAVE.generate_resolution_map(p, loc)
    # map line profile map
    if p['DRS_PLOT']:
        sPlt.wave_ea_plot_line_profiles(p, loc)

    # ----------------------------------------------------------------------
    # End plotting session
    # ----------------------------------------------------------------------
    # end interactive session
    if p['DRS_PLOT']:
        sPlt.end_interactive_session()

    # ----------------------------------------------------------------------
    # Quality control
    # ----------------------------------------------------------------------
    passed, fail_msg = True, []
    # quality control on sigma clip (sig1 > qc_hc_wave_sigma_max
    if loc['SIG1'] > p['QC_HC_WAVE_SIGMA_MAX']:
        fmsg = 'Sigma too high ({0:.5f} > {1:.5f})'
        fail_msg.append(fmsg.format(loc['SIG1'], p['QC_HC_WAVE_SIGMA_MAX']))
        passed = False
    # finally log the failed messages and set QC = 1 if we pass the
    # quality control QC = 0 if we fail quality control
    if passed:
        WLOG('info', p['LOG_OPT'], 'QUALITY CONTROL SUCCESSFUL - Well Done -')
        p['QC'] = 1
        p.set_source('QC', __NAME__ + '/main()')
    else:
        for farg in fail_msg:
            wmsg = 'QUALITY CONTROL FAILED: {0}'
            WLOG('warning', p['LOG_OPT'], wmsg.format(farg))
        p['QC'] = 0
        p.set_source('QC', __NAME__ + '/main()')

    # ----------------------------------------------------------------------
    # Set up all_lines storage
    # ----------------------------------------------------------------------

    # initialise up all_lines storage
    all_lines_1 = []

    # get parameters from p
    n_ord_start = p['IC_HC_N_ORD_START_2']
    n_ord_final = p['IC_HC_N_ORD_FINAL_2']
    pixel_shift_inter = p['PIXEL_SHIFT_INTER']
    pixel_shift_slope = p['PIXEL_SHIFT_SLOPE']

    # get values from loc
    xgau = np.array(loc['XGAU_T'])
    dv = np.array(loc['DV_T'])
    fit_per_order = np.array(loc['POLY_WAVE_SOL'])
    ew = np.array(loc['EW_T'])
    peak = np.array(loc['PEAK_T'])
    amp_catalog = np.array(loc['AMP_CATALOG'])
    wave_catalog = np.array(loc['WAVE_CATALOG'])
    ord_t = np.array(loc['ORD_T'])

    # loop through orders
    for iord in range(n_ord_start, n_ord_final):
        # keep relevant lines
        # -> right order
        # -> finite dv
        gg = (ord_t == iord) & (np.isfinite(dv))
        nlines = np.sum(gg)
        # put lines into ALL_LINES structure
        # reminder:
        # gparams[0] = output wavelengths
        # gparams[1] = output sigma(gauss fit width)
        # gparams[2] = output amplitude(gauss fit)
        # gparams[3] = difference in input / output wavelength
        # gparams[4] = input amplitudes
        # gparams[5] = output pixel positions
        # gparams[6] = output pixel sigma width (gauss fit width in pixels)
        # gparams[7] = output weights for the pixel position

        # dummy array for weights
        test = np.ones(np.shape(xgau[gg]), 'd')
        # get the final wavelength value for each peak in order
        output_wave_1 = np.polyval(fit_per_order[iord][::-1], xgau[gg])
        # convert the pixel equivalent width to wavelength units
        xgau_ew_ini = xgau[gg] - ew[gg] / 2
        xgau_ew_fin = xgau[gg] + ew[gg] / 2
        ew_ll_ini = np.polyval(fit_per_order[iord, :], xgau_ew_ini)
        ew_ll_fin = np.polyval(fit_per_order[iord, :], xgau_ew_fin)
        ew_ll = ew_ll_fin - ew_ll_ini
        # put all lines in the order into array
        gau_params = np.column_stack((output_wave_1, ew_ll, peak[gg],
                                      wave_catalog[gg] - output_wave_1,
                                      amp_catalog[gg],
                                      xgau[gg], ew[gg], test))
        # append the array for the order into a list
        all_lines_1.append(gau_params)
        # save dv in km/s and auxiliary order number
        # res_1 = np.concatenate((res_1,2.997e5*(input_wave - output_wave_1)/
        #                        output_wave_1))
        # ord_save = np.concatenate((ord_save, test*iord))

    # add to loc
    loc['ALL_LINES_1'] = all_lines_1
    loc['LL_PARAM_1'] = np.array(fit_per_order)
    loc['LL_OUT_1'] = np.array(loc['WAVE_MAP2'])
    loc.set_sources(['ALL_LINES_1', 'LL_PARAM_1'], __NAME__ + '/main()')

    # For compatibility w/already defined functions, I need to save
    # here all_lines_2
    all_lines_2 = list(all_lines_1)
    loc['ALL_LINES_2'] = all_lines_2
    # loc['LL_PARAM_2'] = np.fliplr(fit_per_order)
    # loc['LL_OUT_2'] = np.array(loc['WAVE_MAP2'])
    # loc.set_sources(['ALL_LINES_2', 'LL_PARAM_2'], __NAME__ + '/main()')

    # ------------------------------------------------------------------
    # Littrow test
    # ------------------------------------------------------------------

    # calculate echelle orders
    o_orders = np.arange(n_ord_start, n_ord_final)
    echelle_order = p['IC_HC_T_ORDER_START'] - o_orders
    loc['ECHELLE_ORDERS'] = echelle_order
    loc.set_source('ECHELLE_ORDERS', __NAME__ + '/main()')

    # reset Littrow fit degree
    p['IC_LITTROW_FIT_DEG_1'] = 7

    # Do Littrow check
    ckwargs = dict(ll=loc['LL_OUT_1'][n_ord_start:n_ord_final, :],
                   iteration=1, log=True)
    loc = spirouTHORCA.CalcLittrowSolution(p, loc, **ckwargs)

    # Plot wave solution littrow check
    if p['DRS_PLOT']:
        # plot littrow x pixels against fitted wavelength solution
        sPlt.wave_littrow_check_plot(p, loc, iteration=1)

    # ------------------------------------------------------------------
    # extrapolate Littrow solution
    # ------------------------------------------------------------------
    ekwargs = dict(ll=loc['LL_OUT_1'], iteration=1)
    loc = spirouTHORCA.ExtrapolateLittrowSolution(p, loc, **ekwargs)

    # ------------------------------------------------------------------
    # Plot littrow solution
    # ------------------------------------------------------------------
    if p['DRS_PLOT']:
        # plot littrow x pixels against fitted wavelength solution
        sPlt.wave_littrow_extrap_plot(loc, iteration=1)

    # ------------------------------------------------------------------
    # Incorporate FP into solution
    # ------------------------------------------------------------------
<<<<<<< HEAD
    # Copy LL_OUT_1 and LL_PARAM_1 into new constants (for FP integration)
    loc['LITTROW_EXTRAP_SOL_1'] = np.array(loc['LL_OUT_1'])
    loc['LITTROW_EXTRAP_PARAM_1'] = np.array(loc['LL_PARAM_1'])
    # only use FP if switched on in constants file
    if p['IC_WAVE_USE_FP']:
=======

    # # the littrow extrapolation (for orders > n_ord_final_2)
    # litt_extrap_sol_red = loc['LITTROW_EXTRAP_SOL_1'][n_ord_final:]
    # litt_extrap_sol_param_red = loc['LITTROW_EXTRAP_PARAM_1'][n_ord_final:]
    #
    # # the wavelength solution for n_ord_start - n_ord_final
    # # taking from loc allows avoiding an if smooth check
    # ll_out = loc['LL_OUT_1'][n_ord_start:n_ord_final]
    # param_out = loc['LL_PARAM_1'][n_ord_start:n_ord_final]
    #
    # print(np.shape(litt_extrap_sol_param_red))
    # print(np.shape(param_out))
    #
    # # create stack
    # ll_stack, param_stack = [], []
    # # wavelength solution for n_ord_start - n_ord_final
    # if len(ll_out) > 0:
    #     ll_stack.append(ll_out)
    #     param_stack.append(param_out)
    # # add extrapolation from littrow to orders > n_ord_final
    # if len(litt_extrap_sol_red) > 0:
    #     ll_stack.append(litt_extrap_sol_red)
    #     param_stack.append(litt_extrap_sol_param_red)
    #
    # # convert stacks to arrays and add to storage
    # loc['LL_OUT_2'] = np.vstack(ll_stack)
    # loc['LL_PARAM_2'] = np.vstack(param_stack)
    # loc.set_sources(['LL_OUT_2', 'LL_PARAM_2'], __NAME__ + '/main()')

    # TODO can I remove this?
    #     # rename for compatibility w FP solution functions
    #    loc['LITTROW_EXTRAP_SOL_1'] = np.vstack(ll_stack)
    #    loc['LITTROW_EXTRAP_PARAM_1'] = np.vstack(param_stack)
    #loc['LITTROW_EXTRAP_SOL_1'] = np.array(loc['LL_OUT_1'])
    #loc['LITTROW_EXTRAP_PARAM_1'] = np.array(loc['LL_PARAM_1'])

    # ------------------------------------------------------------------
    # Incorporate FP into solution
    # ------------------------------------------------------------------

    # TODO this is a temporary test of not using Littrow!!
    # feed cal_HC_EA solution into find_fp_lines_new_setup
    loc['WAVE'] = loc['WAVE_MAP2']
    # feed cal_HC_EA solution params into p_wavelength_sol_new
    loc['LITTROW_EXTRAP_PARAM_1'] = loc['POLY_WAVE_SOL']


    use_fp = True

    if use_fp:
>>>>>>> 863e2dfb
        # ------------------------------------------------------------------
        # Find FP lines
        # ------------------------------------------------------------------
        # print message to screen
        wmsg = 'Identification of lines in reference file: {0}'
        WLOG('', p['LOG_OPT'], wmsg.format(fpfile))

        # ------------------------------------------------------------------
        # Get the FP solution
        # ------------------------------------------------------------------

        loc = spirouTHORCA.FPWaveSolutionNew(p, loc)

        # ------------------------------------------------------------------
        # FP solution plots
        # ------------------------------------------------------------------
        if p['DRS_PLOT']:
            # Plot the FP extracted spectrum against wavelength solution
            sPlt.wave_plot_final_fp_order(p, loc, iteration=1)
            # Plot the measured FP cavity width offset against line number
            sPlt.wave_local_width_offset_plot(loc)
            # Plot the FP line wavelength residuals
            sPlt.wave_fp_wavelength_residuals(loc)

    # ------------------------------------------------------------------
    # Create new wavelength solution
    # ------------------------------------------------------------------
    # TODO: Melissa fault - fix later
    p['IC_HC_N_ORD_START_2'] = min(p['IC_HC_N_ORD_START_2'],
                                   p['IC_FP_N_ORD_START'])
    p['IC_HC_N_ORD_FINAL_2'] = max(p['IC_HC_N_ORD_FINAL_2'],
                                   p['IC_FP_N_ORD_FINAL'])
    start = p['IC_HC_N_ORD_START_2']
    end = p['IC_HC_N_ORD_FINAL_2']

    # recalculate echelle orders for Fit1DSolution
    o_orders = np.arange(start, end)
    echelle_order = p['IC_HC_T_ORDER_START'] - o_orders
    loc['ECHELLE_ORDERS'] = echelle_order
    loc.set_source('ECHELLE_ORDERS', __NAME__ + '/main()')

    # select the orders to fit
<<<<<<< HEAD
    lls = loc['LITTROW_EXTRAP_SOL_1'][start:end]
    loc = spirouTHORCA.Fit1DSolution(p, loc, lls, iteration=2)
=======
    #ll = loc['LITTROW_EXTRAP_SOL_1'][start:end]
    # TODO this is a temporary test of not using Littrow!!
    ll = loc['WAVE_MAP2'][start:end]
    loc = spirouTHORCA.Fit1DSolution(p, loc, ll,  iteration=2)
>>>>>>> 863e2dfb
    # from here, LL_OUT_2 wil be 0-47

    # ------------------------------------------------------------------
    # Repeat Littrow test
    # ------------------------------------------------------------------

    # Do Littrow check
    ckwargs = dict(ll=loc['LL_OUT_2'][start:end, :], iteration=2, log=True)
    loc = spirouTHORCA.CalcLittrowSolution(p, loc, **ckwargs)

    # Plot wave solution littrow check
    if p['DRS_PLOT']:
        # plot littrow x pixels against fitted wavelength solution
        sPlt.wave_littrow_check_plot(p, loc, iteration=2)

    # ------------------------------------------------------------------
    # extrapolate Littrow solution
    # ------------------------------------------------------------------
    # TODO this is a temporary test of not using Littrow!!
    #ekwargs = dict(ll=loc['LL_OUT_2'], iteration=2)
    #loc = spirouTHORCA.ExtrapolateLittrowSolution(p, loc, **ekwargs)
    loc['LL_FINAL'] = loc['LL_OUT_2']
    loc['LL_PARAM_FINAL'] = loc['LL_PARAM_2']

    # ------------------------------------------------------------------
    # Plot littrow solution
    # ------------------------------------------------------------------
    #if p['DRS_PLOT']:
    #    # plot littrow x pixels against fitted wavelength solution
    #    sPlt.wave_littrow_extrap_plot(loc, iteration=2)

    # ------------------------------------------------------------------
    # Join 0-47 and 47-49 solutions
    # ------------------------------------------------------------------
    #loc = spirouTHORCA.JoinOrders(p, loc)

    # ------------------------------------------------------------------
    # Plot single order, wavelength-calibrated, with found lines
    # ------------------------------------------------------------------

    if p['DRS_PLOT']:
        sPlt.wave_ea_plot_single_order(p, loc)

    # ----------------------------------------------------------------------
    # Quality control
    # ----------------------------------------------------------------------
    # get parameters ffrom p
    p['QC_RMS_LITTROW_MAX'] = p['QC_HC_RMS_LITTROW_MAX']
    p['QC_DEV_LITTROW_MAX'] = p['QC_HC_DEV_LITTROW_MAX']
    # set passed variable and fail message list
    passed, fail_msg = True, []
    # check for infinites and NaNs in mean residuals from fit
    if ~np.isfinite(loc['X_MEAN_2']):
        # add failed message to the fail message list
        fmsg = 'NaN or Inf in X_MEAN_2'
        fail_msg.append(fmsg)
        passed = False

    # iterate through Littrow test cut values
    lit_it = 2
    # checks every other value
    for x_it in range(1, len(loc['X_CUT_POINTS_' + str(lit_it)]), 2):
        # get x cut point
        x_cut_point = loc['X_CUT_POINTS_' + str(lit_it)][x_it]
        # get the sigma for this cut point
        sig_littrow = loc['LITTROW_SIG_' + str(lit_it)][x_it]
        # get the abs min and max dev littrow values
        min_littrow = abs(loc['LITTROW_MINDEV_' + str(lit_it)][x_it])
        max_littrow = abs(loc['LITTROW_MAXDEV_' + str(lit_it)][x_it])
        # check if sig littrow is above maximum
        rms_littrow_max = p['QC_RMS_LITTROW_MAX']
        dev_littrow_max = p['QC_DEV_LITTROW_MAX']
        if sig_littrow > rms_littrow_max:
            fmsg = ('Littrow test (x={0}) failed (sig littrow = '
                    '{1:.2f} > {2:.2f})')
            fargs = [x_cut_point, sig_littrow, rms_littrow_max]
            fail_msg.append(fmsg.format(*fargs))
            passed = False
        # check if min/max littrow is out of bounds
        if np.max([max_littrow, min_littrow]) > dev_littrow_max:
            fmsg = ('Littrow test (x={0}) failed (min|max dev = '
                    '{1:.2f}|{2:.2f} > {3:.2f})')
            fargs = [x_cut_point, min_littrow, max_littrow, dev_littrow_max]
            fail_msg.append(fmsg.format(*fargs))
            passed = False
    # finally log the failed messages and set QC = 1 if we pass the
    # quality control QC = 0 if we fail quality control
    if passed:
        WLOG('info', p['LOG_OPT'],
             'QUALITY CONTROL SUCCESSFUL - Well Done -')
        p['QC'] = 1
        p.set_source('QC', __NAME__ + '/main()')
    else:
        for farg in fail_msg:
            wmsg = 'QUALITY CONTROL FAILED: {0}'
            WLOG('warning', p['LOG_OPT'], wmsg.format(farg))
        p['QC'] = 0
        p.set_source('QC', __NAME__ + '/main()')

    # ------------------------------------------------------------------
    # archive result in e2ds spectra
    # ------------------------------------------------------------------
    # get raw input file name
    raw_infile1 = os.path.basename(p['HCFILES'][0])
    raw_infile2 = os.path.basename(p['FPFILE'])
    tag0a = loc['HCHDR'][p['KW_OUTPUT'][0]]
    tag0b = loc['FPHDR'][p['KW_OUTPUT'][0]]
    # get wave filename
    wavefits, tag1 = spirouConfig.Constants.WAVE_FILE_EA(p)
    wavefitsname = os.path.split(wavefits)[-1]
    # log progress
    wargs = [p['FIBER'], wavefits]
    wmsg = 'Write wavelength solution for Fiber {0} in {1}'
    WLOG('', p['LOG_OPT'], wmsg.format(*wargs))
    # write solution to fitsfilename header
    # copy original keys
    hdict = spirouImage.CopyOriginalKeys(loc['HCHDR'], loc['HCCDR'])
    # add version number
    hdict = spirouImage.AddKey(hdict, p['KW_VERSION'])
    # set the input files
    hdict = spirouImage.AddKey(hdict, p['KW_BLAZFILE'], value=p['BLAZFILE'])
    hdict = spirouImage.AddKey(hdict, p['kw_HCFILE'], value=raw_infile1)
    hdict = spirouImage.AddKey(hdict, p['kw_FPFILE'], value=raw_infile2)
    hdict = spirouImage.AddKey(hdict, p['KW_WAVEFILE'], value=wavefitsname)
    # add quality control
    hdict = spirouImage.AddKey(hdict, p['KW_DRS_QC'], value=p['QC'])
    # add wave solution date
    hdict = spirouImage.AddKey(hdict, p['KW_WAVE_TIME1'],
                               value=p['MAX_TIME_HUMAN'])
    hdict = spirouImage.AddKey(hdict, p['KW_WAVE_TIME2'],
                               value=p['MAX_TIME_UNIX'])
    hdict = spirouImage.AddKey(hdict, p['KW_WAVE_CODE'], value=__NAME__)
    hdict = spirouImage.AddKey(hdict, p['KW_WAVE_INIT'], value=loc['WAVEFILE'])
    # add number of orders
    hdict = spirouImage.AddKey(hdict, p['KW_WAVE_ORD_N'],
                               value=loc['LL_PARAM_FINAL'].shape[0])
    # add degree of fit
    hdict = spirouImage.AddKey(hdict, p['KW_WAVE_LL_DEG'],
                               value=loc['LL_PARAM_FINAL'].shape[1] - 1)
    # add wave solution
    hdict = spirouImage.AddKey2DList(hdict, p['KW_WAVE_PARAM'],
                                     values=loc['LL_PARAM_FINAL'])

    # write the wave "spectrum"
    hdict = spirouImage.AddKey(hdict, p['KW_OUTPUT'], value=tag1)
    p = spirouImage.WriteImage(p, wavefits, loc['LL_FINAL'], hdict)

    # get filename for E2DS calibDB copy of FITSFILENAME
    e2dscopy_filename = spirouConfig.Constants.WAVE_E2DS_COPY(p)[0]
    wargs = [p['FIBER'], os.path.split(e2dscopy_filename)[-1]]
    wmsg = 'Write reference E2DS spectra for Fiber {0} in {1}'
    WLOG('', p['LOG_OPT'], wmsg.format(*wargs))

    # make a copy of the E2DS file for the calibBD
    p = spirouImage.WriteImage(p, e2dscopy_filename, loc['HCDATA'], hdict)

    # only copy over if QC passed
    if p['QC']:
        # update original E2DS hcfile and add header keys (via hdict)
        hdict = spirouImage.AddKey(hdict, p['KW_OUTPUT'], value=tag0a)
        raw_infilepath1 = os.path.join(p['ARG_FILE_DIR'], raw_infile1)
        p = spirouImage.WriteImage(p, raw_infilepath1, loc['HCDATA'], hdict)
        # update original E2DS fpfile and add header keys (via hdict)
        hdict = spirouImage.AddKey(hdict, p['KW_OUTPUT'], value=tag0b)
        raw_infilepath2 = os.path.join(p['ARG_FILE_DIR'], raw_infile1)
        p = spirouImage.WriteImage(p, raw_infilepath2, loc['FPDATA'], hdict)

    # ------------------------------------------------------------------
    # Save to result table
    # ------------------------------------------------------------------
    # calculate stats for table
    final_mean = 1000 * loc['X_MEAN_2']
    final_var = 1000 * loc['X_VAR_2']
    num_lines = int(np.sum(loc['X_ITER_2'][:, 2]))  # loc['X_ITER_2']
    err = 1000 * np.sqrt(loc['X_VAR_2'] / num_lines)
    sig_littrow = 1000 * np.array(loc['LITTROW_SIG_' + str(lit_it)])
    # construct filename
    wavetbl = spirouConfig.Constants.WAVE_TBL_FILE_EA(p)
    wavetblname = os.path.split(wavetbl)[-1]
    # construct and write table
    columnnames = ['night_name', 'file_name', 'fiber', 'mean', 'rms',
                   'N_lines', 'err', 'rms_L500', 'rms_L1000', 'rms_L1500',
                   'rms_L2000', 'rms_L2500', 'rms_L3000', 'rms_L3500']
    columnformats = ['{:20s}', '{:30s}', '{:3s}', '{:7.4f}', '{:6.2f}',
                     '{:3d}', '{:6.3f}', '{:6.2f}', '{:6.2f}', '{:6.2f}',
                     '{:6.2f}', '{:6.2f}', '{:6.2f}', '{:6.2f}']
    columnvalues = [[p['ARG_NIGHT_NAME']], [p['ARG_FILE_NAMES'][0]],
                    [p['FIBER']], [final_mean], [final_var],
                    [num_lines], [err], [sig_littrow[0]],
                    [sig_littrow[1]], [sig_littrow[2]], [sig_littrow[3]],
                    [sig_littrow[4]], [sig_littrow[5]], [sig_littrow[6]]]
    # make table
    table = spirouImage.MakeTable(columns=columnnames, values=columnvalues,
                                  formats=columnformats)
    # merge table
    wmsg = 'Global result summary saved in {0}'
    WLOG('', p['LOG_OPT'] + p['FIBER'], wmsg.format(wavetblname))
    spirouImage.MergeTable(table, wavetbl, fmt='ascii.rst')

    # ----------------------------------------------------------------------
    # Save resolution and line profiles to file
    # ----------------------------------------------------------------------
    raw_infile = os.path.basename(p['FITSFILENAME'])
    # get wave filename
    resfits, tag3 = spirouConfig.Constants.WAVE_RES_FILE_EA(p)
    resfitsname = os.path.basename(resfits)
    WLOG('', p['LOG_OPT'], 'Saving wave resmap to {0}'.format(resfitsname))

    # make a copy of the E2DS file for the calibBD
    # set the version
    hdict = spirouImage.AddKey(hdict, p['KW_VERSION'])
    hdict = spirouImage.AddKey(hdict, p['KW_OUTPUT'], value=tag3)
    hdict = spirouImage.AddKey(hdict, p['kw_HCFILE'], value=raw_infile)

    # get res data in correct format
    resdata, hdicts = spirouTHORCA.GenerateResFiles(p, loc, hdict)
    # save to file
    p = spirouImage.WriteImageMulti(p, resfits, resdata, hdicts=hdicts)

    # ------------------------------------------------------------------
    # Save line list table file
    # ------------------------------------------------------------------
    # construct filename

    # TODO proper column values

    wavelltbl = spirouConfig.Constants.WAVE_LINE_FILE_EA(p)
    wavelltblname = os.path.split(wavelltbl)[-1]
    # construct and write table
    columnnames = ['order', 'll', 'dv', 'w', 'xi', 'xo', 'dvdx']
    columnformats = ['{:.0f}', '{:12.4f}', '{:13.5f}', '{:12.4f}',
                     '{:12.4f}', '{:12.4f}', '{:8.4f}']

    columnvalues = []
    # construct column values (flatten over orders)
    for it in range(len(loc['X_DETAILS_2'])):
        for jt in range(len(loc['X_DETAILS_2'][it][0])):
            row = [float(it), loc['X_DETAILS_2'][it][0][jt],
                   loc['LL_DETAILS_2'][it][0][jt],
                   loc['X_DETAILS_2'][it][3][jt],
                   loc['X_DETAILS_2'][it][1][jt],
                   loc['X_DETAILS_2'][it][2][jt],
                   loc['SCALE_2'][it][jt]]
            columnvalues.append(row)

    # log saving
    wmsg = 'List of lines used saved in {0}'
    WLOG('', p['LOG_OPT'] + p['FIBER'], wmsg.format(wavelltblname))

    # make table
    columnvalues = np.array(columnvalues).T
    table = spirouImage.MakeTable(columns=columnnames, values=columnvalues,
                                  formats=columnformats)
    # write table
    spirouImage.WriteTable(table, wavelltbl, fmt='ascii.rst')

    # ------------------------------------------------------------------
    # Move to calibDB and update calibDB
    # ------------------------------------------------------------------
    if p['QC']:
        # set the wave key
        keydb = 'WAVE_{0}'.format(p['FIBER'])
        # copy wave file to calibDB folder
        spirouDB.PutCalibFile(p, wavefits)
        # update the master calib DB file with new key
        spirouDB.UpdateCalibMaster(p, keydb, wavefitsname, loc['HCHDR'])

        # set the hcref key
        keydb = 'HCREF_{0}'.format(p['FIBER'])
        # copy wave file to calibDB folder
        spirouDB.PutCalibFile(p, e2dscopy_filename)
        # update the master calib DB file with new key
        e2dscopyfits = os.path.split(e2dscopy_filename)[-1]
        spirouDB.UpdateCalibMaster(p, keydb, e2dscopyfits, loc['HCHDR'])

    # ----------------------------------------------------------------------
    # End Message
    # ----------------------------------------------------------------------
    p = spirouStartup.End(p)
    # return p and loc
    return dict(locals())


# =============================================================================
# Start of code
# =============================================================================
if __name__ == "__main__":
    # run main with no arguments (get from command line - sys.argv)
    ll = main()
    # exit message if in debug mode
    spirouStartup.Exit(ll)

#<|MERGE_RESOLUTION|>--- conflicted
+++ resolved
@@ -398,64 +398,13 @@
     # ------------------------------------------------------------------
     # Incorporate FP into solution
     # ------------------------------------------------------------------
-<<<<<<< HEAD
+
     # Copy LL_OUT_1 and LL_PARAM_1 into new constants (for FP integration)
     loc['LITTROW_EXTRAP_SOL_1'] = np.array(loc['LL_OUT_1'])
     loc['LITTROW_EXTRAP_PARAM_1'] = np.array(loc['LL_PARAM_1'])
     # only use FP if switched on in constants file
     if p['IC_WAVE_USE_FP']:
-=======
-
-    # # the littrow extrapolation (for orders > n_ord_final_2)
-    # litt_extrap_sol_red = loc['LITTROW_EXTRAP_SOL_1'][n_ord_final:]
-    # litt_extrap_sol_param_red = loc['LITTROW_EXTRAP_PARAM_1'][n_ord_final:]
-    #
-    # # the wavelength solution for n_ord_start - n_ord_final
-    # # taking from loc allows avoiding an if smooth check
-    # ll_out = loc['LL_OUT_1'][n_ord_start:n_ord_final]
-    # param_out = loc['LL_PARAM_1'][n_ord_start:n_ord_final]
-    #
-    # print(np.shape(litt_extrap_sol_param_red))
-    # print(np.shape(param_out))
-    #
-    # # create stack
-    # ll_stack, param_stack = [], []
-    # # wavelength solution for n_ord_start - n_ord_final
-    # if len(ll_out) > 0:
-    #     ll_stack.append(ll_out)
-    #     param_stack.append(param_out)
-    # # add extrapolation from littrow to orders > n_ord_final
-    # if len(litt_extrap_sol_red) > 0:
-    #     ll_stack.append(litt_extrap_sol_red)
-    #     param_stack.append(litt_extrap_sol_param_red)
-    #
-    # # convert stacks to arrays and add to storage
-    # loc['LL_OUT_2'] = np.vstack(ll_stack)
-    # loc['LL_PARAM_2'] = np.vstack(param_stack)
-    # loc.set_sources(['LL_OUT_2', 'LL_PARAM_2'], __NAME__ + '/main()')
-
-    # TODO can I remove this?
-    #     # rename for compatibility w FP solution functions
-    #    loc['LITTROW_EXTRAP_SOL_1'] = np.vstack(ll_stack)
-    #    loc['LITTROW_EXTRAP_PARAM_1'] = np.vstack(param_stack)
-    #loc['LITTROW_EXTRAP_SOL_1'] = np.array(loc['LL_OUT_1'])
-    #loc['LITTROW_EXTRAP_PARAM_1'] = np.array(loc['LL_PARAM_1'])
-
-    # ------------------------------------------------------------------
-    # Incorporate FP into solution
-    # ------------------------------------------------------------------
-
-    # TODO this is a temporary test of not using Littrow!!
-    # feed cal_HC_EA solution into find_fp_lines_new_setup
-    loc['WAVE'] = loc['WAVE_MAP2']
-    # feed cal_HC_EA solution params into p_wavelength_sol_new
-    loc['LITTROW_EXTRAP_PARAM_1'] = loc['POLY_WAVE_SOL']
-
-
-    use_fp = True
-
-    if use_fp:
->>>>>>> 863e2dfb
+
         # ------------------------------------------------------------------
         # Find FP lines
         # ------------------------------------------------------------------
@@ -498,15 +447,9 @@
     loc.set_source('ECHELLE_ORDERS', __NAME__ + '/main()')
 
     # select the orders to fit
-<<<<<<< HEAD
     lls = loc['LITTROW_EXTRAP_SOL_1'][start:end]
     loc = spirouTHORCA.Fit1DSolution(p, loc, lls, iteration=2)
-=======
-    #ll = loc['LITTROW_EXTRAP_SOL_1'][start:end]
-    # TODO this is a temporary test of not using Littrow!!
-    ll = loc['WAVE_MAP2'][start:end]
-    loc = spirouTHORCA.Fit1DSolution(p, loc, ll,  iteration=2)
->>>>>>> 863e2dfb
+
     # from here, LL_OUT_2 wil be 0-47
 
     # ------------------------------------------------------------------
