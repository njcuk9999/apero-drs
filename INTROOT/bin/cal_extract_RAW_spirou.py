#!/usr/bin/env python
# -*- coding: utf-8 -*-
"""
cal_DRIFT_E2DS_spirou.py [night_directory] [REFfilename]

Extracts orders for specific fibers and files.

Created on 2017-10-12 at 15:21

@author: cook

Last modified: 2017-12-11 at 15:12

Up-to-date with cal_extract_RAW_spirouALL AT-4 V47
"""
from __future__ import division
import numpy as np
import os
import time

from SpirouDRS import spirouBACK
from SpirouDRS import spirouConfig
from SpirouDRS import spirouCore
from SpirouDRS import spirouEXTOR
from SpirouDRS import spirouImage
from SpirouDRS import spirouLOCOR
from SpirouDRS import spirouStartup

# =============================================================================
# Define variables
# =============================================================================
# Name of program
__NAME__ = 'cal_extract_RAW_spirou.py'
# Get version and author
__version__ = spirouConfig.Constants.VERSION()
__author__ = spirouConfig.Constants.AUTHORS()
__date__ = spirouConfig.Constants.LATEST_EDIT()
__release__ = spirouConfig.Constants.RELEASE()
# Get the parameter dictionary class
ParamDict = spirouConfig.ParamDict
# Get Logging function
WLOG = spirouCore.wlog
# Get plotting functions
sPlt = spirouCore.sPlt


# =============================================================================
# Define functions
# =============================================================================
def main(night_name=None, files=None, fiber_type=None, **kwargs):
    # ----------------------------------------------------------------------
    # Set up
    # ----------------------------------------------------------------------
    # get parameters from config files/run time args/load paths + calibdb
    p = spirouStartup.Begin()
    p = spirouStartup.LoadArguments(p, night_name, files)
    p = spirouStartup.InitialFileSetup(p, kind=None, calibdb=True)
    # log processing image type
    p['dprtype'] = spirouImage.GetTypeFromHeader(p, p['kw_DPRTYPE'])
    p.set_source('dprtype', __NAME__ + '/main()')
    wmsg = 'Now processing Image TYPE {0} with {1} recipe'
    WLOG('info', p['log_opt'], wmsg.format(p['dprtype'], p['program']))
    # deal with fiber type
    if fiber_type is None:
        fiber_type = p['FIBER_TYPES']
    if type(fiber_type) == str:
        if fiber_type.upper() == 'ALL':
            fiber_type = p['FIBER_TYPES']
        elif fiber_type in p['FIBER_TYPES']:
            fiber_type = [fiber_type]
        else:
            emsg = 'fiber_type="{0}" not understood'
            WLOG('error', p['log_opt'], emsg.format(fiber_type))
    # set fiber type
    p['fib_type'] = fiber_type
    p.set_source('fib_type', __NAME__ + '__main__()')

    # Overwrite keys from source
    for kwarg in kwargs:
        p[kwarg] = kwargs[kwarg]

    # ----------------------------------------------------------------------
    # Read image file
    # ----------------------------------------------------------------------
    # read the image data
    data, hdr, cdr, nx, ny = spirouImage.ReadImageAndCombine(p, framemath='add')

    # ----------------------------------------------------------------------
    # Get basic image properties
    # ----------------------------------------------------------------------
    # get sig det value
    p = spirouImage.GetSigdet(p, hdr, name='sigdet')
    # get exposure time
    p = spirouImage.GetExpTime(p, hdr, name='exptime')
    # get gain
    p = spirouImage.GetGain(p, hdr, name='gain')
    # set sigdet and conad keywords (sigdet is changed later)
    p['kw_CCD_SIGDET'][1] = p['sigdet']
    p['kw_CCD_CONAD'][1] = p['gain']
    # now change the value of sigdet if require
    if p['ic_ext_sigdet'] > 0:
        p['sigdet'] = float(p['ic_ext_sigdet'])

    # ----------------------------------------------------------------------
    # Correction of DARK
    # ----------------------------------------------------------------------
    datac = spirouImage.CorrectForDark(p, data, hdr)

    # ----------------------------------------------------------------------
    # Resize image
    # ----------------------------------------------------------------------
    # rotate the image and convert from ADU/s to ADU
    data = spirouImage.ConvertToADU(spirouImage.FlipImage(datac), p=p)
    # convert NaN to zeros
    data0 = np.where(~np.isfinite(data), np.zeros_like(data), data)
    # resize image
    bkwargs = dict(xlow=p['IC_CCDX_LOW'], xhigh=p['IC_CCDX_HIGH'],
                   ylow=p['IC_CCDY_LOW'], yhigh=p['IC_CCDY_HIGH'],
                   getshape=False)
    data2 = spirouImage.ResizeImage(data0, **bkwargs)
    # log change in data size
    WLOG('', p['log_opt'], ('Image format changed to '
                            '{0}x{1}').format(*data2.shape[::-1]))

    # ----------------------------------------------------------------------
    # Log the number of dead pixels
    # ----------------------------------------------------------------------
    # get the number of bad pixels
    n_bad_pix = np.sum(data2 == 0)
    n_bad_pix_frac = n_bad_pix * 100 / np.product(data2.shape)
    # Log number
    wmsg = 'Nb dead pixels = {0} / {1:.4f} %'
    WLOG('info', p['log_opt'], wmsg.format(int(n_bad_pix), n_bad_pix_frac))

    # ----------------------------------------------------------------------
    # Get the miny, maxy and max_signal for the central column
    # ----------------------------------------------------------------------
    # get the central column
    y = data2[p['IC_CENT_COL'], :]
    # get the min max and max signal using box smoothed approach
    miny, maxy, max_signal, diff_maxmin = spirouBACK.MeasureMinMaxSignal(p, y)
    # Log max average flux/pixel
    wmsg = 'Maximum average flux/pixel in the spectrum: {0:.1f} [ADU]'
    WLOG('info', p['log_opt'], wmsg.format(max_signal/p['nbframes']))

    # ----------------------------------------------------------------------
    # Background computation
    # ----------------------------------------------------------------------
    if p['IC_DO_BKGR_SUBTRACTION']:
        # log that we are doing background measurement
        WLOG('', p['log_opt'], 'Doing background measurement on raw frame')
        # get the bkgr measurement
        background, xc, yc, minlevel = spirouBACK.MeasureBackgroundFF(p, data2)
    else:
        background = np.zeros_like(data2)

    # ----------------------------------------------------------------------
    # Read tilt slit angle
    # ----------------------------------------------------------------------
    # define loc storage parameter dictionary
    loc = ParamDict()
    # get tilts
    loc['tilt'] = spirouImage.ReadTiltFile(p, hdr)
    loc.set_source('tilt', __NAME__ + '/main() + /spirouImage.ReadTiltFile')

    # ----------------------------------------------------------------------
    # Fiber loop
    # ----------------------------------------------------------------------
    # loop around fiber types
    for fiber in p['fib_type']:
        # set fiber
        p['fiber'] = fiber
        p.set_source('fiber', __NAME__ + '/main()()')

        # ------------------------------------------------------------------
        # Read wavelength solution
        # ------------------------------------------------------------------
        # TODO: Remove H2RG dependency
        if p['IC_IMAGE_TYPE'] == 'H2RG':
            loc['wave'] = spirouImage.ReadWaveFile(p, hdr)

        else:
            loc['wave'] = None
        loc.set_source('wave', __NAME__ + '/main() + /spirouImage.ReadWaveFile')

        # ------------------------------------------------------------------
        # Get localisation coefficients
        # ------------------------------------------------------------------
        # get this fibers parameters
        p = spirouLOCOR.FiberParams(p, p['fiber'], merge=True)
        # get localisation fit coefficients
        loc = spirouLOCOR.GetCoeffs(p, hdr, loc=loc)
        # ------------------------------------------------------------------
        # Read image order profile
        # ------------------------------------------------------------------
        order_profile, _, _, nx, ny = spirouImage.ReadOrderProfile(p, hdr)
        # ------------------------------------------------------------------
        # Average AB into one fiber for AB, A and B
        # ------------------------------------------------------------------
        # if we have an AB fiber merge fit coefficients by taking the average
        # of the coefficients
        # (i.e. average of the 1st and 2nd, average of 3rd and 4th, ...)
        if p['fiber'] in ['A', 'B', 'AB']:
            # merge
            loc['acc'] = spirouLOCOR.MergeCoefficients(loc, loc['acc'], step=2)
            loc['ass'] = spirouLOCOR.MergeCoefficients(loc, loc['ass'], step=2)
            # set the number of order to half of the original
            loc['number_orders'] = int(loc['number_orders'] / 2)

        # ------------------------------------------------------------------
        # Set up Extract storage
        # ------------------------------------------------------------------
        # Create array to store extraction (for each order and each pixel
        # along order)
        loc['e2ds'] = np.zeros((loc['number_orders'], data2.shape[1]))
        loc['spe1'] = np.zeros((loc['number_orders'], data2.shape[1]))
        loc['spe3'] = np.zeros((loc['number_orders'], data2.shape[1]))
        loc['spe4'] = np.zeros((loc['number_orders'], data2.shape[1]))
        # Create array to store the signal to noise ratios for each order
        loc['SNR'] = np.zeros(loc['number_orders'])

        # ------------------------------------------------------------------
        # Extract orders
        # ------------------------------------------------------------------
        # source for parameter dictionary
        source = __NAME__ + '/main()'
        # get limits of order extraction
        valid_orders = spirouEXTOR.GetValidOrders(p, loc)
        # loop around each order
        for order_num in valid_orders:
            # extract this order
            if p['ic_extract_type'] == 'all':
                # -------------------------------------------------------------
                # Extract (extract and extract0)
                # -------------------------------------------------------------
                time1 = time.time()
                eargs = [p, loc, data2, order_num]
                spe1, cpt = spirouEXTOR.ExtractOrder(*eargs)
                # -------------------------------------------------------------
                # Extract with Tilt
                # -------------------------------------------------------------
                time2 = time.time()
                eargs = [p, loc, data2, order_num]
                spe3, cpt = spirouEXTOR.ExtractTiltOrder(*eargs)
                # -------------------------------------------------------------
                # Extract with Tilt + Weight
                # -------------------------------------------------------------
                time3 = time.time()
                eargs = [p, loc, data2, order_profile, order_num]
                spe4, cpt = spirouEXTOR.ExtractTiltWeightOrder(*eargs)
                # -------------------------------------------------------------
                # Extract with Tilt + Weight
                # -------------------------------------------------------------
                time4 = time.time()
                eargs = [p, loc, data2, order_profile, order_num]
                spe5, cpt = spirouEXTOR.ExtractTiltWeightOrder2(*eargs)
                # -------------------------------------------------------------
                # Extract with Weight
                # -------------------------------------------------------------
                time5 = time.time()
                eargs = [p, loc, data2, order_profile, order_num]
                e2ds, cpt = spirouEXTOR.ExtractWeightOrder(*eargs)

                time6 = time.time()
                # -------------------------------------------------------------
                # If in Debug mode log timings
                if p['DRS_DEBUG']:
                    WLOG('info', p['log_opt'], "Timings:")
                    WLOG('info', p['log_opt'],
                         ("        ExtractOrder = {0} s "
                          "").format(time2 - time1))
                    WLOG('info', p['log_opt'],
                         ("        ExtractTiltOrder = {0} s "
                          "").format(time3 - time2))
                    WLOG('info', p['log_opt'],
                         ("        ExtractTiltWeightOrder = {0} s "
                          "").format(time4 - time3))
                    WLOG('info', p['log_opt'],
                         ("        ExtractTiltWeightOrder2 = {0} s "
                          "").format(time5 - time4))
                    WLOG('info', p['log_opt'],
                         ("        ExtractWeightOrder = {0} s "
                          "").format(time6 - time5))
                # save to file
                loc['spe1'][order_num] = spe1
                loc['spe3'][order_num] = spe3
                loc['spe4'][order_num] = spe4
                loc['spe5'][order_num] = spe5
                loc.set_sources(['spe1', 'spe3', 'spe4', 'spe5'], source)
            elif p['ic_extract_type'] == 'simple':
                # -------------------------------------------------------------
                # Simple extraction
                # -------------------------------------------------------------
                eargs = [p, loc, data2, order_num]
                e2ds, cpt = spirouEXTOR.ExtractOrder(*eargs)
            elif p['ic_extract_type'] == 'tilt':
                # -------------------------------------------------------------
                # Extract with Tilt
                # -------------------------------------------------------------
                eargs = [p, loc, data2, order_num]
                e2ds, cpt = spirouEXTOR.ExtractTiltOrder(*eargs)
            elif p['ic_extract_type'] == 'tiltweight':
                # -------------------------------------------------------------
                # Extract with Tilt + Weight
                # -------------------------------------------------------------
                eargs = [p, loc, data2, order_profile, order_num]
                e2ds, cpt = spirouEXTOR.ExtractTiltWeightOrder2(*eargs)
            elif p['ic_extract_type'] == 'weight':
                # -------------------------------------------------------------
                # Extract with Weight
                # -------------------------------------------------------------
                eargs = [p, loc, data2, order_profile, order_num]
                e2ds, cpt = spirouEXTOR.ExtractWeightOrder(*eargs)
            else:
                WLOG('error', p['log_opt'], 'ic_extract_type not understood')

            # calculate the noise
            range1, range2 = p['IC_EXT_RANGE1'], p['IC_EXT_RANGE2']
            # set the noise
            noise = p['sigdet'] * np.sqrt(range1 + range2)
            # get window size
            blaze_win1 = int(data2.shape[0]/2) - p['IC_EXTFBLAZ']
            blaze_win2 = int(data2.shape[0]/2) + p['IC_EXTFBLAZ']
            # get average flux per pixel
            flux = np.sum(e2ds[blaze_win1:blaze_win2]) / (2*p['IC_EXTFBLAZ'])
            # calculate signal to noise ratio = flux/sqrt(flux + noise^2)
            snr = flux / np.sqrt(flux + noise**2)
            # log the SNR RMS
            wmsg = 'On fiber {0} order {1}: S/N= {2:.1f} Nbcosmic= {3}'
            wargs = [p['fiber'], order_num, snr, cpt]
            WLOG('', p['log_opt'], wmsg.format(*wargs))
            # add calculations to storage
            loc['e2ds'][order_num] = e2ds
            loc['SNR'][order_num] = snr
            # set sources
            loc.set_sources(['e2ds', 'SNR'], source)
            # Log if saturation level reached
            satvalue = (flux/p['gain'])/(range1 + range2)
            if satvalue > (p['QC_LOC_FLUMAX'] * p['nbframes']):
                wmsg = 'SATURATION LEVEL REACHED on Fiber {0}'
                WLOG('warning', p['log_opt'], wmsg.format(fiber))

        # ------------------------------------------------------------------
        # Plots
        # ------------------------------------------------------------------
        if p['DRS_PLOT']:
            # start interactive session if needed
            sPlt.start_interactive_session()
            # plot all orders or one order
            if p['IC_FF_PLOT_ALL_ORDERS']:
                # plot image with all order fits (slower)
                sPlt.ext_aorder_fit(p, loc, data2)
            else:
                # plot image with selected order fit and edge fit (faster)
                sPlt.ext_sorder_fit(p, loc, data2)
            # plot e2ds against wavelength
            sPlt.ext_spectral_order_plot(p, loc)

        # ------------------------------------------------------------------
        # Store extraction in file(s)
        # ------------------------------------------------------------------
        # construct filename
        e2dsfits = spirouConfig.Constants.EXTRACT_E2DS_FILE(p)
        e2dsfitsname = os.path.split(e2dsfits)[-1]
        # log that we are saving E2DS spectrum
        wmsg = 'Saving E2DS spectrum of Fiber {0} in {1}'
        WLOG('', p['log_opt'], wmsg.format(p['fiber'], e2dsfitsname))
        # add keys from original header file
        hdict = spirouImage.CopyOriginalKeys(hdr, cdr)
        # construct loco filename
        locofile = spirouConfig.Constants.EXTRACT_LOCO_FILE(p)
        locofilename = os.path.split(locofile)[-1]
        # write 1D list of the SNR
        hdict = spirouImage.AddKey1DList(hdict, p['kw_E2DS_SNR'],
                                         values=loc['SNR'])
        # add localization file name to header
        hdict = spirouImage.AddKey(hdict, p['kw_LOCO_FILE'], value=locofilename)
        # add localization file keys to header
        root = p['kw_root_drs_loc'][0]
        hdict = spirouImage.CopyRootKeys(hdict, locofile, root=root)
        # Save E2DS file
        spirouImage.WriteImage(e2dsfits, loc['e2ds'], hdict)

        # ------------------------------------------------------------------
        # Store other extractions in files
        # ------------------------------------------------------------------
        # only store all is ic_ext_all = 1
        if p['ic_extract_type'] == 'all':
            ext_files = ['spe1', 'spe3', 'spe4', 'spe5', 'e2ds']
            extfitslist = spirouConfig.Constants.EXTRACT_E2DS_ALL_FILES(p)
            # loop around the various extraction files
            for ext_no in range(len(ext_files)):
                # get extname and extfile
                extfile = ext_files[ext_no]
                # construct filename
                extfits = extfitslist[ext_no]
                extfitsname = os.path.split(extfits)[-1]
                # log that we are saving E2DS spectrum
                wmsg = 'Saving E2DS {0} spectrum of Fiber {1} in {2}'
<<<<<<< HEAD
                WLOG('', p['log_opt'], wmsg.format(p['fiber'], extfitsname))
=======
                wargs = [extfile, p['FIBER'], extfitsname]
                WLOG('', p['LOG_OPT'], wmsg.format(*wargs))
>>>>>>> e403d92e
                # add keys from original header file
                hdict = spirouImage.CopyOriginalKeys(hdr, cdr)
                # write 1D list of the SNR
                hdict = spirouImage.AddKey1DList(hdict, p['kw_E2DS_SNR'],
                                                 values=loc['SNR'])
                # add localization file name to header
                hdict = spirouImage.AddKey(hdict, p['kw_LOCO_FILE'],
                                           value=locofilename)
                # add localization file keys to header
                hdict = spirouImage.CopyRootKeys(hdict, locofile)
                # Save E2DS file
                spirouImage.WriteImage(extfits, loc[extfile], hdict)

    # ----------------------------------------------------------------------
    # Quality control
    # ----------------------------------------------------------------------
    passed, fail_msg = True, []
    # saturation check: check that the max_signal is lower than qc_max_signal
    if max_signal > (p['QC_MAX_SIGNAL'] * p['nbframes']):
        fmsg = 'Too much flux in the image (max authorized={0})'
        fail_msg.append(fmsg.format(p['QC_MAX_SIGNAL'] * p['nbframes']))
        passed = False
        # Question: Why is this test ignored?
        # For some reason this test is ignored in old code
        passed = True
        WLOG('info', p['log_opt'], fail_msg[-1])

    # finally log the failed messages and set QC = 1 if we pass the
    # quality control QC = 0 if we fail quality control
    if passed:
        WLOG('info', p['log_opt'], 'QUALITY CONTROL SUCCESSFUL - Well Done -')
        p['QC'] = 1
        p.set_source('QC', __NAME__ + '/main()')
    else:
        for farg in fail_msg:
            wmsg = 'QUALITY CONTROL FAILED: {0}'
            WLOG('info', p['log_opt'], wmsg.format(farg))
        p['QC'] = 0
        p.set_source('QC', __NAME__ + '/main()')

    # ----------------------------------------------------------------------
    # End Message
    # ----------------------------------------------------------------------
    wmsg = 'Recipe {0} has been successfully completed'
    WLOG('info', p['log_opt'], wmsg.format(p['program']))

    # return a copy of locally defined variables in the memory
    return dict(locals())


# =============================================================================
# Start of code
# =============================================================================
if __name__ == "__main__":
    # run main with no arguments (get from command line - sys.argv)
    ll = main()
    # exit message if in debug mode
    spirouStartup.Exit(ll)

# =============================================================================
# End of code
# =============================================================================<|MERGE_RESOLUTION|>--- conflicted
+++ resolved
@@ -397,12 +397,8 @@
                 extfitsname = os.path.split(extfits)[-1]
                 # log that we are saving E2DS spectrum
                 wmsg = 'Saving E2DS {0} spectrum of Fiber {1} in {2}'
-<<<<<<< HEAD
-                WLOG('', p['log_opt'], wmsg.format(p['fiber'], extfitsname))
-=======
                 wargs = [extfile, p['FIBER'], extfitsname]
                 WLOG('', p['LOG_OPT'], wmsg.format(*wargs))
->>>>>>> e403d92e
                 # add keys from original header file
                 hdict = spirouImage.CopyOriginalKeys(hdr, cdr)
                 # write 1D list of the SNR
