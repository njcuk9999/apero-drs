--- conflicted
+++ resolved
@@ -1,7 +1,7 @@
 #!/usr/bin/env python
 # -*- coding: utf-8 -*-
 """
-cal_DRIFT_E2DS_spirou.py [night_directory] [files]
+cal_DRIFT_E2DS_spirou.py [night_directory] [REFfilename]
 
 Extracts orders for specific fibers and files.
 
@@ -48,27 +48,6 @@
 # Define functions
 # =============================================================================
 def main(night_name=None, files=None, fiber_type=None, **kwargs):
-    """
-    cal_DRIFT_E2DS_spirou.py main function, if night_name and files are None uses
-    arguments from run time i.e.:
-        cal_DRIFT_E2DS_spirou.py [night_directory] [files]
-
-    :param night_name: string or None, the folder within data raw directory
-                                containing files (also reduced directory) i.e.
-                                /data/raw/20170710 would be "20170710" but
-                                /data/raw/AT5/20180409 would be "AT5/20180409"
-    :param files: string, list or None, the list of files to use for
-                  arg_file_names and fitsfilename
-                  (if None assumes arg_file_names was set from run time)
-    :param fiber_type: string, if None does all fiber types (defined in
-                       constants_SPIROU FIBER_TYPES (default is AB, A, B, C
-                       if defined then only does this fiber type (but must
-                       be in FIBER_TYPES)
-    :param kwargs: any keyword to overwrite constant in param dict "p"
-
-    :return ll: dictionary, containing all the local variables defined in
-                main
-    """
     # ----------------------------------------------------------------------
     # Set up
     # ----------------------------------------------------------------------
@@ -77,10 +56,10 @@
     p = spirouStartup.LoadArguments(p, night_name, files)
     p = spirouStartup.InitialFileSetup(p, kind=None, calibdb=True)
     # log processing image type
-    p['DPRTYPE'] = spirouImage.GetTypeFromHeader(p, p['KW_DPRTYPE'])
-    p.set_source('DPRTYPE', __NAME__ + '/main()')
+    p['dprtype'] = spirouImage.GetTypeFromHeader(p, p['kw_DPRTYPE'])
+    p.set_source('dprtype', __NAME__ + '/main()')
     wmsg = 'Now processing Image TYPE {0} with {1} recipe'
-    WLOG('info', p['LOG_OPT'], wmsg.format(p['DPRTYPE'], p['PROGRAM']))
+    WLOG('info', p['log_opt'], wmsg.format(p['dprtype'], p['program']))
     # deal with fiber type
     if fiber_type is None:
         fiber_type = p['FIBER_TYPES']
@@ -91,10 +70,10 @@
             fiber_type = [fiber_type]
         else:
             emsg = 'fiber_type="{0}" not understood'
-            WLOG('error', p['LOG_OPT'], emsg.format(fiber_type))
+            WLOG('error', p['log_opt'], emsg.format(fiber_type))
     # set fiber type
-    p['FIB_TYPE'] = fiber_type
-    p.set_source('FIB_TYPE', __NAME__ + '__main__()')
+    p['fib_type'] = fiber_type
+    p.set_source('fib_type', __NAME__ + '__main__()')
 
     # Overwrite keys from source
     for kwarg in kwargs:
@@ -116,11 +95,11 @@
     # get gain
     p = spirouImage.GetGain(p, hdr, name='gain')
     # set sigdet and conad keywords (sigdet is changed later)
-    p['KW_CCD_SIGDET'][1] = p['SIGDET']
-    p['KW_CCD_CONAD'][1] = p['GAIN']
+    p['kw_CCD_SIGDET'][1] = p['sigdet']
+    p['kw_CCD_CONAD'][1] = p['gain']
     # now change the value of sigdet if require
-    if p['IC_EXT_SIGDET'] > 0:
-        p['SIGDET'] = float(p['IC_EXT_SIGDET'])
+    if p['ic_ext_sigdet'] > 0:
+        p['sigdet'] = float(p['ic_ext_sigdet'])
 
     # ----------------------------------------------------------------------
     # Correction of DARK
@@ -130,7 +109,7 @@
     # ----------------------------------------------------------------------
     # Resize image
     # ----------------------------------------------------------------------
-    # rotate the image and convert from ADU/s to ADU
+    # rotate the image and convert from ADU/s to e-
     data = spirouImage.ConvertToADU(spirouImage.FlipImage(datac), p=p)
     # convert NaN to zeros
     data0 = np.where(~np.isfinite(data), np.zeros_like(data), data)
@@ -140,7 +119,7 @@
                    getshape=False)
     data2 = spirouImage.ResizeImage(data0, **bkwargs)
     # log change in data size
-    WLOG('', p['LOG_OPT'], ('Image format changed to '
+    WLOG('', p['log_opt'], ('Image format changed to '
                             '{0}x{1}').format(*data2.shape[::-1]))
 
     # ----------------------------------------------------------------------
@@ -150,13 +129,8 @@
     n_bad_pix = np.sum(data2 == 0)
     n_bad_pix_frac = n_bad_pix * 100 / np.product(data2.shape)
     # Log number
-<<<<<<< HEAD
-    wmsg = 'Nb dead pixels = {0} / {1:.4f} %'
+    wmsg = 'Nb dead pixels = {0} / {1:.2f} %'
     WLOG('info', p['log_opt'], wmsg.format(int(n_bad_pix), n_bad_pix_frac))
-=======
-    wmsg = 'Nb dead pixels = {0} / {1:.2f} %'
-    WLOG('info', p['LOG_OPT'], wmsg.format(int(n_bad_pix), n_bad_pix_frac))
->>>>>>> 95cb2d69
 
     # ----------------------------------------------------------------------
     # Get the miny, maxy and max_signal for the central column
@@ -167,14 +141,14 @@
     miny, maxy, max_signal, diff_maxmin = spirouBACK.MeasureMinMaxSignal(p, y)
     # Log max average flux/pixel
     wmsg = 'Maximum average flux/pixel in the spectrum: {0:.1f} [ADU]'
-    WLOG('info', p['LOG_OPT'], wmsg.format(max_signal/p['NBFRAMES']))
+    WLOG('info', p['log_opt'], wmsg.format(max_signal/p['nbframes']))
 
     # ----------------------------------------------------------------------
     # Background computation
     # ----------------------------------------------------------------------
     if p['IC_DO_BKGR_SUBTRACTION']:
         # log that we are doing background measurement
-        WLOG('', p['LOG_OPT'], 'Doing background measurement on raw frame')
+        WLOG('', p['log_opt'], 'Doing background measurement on raw frame')
         # get the bkgr measurement
         background, xc, yc, minlevel = spirouBACK.MeasureBackgroundFF(p, data2)
     else:
@@ -186,34 +160,34 @@
     # define loc storage parameter dictionary
     loc = ParamDict()
     # get tilts
-    loc['TILT'] = spirouImage.ReadTiltFile(p, hdr)
-    loc.set_source('TILT', __NAME__ + '/main() + /spirouImage.ReadTiltFile')
+    loc['tilt'] = spirouImage.ReadTiltFile(p, hdr)
+    loc.set_source('tilt', __NAME__ + '/main() + /spirouImage.ReadTiltFile')
 
     # ----------------------------------------------------------------------
     # Fiber loop
     # ----------------------------------------------------------------------
     # loop around fiber types
-    for fiber in p['FIB_TYPE']:
+    for fiber in p['fib_type']:
         # set fiber
-        p['FIBER'] = fiber
-        p.set_source('FIBER', __NAME__ + '/main()()')
+        p['fiber'] = fiber
+        p.set_source('fiber', __NAME__ + '/main()()')
 
         # ------------------------------------------------------------------
         # Read wavelength solution
         # ------------------------------------------------------------------
         # TODO: Remove H2RG dependency
         if p['IC_IMAGE_TYPE'] == 'H2RG':
-            loc['WAVE'] = spirouImage.ReadWaveFile(p, hdr)
+            loc['wave'] = spirouImage.ReadWaveFile(p, hdr)
 
         else:
-            loc['WAVE'] = None
-        loc.set_source('WAVE', __NAME__ + '/main() + /spirouImage.ReadWaveFile')
+            loc['wave'] = None
+        loc.set_source('wave', __NAME__ + '/main() + /spirouImage.ReadWaveFile')
 
         # ------------------------------------------------------------------
         # Get localisation coefficients
         # ------------------------------------------------------------------
         # get this fibers parameters
-        p = spirouLOCOR.FiberParams(p, p['FIBER'], merge=True)
+        p = spirouLOCOR.FiberParams(p, p['fiber'], merge=True)
         # get localisation fit coefficients
         loc = spirouLOCOR.GetCoeffs(p, hdr, loc=loc)
         # ------------------------------------------------------------------
@@ -226,25 +200,24 @@
         # if we have an AB fiber merge fit coefficients by taking the average
         # of the coefficients
         # (i.e. average of the 1st and 2nd, average of 3rd and 4th, ...)
-        if p['FIBER'] in ['A', 'B', 'AB']:
+        if p['fiber'] in ['A', 'B', 'AB']:
             # merge
-            loc['ACC'] = spirouLOCOR.MergeCoefficients(loc, loc['ACC'], step=2)
-            loc['ASS'] = spirouLOCOR.MergeCoefficients(loc, loc['ASS'], step=2)
+            loc['acc'] = spirouLOCOR.MergeCoefficients(loc, loc['acc'], step=2)
+            loc['ass'] = spirouLOCOR.MergeCoefficients(loc, loc['ass'], step=2)
             # set the number of order to half of the original
-            loc['NUMBER_ORDERS'] = int(loc['NUMBER_ORDERS'] / 2)
+            loc['number_orders'] = int(loc['number_orders'] / 2)
 
         # ------------------------------------------------------------------
         # Set up Extract storage
         # ------------------------------------------------------------------
         # Create array to store extraction (for each order and each pixel
         # along order)
-        loc['E2DS'] = np.zeros((loc['NUMBER_ORDERS'], data2.shape[1]))
-        loc['SPE1'] = np.zeros((loc['NUMBER_ORDERS'], data2.shape[1]))
-        loc['SPE3'] = np.zeros((loc['NUMBER_ORDERS'], data2.shape[1]))
-        loc['SPE4'] = np.zeros((loc['NUMBER_ORDERS'], data2.shape[1]))
-        loc['SPE5'] = np.zeros((loc['NUMBER_ORDERS'], data2.shape[1]))
+        loc['e2ds'] = np.zeros((loc['number_orders'], data2.shape[1]))
+        loc['spe1'] = np.zeros((loc['number_orders'], data2.shape[1]))
+        loc['spe3'] = np.zeros((loc['number_orders'], data2.shape[1]))
+        loc['spe4'] = np.zeros((loc['number_orders'], data2.shape[1]))
         # Create array to store the signal to noise ratios for each order
-        loc['SNR'] = np.zeros(loc['NUMBER_ORDERS'])
+        loc['SNR'] = np.zeros(loc['number_orders'])
 
         # ------------------------------------------------------------------
         # Extract orders
@@ -256,7 +229,7 @@
         # loop around each order
         for order_num in valid_orders:
             # extract this order
-            if p['IC_EXTRACT_TYPE'] == 'all':
+            if p['ic_extract_type'] == 'all':
                 # -------------------------------------------------------------
                 # Extract (extract and extract0)
                 # -------------------------------------------------------------
@@ -292,59 +265,59 @@
                 # -------------------------------------------------------------
                 # If in Debug mode log timings
                 if p['DRS_DEBUG']:
-                    WLOG('info', p['LOG_OPT'], "Timings:")
-                    WLOG('info', p['LOG_OPT'],
+                    WLOG('info', p['log_opt'], "Timings:")
+                    WLOG('info', p['log_opt'],
                          ("        ExtractOrder = {0} s "
                           "").format(time2 - time1))
-                    WLOG('info', p['LOG_OPT'],
+                    WLOG('info', p['log_opt'],
                          ("        ExtractTiltOrder = {0} s "
                           "").format(time3 - time2))
-                    WLOG('info', p['LOG_OPT'],
+                    WLOG('info', p['log_opt'],
                          ("        ExtractTiltWeightOrder = {0} s "
                           "").format(time4 - time3))
-                    WLOG('info', p['LOG_OPT'],
+                    WLOG('info', p['log_opt'],
                          ("        ExtractTiltWeightOrder2 = {0} s "
                           "").format(time5 - time4))
-                    WLOG('info', p['LOG_OPT'],
+                    WLOG('info', p['log_opt'],
                          ("        ExtractWeightOrder = {0} s "
                           "").format(time6 - time5))
                 # save to file
-                loc['SPE1'][order_num] = spe1
-                loc['SPE3'][order_num] = spe3
-                loc['SPE4'][order_num] = spe4
-                loc['SPE5'][order_num] = spe5
+                loc['spe1'][order_num] = spe1
+                loc['spe3'][order_num] = spe3
+                loc['spe4'][order_num] = spe4
+                loc['spe5'][order_num] = spe5
                 loc.set_sources(['spe1', 'spe3', 'spe4', 'spe5'], source)
-            elif p['IC_EXTRACT_TYPE'] == 'simple':
+            elif p['ic_extract_type'] == 'simple':
                 # -------------------------------------------------------------
                 # Simple extraction
                 # -------------------------------------------------------------
                 eargs = [p, loc, data2, order_num]
                 e2ds, cpt = spirouEXTOR.ExtractOrder(*eargs)
-            elif p['IC_EXTRACT_TYPE'] == 'tilt':
+            elif p['ic_extract_type'] == 'tilt':
                 # -------------------------------------------------------------
                 # Extract with Tilt
                 # -------------------------------------------------------------
                 eargs = [p, loc, data2, order_num]
                 e2ds, cpt = spirouEXTOR.ExtractTiltOrder(*eargs)
-            elif p['IC_EXTRACT_TYPE'] == 'tiltweight':
+            elif p['ic_extract_type'] == 'tiltweight':
                 # -------------------------------------------------------------
                 # Extract with Tilt + Weight
                 # -------------------------------------------------------------
                 eargs = [p, loc, data2, order_profile, order_num]
                 e2ds, cpt = spirouEXTOR.ExtractTiltWeightOrder2(*eargs)
-            elif p['IC_EXTRACT_TYPE'] == 'weight':
+            elif p['ic_extract_type'] == 'weight':
                 # -------------------------------------------------------------
                 # Extract with Weight
                 # -------------------------------------------------------------
                 eargs = [p, loc, data2, order_profile, order_num]
                 e2ds, cpt = spirouEXTOR.ExtractWeightOrder(*eargs)
             else:
-                WLOG('error', p['LOG_OPT'], 'ic_extract_type not understood')
+                WLOG('error', p['log_opt'], 'ic_extract_type not understood')
 
             # calculate the noise
             range1, range2 = p['IC_EXT_RANGE1'], p['IC_EXT_RANGE2']
             # set the noise
-            noise = p['SIGDET'] * np.sqrt(range1 + range2)
+            noise = p['sigdet'] * np.sqrt(range1 + range2)
             # get window size
             blaze_win1 = int(data2.shape[0]/2) - p['IC_EXTFBLAZ']
             blaze_win2 = int(data2.shape[0]/2) + p['IC_EXTFBLAZ']
@@ -353,25 +326,19 @@
             # calculate signal to noise ratio = flux/sqrt(flux + noise^2)
             snr = flux / np.sqrt(flux + noise**2)
             # log the SNR RMS
-<<<<<<< HEAD
-            wmsg = 'On fiber {0} order {1}: S/N= {2:.1f} NbCosmic= {3}'
-            wargs = [p['fiber'], order_num, snr, cpt]
+            wmsg = 'On fiber {0} order {1}: S/N= {2:.1f}'
+            wargs = [p['fiber'], order_num, snr]
             WLOG('', p['log_opt'], wmsg.format(*wargs))
-=======
-            wmsg = 'On fiber {0} order {1}: S/N= {2:.1f}'
-            wargs = [p['FIBER'], order_num, snr]
-            WLOG('', p['LOG_OPT'], wmsg.format(*wargs))
->>>>>>> 95cb2d69
             # add calculations to storage
-            loc['E2DS'][order_num] = e2ds
+            loc['e2ds'][order_num] = e2ds
             loc['SNR'][order_num] = snr
             # set sources
             loc.set_sources(['e2ds', 'SNR'], source)
             # Log if saturation level reached
-            satvalue = (flux/p['GAIN'])/(range1 + range2)
-            if satvalue > (p['QC_LOC_FLUMAX'] * p['NBFRAMES']):
+            satvalue = (flux/p['gain'])/(range1 + range2)
+            if satvalue > (p['QC_LOC_FLUMAX'] * p['nbframes']):
                 wmsg = 'SATURATION LEVEL REACHED on Fiber {0}'
-                WLOG('warning', p['LOG_OPT'], wmsg.format(fiber))
+                WLOG('warning', p['log_opt'], wmsg.format(fiber))
 
         # ------------------------------------------------------------------
         # Plots
@@ -397,28 +364,28 @@
         e2dsfitsname = os.path.split(e2dsfits)[-1]
         # log that we are saving E2DS spectrum
         wmsg = 'Saving E2DS spectrum of Fiber {0} in {1}'
-        WLOG('', p['LOG_OPT'], wmsg.format(p['FIBER'], e2dsfitsname))
+        WLOG('', p['log_opt'], wmsg.format(p['fiber'], e2dsfitsname))
         # add keys from original header file
         hdict = spirouImage.CopyOriginalKeys(hdr, cdr)
         # construct loco filename
         locofile = spirouConfig.Constants.EXTRACT_LOCO_FILE(p)
         locofilename = os.path.split(locofile)[-1]
         # write 1D list of the SNR
-        hdict = spirouImage.AddKey1DList(hdict, p['KW_E2DS_SNR'],
+        hdict = spirouImage.AddKey1DList(hdict, p['kw_E2DS_SNR'],
                                          values=loc['SNR'])
         # add localization file name to header
-        hdict = spirouImage.AddKey(hdict, p['KW_LOCO_FILE'], value=locofilename)
+        hdict = spirouImage.AddKey(hdict, p['kw_LOCO_FILE'], value=locofilename)
         # add localization file keys to header
-        root = p['KW_ROOT_DRS_LOC'][0]
+        root = p['kw_root_drs_loc'][0]
         hdict = spirouImage.CopyRootKeys(hdict, locofile, root=root)
         # Save E2DS file
-        spirouImage.WriteImage(e2dsfits, loc['E2DS'], hdict)
+        spirouImage.WriteImage(e2dsfits, loc['e2ds'], hdict)
 
         # ------------------------------------------------------------------
         # Store other extractions in files
         # ------------------------------------------------------------------
         # only store all is ic_ext_all = 1
-        if p['IC_EXTRACT_TYPE'] == 'all':
+        if p['ic_extract_type'] == 'all':
             ext_files = ['spe1', 'spe3', 'spe4', 'spe5', 'e2ds']
             extfitslist = spirouConfig.Constants.EXTRACT_E2DS_ALL_FILES(p)
             # loop around the various extraction files
@@ -430,14 +397,14 @@
                 extfitsname = os.path.split(extfits)[-1]
                 # log that we are saving E2DS spectrum
                 wmsg = 'Saving E2DS {0} spectrum of Fiber {1} in {2}'
-                WLOG('', p['LOG_OPT'], wmsg.format(p['FIBER'], extfitsname))
+                WLOG('', p['log_opt'], wmsg.format(p['fiber'], extfitsname))
                 # add keys from original header file
                 hdict = spirouImage.CopyOriginalKeys(hdr, cdr)
                 # write 1D list of the SNR
-                hdict = spirouImage.AddKey1DList(hdict, p['KW_E2DS_SNR'],
+                hdict = spirouImage.AddKey1DList(hdict, p['kw_E2DS_SNR'],
                                                  values=loc['SNR'])
                 # add localization file name to header
-                hdict = spirouImage.AddKey(hdict, p['KW_LOCO_FILE'],
+                hdict = spirouImage.AddKey(hdict, p['kw_LOCO_FILE'],
                                            value=locofilename)
                 # add localization file keys to header
                 hdict = spirouImage.CopyRootKeys(hdict, locofile)
@@ -449,25 +416,25 @@
     # ----------------------------------------------------------------------
     passed, fail_msg = True, []
     # saturation check: check that the max_signal is lower than qc_max_signal
-    if max_signal > (p['QC_MAX_SIGNAL'] * p['NBFRAMES']):
+    if max_signal > (p['QC_MAX_SIGNAL'] * p['nbframes']):
         fmsg = 'Too much flux in the image (max authorized={0})'
-        fail_msg.append(fmsg.format(p['QC_MAX_SIGNAL'] * p['NBFRAMES']))
+        fail_msg.append(fmsg.format(p['QC_MAX_SIGNAL'] * p['nbframes']))
         passed = False
         # Question: Why is this test ignored?
         # For some reason this test is ignored in old code
         passed = True
-        WLOG('info', p['LOG_OPT'], fail_msg[-1])
+        WLOG('info', p['log_opt'], fail_msg[-1])
 
     # finally log the failed messages and set QC = 1 if we pass the
     # quality control QC = 0 if we fail quality control
     if passed:
-        WLOG('info', p['LOG_OPT'], 'QUALITY CONTROL SUCCESSFUL - Well Done -')
+        WLOG('info', p['log_opt'], 'QUALITY CONTROL SUCCESSFUL - Well Done -')
         p['QC'] = 1
         p.set_source('QC', __NAME__ + '/main()')
     else:
         for farg in fail_msg:
             wmsg = 'QUALITY CONTROL FAILED: {0}'
-            WLOG('info', p['LOG_OPT'], wmsg.format(farg))
+            WLOG('info', p['log_opt'], wmsg.format(farg))
         p['QC'] = 0
         p.set_source('QC', __NAME__ + '/main()')
 
@@ -475,7 +442,7 @@
     # End Message
     # ----------------------------------------------------------------------
     wmsg = 'Recipe {0} has been successfully completed'
-    WLOG('info', p['LOG_OPT'], wmsg.format(p['PROGRAM']))
+    WLOG('info', p['log_opt'], wmsg.format(p['program']))
 
     # return a copy of locally defined variables in the memory
     return dict(locals())
