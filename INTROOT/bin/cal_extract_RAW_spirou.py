--- conflicted
+++ resolved
@@ -16,6 +16,7 @@
 from __future__ import division
 import numpy as np
 import os
+import time
 
 from SpirouDRS import spirouBACK
 from SpirouDRS import spirouConfig
@@ -185,11 +186,8 @@
     else:
         background = np.zeros_like(data2)
 
-<<<<<<< HEAD
     data2=np.where(data2>0,data2-background,0)
 
-=======
->>>>>>> acabcbad
 
     # ----------------------------------------------------------------------
     # Read tilt slit angle
@@ -211,7 +209,6 @@
     # ----------------------------------------------------------------------
     # loop around fiber types
     for fiber in p['FIB_TYPE']:
-#    for fiber in ['AB']:
         # set fiber
         p['FIBER'] = fiber
         p.set_source('FIBER', __NAME__ + '/main()()')
@@ -240,18 +237,6 @@
         # get all values in flat that are zero to 1
         loc['FLAT'] = np.where(loc['FLAT'] == 0, 1.0, loc['FLAT'])
 
-<<<<<<< HEAD
-
-        # ----------------------------------------------------------------------
-        # Read Blaze file
-        # ----------------------------------------------------------------------
-        loc['BLAZE'] = spirouImage.ReadBlazeFile(p, hdr)
-        loc.set_source('BLAZE', __NAME__ + '/main() + /spirouImage.ReadBlazeFile')
-
-
-
-# ------------------------------------------------------------------
-=======
         # ------------------------------------------------------------------
         # Read Blaze file
         # ------------------------------------------------------------------
@@ -260,7 +245,6 @@
         loc.set_source('BLAZE', blazesource)
 
         # ------------------------------------------------------------------
->>>>>>> acabcbad
         # Get localisation coefficients
         # ------------------------------------------------------------------
         # get this fibers parameters
@@ -435,26 +419,6 @@
         spirouImage.WriteImage(e2dsfits, loc['E2DS'], hdict)
         spirouImage.WriteImage(e2dsfffits, loc['E2DSFF'], hdict)
 
-<<<<<<< HEAD
-
-        #----------------------------
-        # 1-dimension spectral S1D
-        #-----------------------------
-
-        e2dsffb=loc['E2DSFF']/loc['BLAZE']
-        bins1d=p['IC_BIN_S1D']
-        xs1d, ys1d = spirouImage.e2dstos1d(loc['WAVE'][1:48], e2dsffb[1:48], bins1d)
-        if p['DRS_PLOT']:
-            sPlt.plt.figure()
-            sPlt.plt.plot(xs1d,ys1d)
-
-        s1dfitsname=p['ARG_FILE_NAMES'][0].replace('.fits', '_s1d_{0}.fits'.format(fiber))
-        s1dfits=os.path.join(p['REDUCED_DIR'],s1dfitsname)
-        spirouImage.write_s1d(s1dfits,xs1d,ys1d,bins1d)
-        wmsg = 'Saving S1D spectrum of Fiber {0} in {1}'
-        WLOG('', p['LOG_OPT'], wmsg.format(p['FIBER'], s1dfitsname))
-
-=======
         # ------------------------------------------------------------------
         # 1-dimension spectral S1D
         #------------------------------------------------------------------
@@ -488,7 +452,6 @@
         WLOG('', p['LOG_OPT'], wmsg.format(p['FIBER'], s1dfilename))
         # Write to file
         spirouImage.WriteImage(s1dfile, ys1d, hdict)
->>>>>>> acabcbad
 
     # ----------------------------------------------------------------------
     # Quality control
