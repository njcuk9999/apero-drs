--- conflicted
+++ resolved
@@ -1,7 +1,7 @@
 #!/usr/bin/env python
 # -*- coding: utf-8 -*-
 """
-cal_DRIFT_E2DS_spirou.py [night_directory] [REFfilename]
+cal_DRIFT_E2DS_spirou.py [night_directory] [files]
 
 Extracts orders for specific fibers and files.
 
@@ -48,6 +48,27 @@
 # Define functions
 # =============================================================================
 def main(night_name=None, files=None, fiber_type=None, **kwargs):
+    """
+    cal_DRIFT_E2DS_spirou.py main function, if night_name and files are None uses
+    arguments from run time i.e.:
+        cal_DRIFT_E2DS_spirou.py [night_directory] [files]
+
+    :param night_name: string or None, the folder within data raw directory
+                                containing files (also reduced directory) i.e.
+                                /data/raw/20170710 would be "20170710" but
+                                /data/raw/AT5/20180409 would be "AT5/20180409"
+    :param files: string, list or None, the list of files to use for
+                  arg_file_names and fitsfilename
+                  (if None assumes arg_file_names was set from run time)
+    :param fiber_type: string, if None does all fiber types (defined in
+                       constants_SPIROU FIBER_TYPES (default is AB, A, B, C
+                       if defined then only does this fiber type (but must
+                       be in FIBER_TYPES)
+    :param kwargs: any keyword to overwrite constant in param dict "p"
+
+    :return ll: dictionary, containing all the local variables defined in
+                main
+    """
     # ----------------------------------------------------------------------
     # Set up
     # ----------------------------------------------------------------------
@@ -56,10 +77,10 @@
     p = spirouStartup.LoadArguments(p, night_name, files)
     p = spirouStartup.InitialFileSetup(p, kind=None, calibdb=True)
     # log processing image type
-    p['dprtype'] = spirouImage.GetTypeFromHeader(p, p['kw_DPRTYPE'])
-    p.set_source('dprtype', __NAME__ + '/main()')
+    p['DPRTYPE'] = spirouImage.GetTypeFromHeader(p, p['KW_DPRTYPE'])
+    p.set_source('DPRTYPE', __NAME__ + '/main()')
     wmsg = 'Now processing Image TYPE {0} with {1} recipe'
-    WLOG('info', p['log_opt'], wmsg.format(p['dprtype'], p['program']))
+    WLOG('info', p['LOG_OPT'], wmsg.format(p['DPRTYPE'], p['PROGRAM']))
     # deal with fiber type
     if fiber_type is None:
         fiber_type = p['FIBER_TYPES']
@@ -70,10 +91,10 @@
             fiber_type = [fiber_type]
         else:
             emsg = 'fiber_type="{0}" not understood'
-            WLOG('error', p['log_opt'], emsg.format(fiber_type))
+            WLOG('error', p['LOG_OPT'], emsg.format(fiber_type))
     # set fiber type
-    p['fib_type'] = fiber_type
-    p.set_source('fib_type', __NAME__ + '__main__()')
+    p['FIB_TYPE'] = fiber_type
+    p.set_source('FIB_TYPE', __NAME__ + '__main__()')
 
     # Overwrite keys from source
     for kwarg in kwargs:
@@ -95,11 +116,11 @@
     # get gain
     p = spirouImage.GetGain(p, hdr, name='gain')
     # set sigdet and conad keywords (sigdet is changed later)
-    p['kw_CCD_SIGDET'][1] = p['sigdet']
-    p['kw_CCD_CONAD'][1] = p['gain']
+    p['KW_CCD_SIGDET'][1] = p['SIGDET']
+    p['KW_CCD_CONAD'][1] = p['GAIN']
     # now change the value of sigdet if require
-    if p['ic_ext_sigdet'] > 0:
-        p['sigdet'] = float(p['ic_ext_sigdet'])
+    if p['IC_EXT_SIGDET'] > 0:
+        p['SIGDET'] = float(p['IC_EXT_SIGDET'])
 
     # ----------------------------------------------------------------------
     # Correction of DARK
@@ -119,10 +140,6 @@
                    getshape=False)
     data2 = spirouImage.ResizeImage(data0, **bkwargs)
     # log change in data size
-<<<<<<< HEAD
-    WLOG('', p['log_opt'], ('Image format changed to '
-                            '{0}x{1}').format(*data2.shape[::-1]))
-=======
     wmsg = 'Image format changed to {1}x{0}'
     WLOG('', p['LOG_OPT'], wmsg.format(*data2.shape))
 
@@ -132,7 +149,6 @@
     # TODO: Remove H2RG compatibility
     if p['IC_IMAGE_TYPE'] == 'H4RG':
         data2 = spirouImage.CorrectForBadPix(p, data2, hdr)
->>>>>>> 8ec4b80f
 
     # ----------------------------------------------------------------------
     # Log the number of dead pixels
@@ -142,11 +158,7 @@
     n_bad_pix_frac = n_bad_pix * 100 / np.product(data2.shape)
     # Log number
     wmsg = 'Nb dead pixels = {0} / {1:.4f} %'
-<<<<<<< HEAD
-    WLOG('info', p['log_opt'], wmsg.format(int(n_bad_pix), n_bad_pix_frac))
-=======
     WLOG('info', p['LOG_OPT'], wmsg.format(int(n_bad_pix), n_bad_pix_frac))
->>>>>>> 8ec4b80f
 
     # ----------------------------------------------------------------------
     # Get the miny, maxy and max_signal for the central column
@@ -157,14 +169,14 @@
     miny, maxy, max_signal, diff_maxmin = spirouBACK.MeasureMinMaxSignal(p, y)
     # Log max average flux/pixel
     wmsg = 'Maximum average flux/pixel in the spectrum: {0:.1f} [ADU]'
-    WLOG('info', p['log_opt'], wmsg.format(max_signal/p['nbframes']))
+    WLOG('info', p['LOG_OPT'], wmsg.format(max_signal/p['NBFRAMES']))
 
     # ----------------------------------------------------------------------
     # Background computation
     # ----------------------------------------------------------------------
     if p['IC_DO_BKGR_SUBTRACTION']:
         # log that we are doing background measurement
-        WLOG('', p['log_opt'], 'Doing background measurement on raw frame')
+        WLOG('', p['LOG_OPT'], 'Doing background measurement on raw frame')
         # get the bkgr measurement
         background, xc, yc, minlevel = spirouBACK.MeasureBackgroundFF(p, data2)
     else:
@@ -176,38 +188,33 @@
     # define loc storage parameter dictionary
     loc = ParamDict()
     # get tilts
-    loc['tilt'] = spirouImage.ReadTiltFile(p, hdr)
-    loc.set_source('tilt', __NAME__ + '/main() + /spirouImage.ReadTiltFile')
+    loc['TILT'] = spirouImage.ReadTiltFile(p, hdr)
+    loc.set_source('TILT', __NAME__ + '/main() + /spirouImage.ReadTiltFile')
 
     # ----------------------------------------------------------------------
     # Fiber loop
     # ----------------------------------------------------------------------
     # loop around fiber types
-    for fiber in p['fib_type']:
+    for fiber in p['FIB_TYPE']:
         # set fiber
-        p['fiber'] = fiber
-        p.set_source('fiber', __NAME__ + '/main()()')
+        p['FIBER'] = fiber
+        p.set_source('FIBER', __NAME__ + '/main()()')
 
         # ------------------------------------------------------------------
         # Read wavelength solution
         # ------------------------------------------------------------------
         # TODO: Remove H2RG dependency
         if p['IC_IMAGE_TYPE'] == 'H2RG':
-<<<<<<< HEAD
-            loc['wave'] = spirouImage.ReadWaveFile(p, hdr)
-
-=======
             loc['WAVE'] = spirouImage.ReadWaveFile(p, hdr)
->>>>>>> 8ec4b80f
         else:
-            loc['wave'] = None
-        loc.set_source('wave', __NAME__ + '/main() + /spirouImage.ReadWaveFile')
+            loc['WAVE'] = None
+        loc.set_source('WAVE', __NAME__ + '/main() + /spirouImage.ReadWaveFile')
 
         # ------------------------------------------------------------------
         # Get localisation coefficients
         # ------------------------------------------------------------------
         # get this fibers parameters
-        p = spirouLOCOR.FiberParams(p, p['fiber'], merge=True)
+        p = spirouLOCOR.FiberParams(p, p['FIBER'], merge=True)
         # get localisation fit coefficients
         loc = spirouLOCOR.GetCoeffs(p, hdr, loc=loc)
         # ------------------------------------------------------------------
@@ -220,24 +227,25 @@
         # if we have an AB fiber merge fit coefficients by taking the average
         # of the coefficients
         # (i.e. average of the 1st and 2nd, average of 3rd and 4th, ...)
-        if p['fiber'] in ['A', 'B', 'AB']:
+        if p['FIBER'] in ['A', 'B', 'AB']:
             # merge
-            loc['acc'] = spirouLOCOR.MergeCoefficients(loc, loc['acc'], step=2)
-            loc['ass'] = spirouLOCOR.MergeCoefficients(loc, loc['ass'], step=2)
+            loc['ACC'] = spirouLOCOR.MergeCoefficients(loc, loc['ACC'], step=2)
+            loc['ASS'] = spirouLOCOR.MergeCoefficients(loc, loc['ASS'], step=2)
             # set the number of order to half of the original
-            loc['number_orders'] = int(loc['number_orders'] / 2)
+            loc['NUMBER_ORDERS'] = int(loc['NUMBER_ORDERS'] / 2)
 
         # ------------------------------------------------------------------
         # Set up Extract storage
         # ------------------------------------------------------------------
         # Create array to store extraction (for each order and each pixel
         # along order)
-        loc['e2ds'] = np.zeros((loc['number_orders'], data2.shape[1]))
-        loc['spe1'] = np.zeros((loc['number_orders'], data2.shape[1]))
-        loc['spe3'] = np.zeros((loc['number_orders'], data2.shape[1]))
-        loc['spe4'] = np.zeros((loc['number_orders'], data2.shape[1]))
+        loc['E2DS'] = np.zeros((loc['NUMBER_ORDERS'], data2.shape[1]))
+        loc['SPE1'] = np.zeros((loc['NUMBER_ORDERS'], data2.shape[1]))
+        loc['SPE3'] = np.zeros((loc['NUMBER_ORDERS'], data2.shape[1]))
+        loc['SPE4'] = np.zeros((loc['NUMBER_ORDERS'], data2.shape[1]))
+        loc['SPE5'] = np.zeros((loc['NUMBER_ORDERS'], data2.shape[1]))
         # Create array to store the signal to noise ratios for each order
-        loc['SNR'] = np.zeros(loc['number_orders'])
+        loc['SNR'] = np.zeros(loc['NUMBER_ORDERS'])
 
         # ------------------------------------------------------------------
         # Extract orders
@@ -248,94 +256,6 @@
         valid_orders = spirouEXTOR.GetValidOrders(p, loc)
         # loop around each order
         for order_num in valid_orders:
-<<<<<<< HEAD
-            # extract this order
-            if p['ic_extract_type'] == 'all':
-                # -------------------------------------------------------------
-                # Extract (extract and extract0)
-                # -------------------------------------------------------------
-                time1 = time.time()
-                eargs = [p, loc, data2, order_num]
-                spe1, cpt = spirouEXTOR.ExtractOrder(*eargs)
-                # -------------------------------------------------------------
-                # Extract with Tilt
-                # -------------------------------------------------------------
-                time2 = time.time()
-                eargs = [p, loc, data2, order_num]
-                spe3, cpt = spirouEXTOR.ExtractTiltOrder(*eargs)
-                # -------------------------------------------------------------
-                # Extract with Tilt + Weight
-                # -------------------------------------------------------------
-                time3 = time.time()
-                eargs = [p, loc, data2, order_profile, order_num]
-                spe4, cpt = spirouEXTOR.ExtractTiltWeightOrder(*eargs)
-                # -------------------------------------------------------------
-                # Extract with Tilt + Weight
-                # -------------------------------------------------------------
-                time4 = time.time()
-                eargs = [p, loc, data2, order_profile, order_num]
-                spe5, cpt = spirouEXTOR.ExtractTiltWeightOrder2(*eargs)
-                # -------------------------------------------------------------
-                # Extract with Weight
-                # -------------------------------------------------------------
-                time5 = time.time()
-                eargs = [p, loc, data2, order_profile, order_num]
-                e2ds, cpt = spirouEXTOR.ExtractWeightOrder(*eargs)
-
-                time6 = time.time()
-                # -------------------------------------------------------------
-                # If in Debug mode log timings
-                if p['DRS_DEBUG']:
-                    WLOG('info', p['log_opt'], "Timings:")
-                    WLOG('info', p['log_opt'],
-                         ("        ExtractOrder = {0} s "
-                          "").format(time2 - time1))
-                    WLOG('info', p['log_opt'],
-                         ("        ExtractTiltOrder = {0} s "
-                          "").format(time3 - time2))
-                    WLOG('info', p['log_opt'],
-                         ("        ExtractTiltWeightOrder = {0} s "
-                          "").format(time4 - time3))
-                    WLOG('info', p['log_opt'],
-                         ("        ExtractTiltWeightOrder2 = {0} s "
-                          "").format(time5 - time4))
-                    WLOG('info', p['log_opt'],
-                         ("        ExtractWeightOrder = {0} s "
-                          "").format(time6 - time5))
-                # save to file
-                loc['spe1'][order_num] = spe1
-                loc['spe3'][order_num] = spe3
-                loc['spe4'][order_num] = spe4
-                loc['spe5'][order_num] = spe5
-                loc.set_sources(['spe1', 'spe3', 'spe4', 'spe5'], source)
-            elif p['ic_extract_type'] == 'simple':
-                # -------------------------------------------------------------
-                # Simple extraction
-                # -------------------------------------------------------------
-                eargs = [p, loc, data2, order_num]
-                e2ds, cpt = spirouEXTOR.ExtractOrder(*eargs)
-            elif p['ic_extract_type'] == 'tilt':
-                # -------------------------------------------------------------
-                # Extract with Tilt
-                # -------------------------------------------------------------
-                eargs = [p, loc, data2, order_num]
-                e2ds, cpt = spirouEXTOR.ExtractTiltOrder(*eargs)
-            elif p['ic_extract_type'] == 'tiltweight':
-                # -------------------------------------------------------------
-                # Extract with Tilt + Weight
-                # -------------------------------------------------------------
-                eargs = [p, loc, data2, order_profile, order_num]
-                e2ds, cpt = spirouEXTOR.ExtractTiltWeightOrder2(*eargs)
-            elif p['ic_extract_type'] == 'weight':
-                # -------------------------------------------------------------
-                # Extract with Weight
-                # -------------------------------------------------------------
-                eargs = [p, loc, data2, order_profile, order_num]
-                e2ds, cpt = spirouEXTOR.ExtractWeightOrder(*eargs)
-            else:
-                WLOG('error', p['log_opt'], 'ic_extract_type not understood')
-
-=======
             # -------------------------------------------------------------
             # IC_EXTRACT_TYPE decides the extraction routine
             # -------------------------------------------------------------
@@ -344,11 +264,10 @@
                            order_profile=order_profile)
             e2ds, cpt = spirouEXTOR.Extraction(*eargs, **ekwargs)
             # -------------------------------------------------------------
->>>>>>> 8ec4b80f
             # calculate the noise
             range1, range2 = p['IC_EXT_RANGE1'], p['IC_EXT_RANGE2']
             # set the noise
-            noise = p['sigdet'] * np.sqrt(range1 + range2)
+            noise = p['SIGDET'] * np.sqrt(range1 + range2)
             # get window size
             blaze_win1 = int(data2.shape[0]/2) - p['IC_EXTFBLAZ']
             blaze_win2 = int(data2.shape[0]/2) + p['IC_EXTFBLAZ']
@@ -358,23 +277,18 @@
             snr = flux / np.sqrt(flux + noise**2)
             # log the SNR RMS
             wmsg = 'On fiber {0} order {1}: S/N= {2:.1f} Nbcosmic= {3}'
-<<<<<<< HEAD
-            wargs = [p['fiber'], order_num, snr, cpt]
-            WLOG('', p['log_opt'], wmsg.format(*wargs))
-=======
             wargs = [p['FIBER'], order_num, snr, cpt]
             WLOG('', p['LOG_OPT'], wmsg.format(*wargs))
->>>>>>> 8ec4b80f
             # add calculations to storage
-            loc['e2ds'][order_num] = e2ds
+            loc['E2DS'][order_num] = e2ds
             loc['SNR'][order_num] = snr
             # set sources
             loc.set_sources(['e2ds', 'SNR'], source)
             # Log if saturation level reached
-            satvalue = (flux/p['gain'])/(range1 + range2)
-            if satvalue > (p['QC_LOC_FLUMAX'] * p['nbframes']):
+            satvalue = (flux/p['GAIN'])/(range1 + range2)
+            if satvalue > (p['QC_LOC_FLUMAX'] * p['NBFRAMES']):
                 wmsg = 'SATURATION LEVEL REACHED on Fiber {0}'
-                WLOG('warning', p['log_opt'], wmsg.format(fiber))
+                WLOG('warning', p['LOG_OPT'], wmsg.format(fiber))
 
         # ------------------------------------------------------------------
         # Plots
@@ -402,7 +316,7 @@
         e2dsfitsname = os.path.split(e2dsfits)[-1]
         # log that we are saving E2DS spectrum
         wmsg = 'Saving E2DS spectrum of Fiber {0} in {1}'
-        WLOG('', p['log_opt'], wmsg.format(p['fiber'], e2dsfitsname))
+        WLOG('', p['LOG_OPT'], wmsg.format(p['FIBER'], e2dsfitsname))
         # add keys from original header file
         hdict = spirouImage.CopyOriginalKeys(hdr, cdr)
         # construct loco filename
@@ -413,73 +327,40 @@
         hdict = spirouImage.AddKey(hdict, p['KW_E2DS_FUNC'], value=extfunc)
 
         # write 1D list of the SNR
-        hdict = spirouImage.AddKey1DList(hdict, p['kw_E2DS_SNR'],
+        hdict = spirouImage.AddKey1DList(hdict, p['KW_E2DS_SNR'],
                                          values=loc['SNR'])
         # add localization file name to header
-        hdict = spirouImage.AddKey(hdict, p['kw_LOCO_FILE'], value=locofilename)
+        hdict = spirouImage.AddKey(hdict, p['KW_LOCO_FILE'], value=locofilename)
         # add localization file keys to header
-        root = p['kw_root_drs_loc'][0]
+        root = p['KW_ROOT_DRS_LOC'][0]
         hdict = spirouImage.CopyRootKeys(hdict, locofile, root=root)
         # Save E2DS file
-        spirouImage.WriteImage(e2dsfits, loc['e2ds'], hdict)
-
-<<<<<<< HEAD
-        # ------------------------------------------------------------------
-        # Store other extractions in files
-        # ------------------------------------------------------------------
-        # only store all is ic_ext_all = 1
-        if p['ic_extract_type'] == 'all':
-            ext_files = ['spe1', 'spe3', 'spe4', 'spe5', 'e2ds']
-            extfitslist = spirouConfig.Constants.EXTRACT_E2DS_ALL_FILES(p)
-            # loop around the various extraction files
-            for ext_no in range(len(ext_files)):
-                # get extname and extfile
-                extfile = ext_files[ext_no]
-                # construct filename
-                extfits = extfitslist[ext_no]
-                extfitsname = os.path.split(extfits)[-1]
-                # log that we are saving E2DS spectrum
-                wmsg = 'Saving E2DS {0} spectrum of Fiber {1} in {2}'
-                WLOG('', p['log_opt'], wmsg.format(p['fiber'], extfitsname))
-                # add keys from original header file
-                hdict = spirouImage.CopyOriginalKeys(hdr, cdr)
-                # write 1D list of the SNR
-                hdict = spirouImage.AddKey1DList(hdict, p['kw_E2DS_SNR'],
-                                                 values=loc['SNR'])
-                # add localization file name to header
-                hdict = spirouImage.AddKey(hdict, p['kw_LOCO_FILE'],
-                                           value=locofilename)
-                # add localization file keys to header
-                hdict = spirouImage.CopyRootKeys(hdict, locofile)
-                # Save E2DS file
-                spirouImage.WriteImage(extfits, loc[extfile], hdict)
-
-=======
->>>>>>> 8ec4b80f
+        spirouImage.WriteImage(e2dsfits, loc['E2DS'], hdict)
+
     # ----------------------------------------------------------------------
     # Quality control
     # ----------------------------------------------------------------------
     passed, fail_msg = True, []
     # saturation check: check that the max_signal is lower than qc_max_signal
-    if max_signal > (p['QC_MAX_SIGNAL'] * p['nbframes']):
+    if max_signal > (p['QC_MAX_SIGNAL'] * p['NBFRAMES']):
         fmsg = 'Too much flux in the image (max authorized={0})'
-        fail_msg.append(fmsg.format(p['QC_MAX_SIGNAL'] * p['nbframes']))
+        fail_msg.append(fmsg.format(p['QC_MAX_SIGNAL'] * p['NBFRAMES']))
         passed = False
         # Question: Why is this test ignored?
         # For some reason this test is ignored in old code
         passed = True
-        WLOG('info', p['log_opt'], fail_msg[-1])
+        WLOG('info', p['LOG_OPT'], fail_msg[-1])
 
     # finally log the failed messages and set QC = 1 if we pass the
     # quality control QC = 0 if we fail quality control
     if passed:
-        WLOG('info', p['log_opt'], 'QUALITY CONTROL SUCCESSFUL - Well Done -')
+        WLOG('info', p['LOG_OPT'], 'QUALITY CONTROL SUCCESSFUL - Well Done -')
         p['QC'] = 1
         p.set_source('QC', __NAME__ + '/main()')
     else:
         for farg in fail_msg:
             wmsg = 'QUALITY CONTROL FAILED: {0}'
-            WLOG('info', p['log_opt'], wmsg.format(farg))
+            WLOG('info', p['LOG_OPT'], wmsg.format(farg))
         p['QC'] = 0
         p.set_source('QC', __NAME__ + '/main()')
 
@@ -487,7 +368,7 @@
     # End Message
     # ----------------------------------------------------------------------
     wmsg = 'Recipe {0} has been successfully completed'
-    WLOG('info', p['log_opt'], wmsg.format(p['program']))
+    WLOG('info', p['LOG_OPT'], wmsg.format(p['PROGRAM']))
 
     # return a copy of locally defined variables in the memory
     return dict(locals())
