#!/usr/bin/env python
# -*- coding: utf-8 -*-
"""
cal_DRIFT_E2DS_spirou.py [night_directory] [files]

Extracts orders for specific fibers and files.

Created on 2017-10-12 at 15:21

@author: cook

Last modified: 2017-12-11 at 15:12

Up-to-date with cal_extract_RAW_spirouALL AT-4 V47
"""
from __future__ import division
import numpy as np
import os
import time

from SpirouDRS import spirouBACK
from SpirouDRS import spirouConfig
from SpirouDRS import spirouCore
from SpirouDRS import spirouDB
from SpirouDRS import spirouEXTOR
from SpirouDRS import spirouImage
from SpirouDRS import spirouLOCOR
from SpirouDRS import spirouStartup

# =============================================================================
# Define variables
# =============================================================================
# Name of program
__NAME__ = 'cal_extract_RAW_spirou.py'
# Get version and author
__version__ = spirouConfig.Constants.VERSION()
__author__ = spirouConfig.Constants.AUTHORS()
__date__ = spirouConfig.Constants.LATEST_EDIT()
__release__ = spirouConfig.Constants.RELEASE()
# Get the parameter dictionary class
ParamDict = spirouConfig.ParamDict
# Get Logging function
WLOG = spirouCore.wlog
# Get plotting functions
sPlt = spirouCore.sPlt


# =============================================================================
# Define functions
# =============================================================================
def main(night_name=None, files=None, fiber_type=None, **kwargs):
    """
    cal_DRIFT_E2DS_spirou.py main function, if night_name and files are None uses
    arguments from run time i.e.:
        cal_DRIFT_E2DS_spirou.py [night_directory] [files]

    :param night_name: string or None, the folder within data raw directory
                                containing files (also reduced directory) i.e.
                                /data/raw/20170710 would be "20170710" but
                                /data/raw/AT5/20180409 would be "AT5/20180409"
    :param files: string, list or None, the list of files to use for
                  arg_file_names and fitsfilename
                  (if None assumes arg_file_names was set from run time)
    :param fiber_type: string, if None does all fiber types (defined in
                       constants_SPIROU FIBER_TYPES (default is AB, A, B, C
                       if defined then only does this fiber type (but must
                       be in FIBER_TYPES)
    :param kwargs: any keyword to overwrite constant in param dict "p"

    :return ll: dictionary, containing all the local variables defined in
                main
    """
    # ----------------------------------------------------------------------
    # Set up
    # ----------------------------------------------------------------------
    # get parameters from config files/run time args/load paths + calibdb
    p = spirouStartup.Begin(recipe=__NAME__)
    p = spirouStartup.LoadArguments(p, night_name, files)
    p = spirouStartup.InitialFileSetup(p, calibdb=True)
    # deal with fiber type
    if fiber_type is None:
        fiber_type = p['FIBER_TYPES']
    if type(fiber_type) == str:
        if fiber_type.upper() == 'ALL':
            fiber_type = p['FIBER_TYPES']
        elif fiber_type in p['FIBER_TYPES']:
            fiber_type = [fiber_type]
        else:
            emsg = 'fiber_type="{0}" not understood'
            WLOG('error', p['LOG_OPT'], emsg.format(fiber_type))
    # set fiber type
    p['FIB_TYPE'] = fiber_type
    p.set_source('FIB_TYPE', __NAME__ + '__main__()')
    # Overwrite keys from source
    for kwarg in kwargs:
        p[kwarg] = kwargs[kwarg]

    # ----------------------------------------------------------------------
    # Read image file
    # ----------------------------------------------------------------------
    # read the image data
    p, data, hdr, cdr = spirouImage.ReadImageAndCombine(p, framemath='add')

    # ----------------------------------------------------------------------
    # fix for un-preprocessed files
    # ----------------------------------------------------------------------
    data = spirouImage.FixNonPreProcess(p, data)

    # ----------------------------------------------------------------------
    # Get basic image properties
    # ----------------------------------------------------------------------
    # get sig det value
    p = spirouImage.GetSigdet(p, hdr, name='sigdet')
    # get exposure time
    p = spirouImage.GetExpTime(p, hdr, name='exptime')
    # get gain
    p = spirouImage.GetGain(p, hdr, name='gain')
    # set sigdet and conad keywords (sigdet is changed later)
    p['KW_CCD_SIGDET'][1] = p['SIGDET']
    p['KW_CCD_CONAD'][1] = p['GAIN']
    # now change the value of sigdet if require
    if p['IC_EXT_SIGDET'] > 0:
        p['SIGDET'] = float(p['IC_EXT_SIGDET'])

    # ----------------------------------------------------------------------
    # Correction of DARK
    # ----------------------------------------------------------------------
    datac = spirouImage.CorrectForDark(p, data, hdr)

    # ----------------------------------------------------------------------
    # Resize image
    # ----------------------------------------------------------------------
    # rotate the image and convert from ADU/s to ADU
    data = spirouImage.ConvertToADU(spirouImage.FlipImage(datac), p=p)
    # convert NaN to zeros
    data0 = np.where(~np.isfinite(data), np.zeros_like(data), data)
    # resize image
    bkwargs = dict(xlow=p['IC_CCDX_LOW'], xhigh=p['IC_CCDX_HIGH'],
                   ylow=p['IC_CCDY_LOW'], yhigh=p['IC_CCDY_HIGH'],
                   getshape=False)
    data2 = spirouImage.ResizeImage(data0, **bkwargs)
    # log change in data size
    wmsg = 'Image format changed to {1}x{0}'
    WLOG('', p['LOG_OPT'], wmsg.format(*data2.shape))

    # ----------------------------------------------------------------------
    # Correct for the BADPIX mask (set all bad pixels to zero)
    # ----------------------------------------------------------------------
    # TODO: Remove H2RG compatibility
    if p['IC_IMAGE_TYPE'] == 'H4RG':
        data2 = spirouImage.CorrectForBadPix(p, data2, hdr)

    #  Put to zero all the negative pixels
    # TODO: Check if it makes sens to do that
#    data2 = np.where(data2<0, 1.e-7, data2)

    # ----------------------------------------------------------------------
    # Log the number of dead pixels
    # ----------------------------------------------------------------------
    # get the number of bad pixels
    n_bad_pix = np.sum(data2 == 0)
    n_bad_pix_frac = n_bad_pix * 100 / np.product(data2.shape)
    # Log number
    wmsg = 'Nb dead pixels = {0} / {1:.4f} %'
    WLOG('info', p['LOG_OPT'], wmsg.format(int(n_bad_pix), n_bad_pix_frac))

    # ----------------------------------------------------------------------
    # Get the miny, maxy and max_signal for the central column
    # ----------------------------------------------------------------------
    # get the central column
    y = data2[p['IC_CENT_COL'], :]
    # get the min max and max signal using box smoothed approach
    miny, maxy, max_signal, diff_maxmin = spirouBACK.MeasureMinMaxSignal(p, y)
    # Log max average flux/pixel
    wmsg = 'Maximum average flux/pixel in the spectrum: {0:.1f} [ADU]'
    WLOG('info', p['LOG_OPT'], wmsg.format(max_signal/p['NBFRAMES']))

    # ----------------------------------------------------------------------
    # Background computation
    # ----------------------------------------------------------------------
    if p['IC_DO_BKGR_SUBTRACTION']:
        # log that we are doing background measurement
        WLOG('', p['LOG_OPT'], 'Doing background measurement on raw frame')
        # get the bkgr measurement
        background, xc, yc, minlevel = spirouBACK.MeasureBackgroundFF(p, data2)
    else:
        background = np.zeros_like(data2)
    # apply background correction to data (and set to zero where negative)
    data2 = np.where(data2 > 0, data2 - background, 0)

    data2=np.where(data2>0,data2-background,0)


    # ----------------------------------------------------------------------
    # Read tilt slit angle
    # ----------------------------------------------------------------------
    # define loc storage parameter dictionary
    loc = ParamDict()
    # get tilts
    loc['TILT'] = spirouImage.ReadTiltFile(p, hdr)
    loc.set_source('TILT', __NAME__ + '/main() + /spirouImage.ReadTiltFile')

    #-----------------------------------------------------------------------
    #  Earth Velocity calculation
    #-----------------------------------------------------------------------

    if p['IC_IMAGE_TYPE'] == 'H4RG':
        p, loc = spirouImage.GetEarthVelocityCorrection(p, loc, hdr)

    # ----------------------------------------------------------------------
    # Fiber loop
    # ----------------------------------------------------------------------
    # loop around fiber types
    for fiber in p['FIB_TYPE']:
#    for fiber in 'C':
        # set fiber
        p['FIBER'] = fiber
        p.set_source('FIBER', __NAME__ + '/main()()')

        # ------------------------------------------------------------------
        # Read wavelength solution
        # ------------------------------------------------------------------
        wdata = spirouImage.ReadWaveFile(p, hdr, return_header=True)
        loc['WAVE'], loc['WAVEHDR'] = wdata
        wavefile = spirouImage.ReadWaveFile(p, hdr, return_filename=True)
        loc['WAVEFILE'] = os.path.basename(wavefile)
        skeys = ['WAVE', 'WAVEFILE']
        loc.set_sources(skeys, __NAME__ + '.main + .spirouImage.ReadWaveFile()')
        # get wave params from wave header
        loc['WAVEPARAMS'] = spirouImage.ReadWaveParams(p, loc['WAVEHDR'])
        loc.set_source('WAVEPARAMS', '.main() + spirouImage.ReaveWaveParams()')

        # get dates
        loc['WAVE_ACQTIMES'] = spirouDB.GetTimes(p, loc['WAVEHDR'])

        # ----------------------------------------------------------------------
        # Read Flat file
        # ----------------------------------------------------------------------
        loc['FLAT'] = spirouImage.ReadFlatFile(p, hdr)
        loc.set_source('FLAT', __NAME__ + '/main() + /spirouImage.ReadFlatFile')
        # get all values in flat that are zero to 1
        loc['FLAT'] = np.where(loc['FLAT'] == 0, 1.0, loc['FLAT'])

        # ------------------------------------------------------------------
        # Read Blaze file
        # ------------------------------------------------------------------
        loc['BLAZE'] = spirouImage.ReadBlazeFile(p, hdr)
        blazesource = __NAME__ + '/main() + /spirouImage.ReadBlazeFile'
        loc.set_source('BLAZE', blazesource)

        # ------------------------------------------------------------------
        # Get localisation coefficients
        # ------------------------------------------------------------------
        # get this fibers parameters
        p = spirouImage.FiberParams(p, p['FIBER'], merge=True)
        # get localisation fit coefficients
        loc = spirouLOCOR.GetCoeffs(p, hdr, loc=loc)
        # ------------------------------------------------------------------
        # Read image order profile
        # ------------------------------------------------------------------
        order_profile, _, _, nx, ny = spirouImage.ReadOrderProfile(p, hdr)
        # ------------------------------------------------------------------
        # Average AB into one fiber for AB, A and B
        # ------------------------------------------------------------------
        # if we have an AB fiber merge fit coefficients by taking the average
        # of the coefficients
        # (i.e. average of the 1st and 2nd, average of 3rd and 4th, ...)
        # if fiber is AB take the average of the orders
        if fiber == 'AB':
            # merge
            loc['ACC'] = spirouLOCOR.MergeCoefficients(loc, loc['ACC'], step=2)
            loc['ASS'] = spirouLOCOR.MergeCoefficients(loc, loc['ASS'], step=2)
            # set the number of order to half of the original
            loc['NUMBER_ORDERS'] = int(loc['NUMBER_ORDERS'] / 2.0)
        # if fiber is B take the even orders
        elif fiber == 'B':
            loc['ACC'] = loc['ACC'][:-1:2]
            loc['ASS'] = loc['ASS'][:-1:2]
            loc['NUMBER_ORDERS'] = int(loc['NUMBER_ORDERS'] / 2.0)
        # if fiber is A take the even orders
        elif fiber == 'A':
            loc['ACC'] = loc['ACC'][1::2]
            loc['ASS'] = loc['ASS'][:-1:2]
            loc['NUMBER_ORDERS'] = int(loc['NUMBER_ORDERS'] / 2.0)

        # ------------------------------------------------------------------
        # Set up Extract storage
        # ------------------------------------------------------------------
        # Create array to store extraction (for each order and each pixel
        # along order)
        loc['E2DS'] = np.zeros((loc['NUMBER_ORDERS'], data2.shape[1]))
        loc['E2DSFF'] = np.zeros((loc['NUMBER_ORDERS'], data2.shape[1]))
        loc['SPE1'] = np.zeros((loc['NUMBER_ORDERS'], data2.shape[1]))
        loc['SPE3'] = np.zeros((loc['NUMBER_ORDERS'], data2.shape[1]))
        loc['SPE4'] = np.zeros((loc['NUMBER_ORDERS'], data2.shape[1]))
        loc['SPE5'] = np.zeros((loc['NUMBER_ORDERS'], data2.shape[1]))
        # Create array to store the signal to noise ratios for each order
        loc['SNR'] = np.zeros(loc['NUMBER_ORDERS'])

        # ------------------------------------------------------------------
        # Extract orders
        # ------------------------------------------------------------------
        # source for parameter dictionary
        source = __NAME__ + '/main()'
        # get limits of order extraction
        valid_orders = spirouEXTOR.GetValidOrders(p, loc)
        # loop around each order
        for order_num in valid_orders:
            # -------------------------------------------------------------
            # IC_EXTRACT_TYPE decides the extraction routine
            # -------------------------------------------------------------
            eargs = [p, loc, data2, order_num]
            ekwargs = dict(mode=p['IC_EXTRACT_TYPE'],
                           order_profile=order_profile)
            e2ds, cpt = spirouEXTOR.Extraction(*eargs, **ekwargs)
            # -------------------------------------------------------------
            # calculate the noise
            range1, range2 = p['IC_EXT_RANGE1'], p['IC_EXT_RANGE2']
            # set the noise
            noise = p['SIGDET'] * np.sqrt(range1 + range2)
            # get window size
            blaze_win1 = int(data2.shape[0]/2) - p['IC_EXTFBLAZ']
            blaze_win2 = int(data2.shape[0]/2) + p['IC_EXTFBLAZ']
            # get average flux per pixel
            flux = np.sum(e2ds[blaze_win1:blaze_win2]) / (2*p['IC_EXTFBLAZ'])
            # calculate signal to noise ratio = flux/sqrt(flux + noise^2)
            snr = flux / np.sqrt(flux + noise**2)
            # log the SNR RMS
            wmsg = 'On fiber {0} order {1}: S/N= {2:.1f} Nbcosmic= {3}'
            wargs = [p['FIBER'], order_num, snr, cpt]
            WLOG('', p['LOG_OPT'], wmsg.format(*wargs))
            # add calculations to storage
<<<<<<< HEAD
#            loc['E2DS'][order_num] = e2ds
            loc['E2DS'][order_num] = np.where(loc['BLAZE'][order_num]>1,e2ds,0.)
            loc['E2DSFF'][order_num] = loc['E2DS'][order_num] / loc['FLAT'][order_num]
=======
            e2ds = np.where(loc['BLAZE'][order_num] > 1, e2ds, 0.)
            loc['E2DS'][order_num] = e2ds
            loc['E2DSFF'][order_num] = e2ds / loc['FLAT'][order_num]
>>>>>>> ee834be4
            loc['SNR'][order_num] = snr
            # set sources
            loc.set_sources(['e2ds', 'SNR'], source)
            # Log if saturation level reached
            satvalue = (flux/p['GAIN'])/(range1 + range2)
            if satvalue > (p['QC_LOC_FLUMAX'] * p['NBFRAMES']):
                wmsg = 'SATURATION LEVEL REACHED on Fiber {0} order={1}'
                WLOG('warning', p['LOG_OPT'], wmsg.format(fiber, order_num))

        # ------------------------------------------------------------------
        # Plots
        # ------------------------------------------------------------------
        if p['DRS_PLOT']:
            # start interactive session if needed
            sPlt.start_interactive_session()
            # plot all orders or one order
            if p['IC_FF_PLOT_ALL_ORDERS']:
                # plot image with all order fits (slower)
                sPlt.ext_aorder_fit(p, loc, data2, max_signal / 10.)
            else:
                # plot image with selected order fit and edge fit (faster)
                # TODO: Remove H2RG dependency
                if p['IC_IMAGE_TYPE'] == 'H2RG':
                    sPlt.ext_sorder_fit(p, loc, data2)
                else:
                    sPlt.ext_sorder_fit(p, loc, data2, max_signal / 10.)
            # plot e2ds against wavelength
            sPlt.ext_spectral_order_plot(p, loc)

        # ------------------------------------------------------------------
        # Store extraction in file(s)
        # ------------------------------------------------------------------
        # get extraction method and function
        extmethod, extfunc = spirouEXTOR.GetExtMethod(p, p['IC_EXTRACT_TYPE'])
        # construct filename
        e2dsfits = spirouConfig.Constants.EXTRACT_E2DS_FILE(p)
        e2dsfitsname = os.path.split(e2dsfits)[-1]
        e2dsfffits = spirouConfig.Constants.EXTRACT_E2DSFF_FILE(p)
        e2dsfffitsname = os.path.split(e2dsfffits)[-1]
        # log that we are saving E2DS spectrum
        wmsg = 'Saving E2DS spectrum of Fiber {0} in {1}'
        WLOG('', p['LOG_OPT'], wmsg.format(p['FIBER'], e2dsfitsname))
        wmsg = 'Saving E2DSFF spectrum of Fiber {0} in {1}'
        WLOG('', p['LOG_OPT'], wmsg.format(p['FIBER'], e2dsfffitsname))
        # add keys from original header file
        hdict = spirouImage.CopyOriginalKeys(hdr, cdr)
        # add barycentric keys to header
        hdict = spirouImage.AddKey(hdict, p['KW_BERV'], value=loc['BERV'])
        hdict = spirouImage.AddKey(hdict, p['KW_BJD'], value=loc['BJD'])
        hdict = spirouImage.AddKey(hdict, p['KW_BERV_MAX'],
                                   value=loc['BERV_MAX'])
        # construct loco filename
        locofile = spirouConfig.Constants.EXTRACT_LOCO_FILE(p)
        locofilename = os.path.split(locofile)[-1]

        # TODO: Remove H2RG dependency
        if p['IC_IMAGE_TYPE'] == 'H4RG':
            # copy extraction method and function to header
            #     (for reproducibility)
            hdict = spirouImage.AddKey(hdict, p['KW_E2DS_EXTM'],
                                       value=extmethod)
            hdict = spirouImage.AddKey(hdict, p['KW_E2DS_FUNC'],
                                       value=extfunc)
            # write 1D list of the SNR
            hdict = spirouImage.AddKey1DList(hdict, p['KW_E2DS_SNR'],
                                             values=loc['SNR'])
        # add localization file name to header
        hdict = spirouImage.AddKey(hdict, p['KW_LOCO_FILE'], value=locofilename)
        # add localization file keys to header
        root = p['KW_ROOT_DRS_LOC'][0]
        hdict = spirouImage.CopyRootKeys(hdict, locofile, root=root)
        # add wave solution date and filename
        hdict = spirouImage.AddKey(hdict, p['KW_WAVE_FILE'],
                                   value=loc['WAVEFILE'])
        hdict = spirouImage.AddKey(hdict, p['KW_WAVE_TIME1'],
                                   value=loc['WAVE_ACQTIMES'][0])
        hdict = spirouImage.AddKey(hdict, p['KW_WAVE_TIME2'],
                                   value=loc['WAVE_ACQTIMES'][1])
        # add wave solution number of orders
        hdict = spirouImage.AddKey(hdict, p['KW_WAVE_ORD_N'],
                                   value=loc['WAVEPARAMS'].shape[0])
        # add wave solution degree of fit
        hdict = spirouImage.AddKey(hdict, p['KW_WAVE_LL_DEG'],
                                   value=loc['WAVEPARAMS'].shape[1] - 1)
        # add wave solution coefficients
        hdict = spirouImage.AddKey2DList(hdict, p['KW_WAVE_PARAM'],
                                         values=loc['WAVEPARAMS'])
        # Save E2DS file
        spirouImage.WriteImage(e2dsfits, loc['E2DS'], hdict)
        spirouImage.WriteImage(e2dsfffits, loc['E2DSFF'], hdict)

        # ------------------------------------------------------------------
        # 1-dimension spectral S1D
        #------------------------------------------------------------------
        # normalise E2DSFF with the blaze function
        e2dsffb = loc['E2DSFF'] / loc['BLAZE']
        # only want certain orders
        s1dwave = loc['WAVE'][p['IC_START_ORDER_1D']:p['IC_END_ORDER_1D']]
        s1de2dsffb = e2dsffb[p['IC_START_ORDER_1D']:p['IC_END_ORDER_1D']]
        # get arguments for E2DS to S1D
        e2dsargs = [s1dwave, s1de2dsffb, p['IC_BIN_S1D']]
        # get 1D spectrum
        xs1d, ys1d = spirouImage.E2DStoS1D(*e2dsargs)
        # Plot the 1D spectrum
        if p['DRS_PLOT']:
            sPlt.ext_1d_spectrum_plot(p, xs1d, ys1d)

        # construct file name
        s1dfile = spirouConfig.Constants.EXTRACT_S1D_FILE(p)
        s1dfilename = os.path.basename(s1dfile)

        # add header keys
        # TODO: Do we want any of the E2DS keys??
        hdict = dict()
        hdict = spirouImage.AddKey(hdict, p['KW_CRPIX1'], value=1.0)
        hdict = spirouImage.AddKey(hdict, p['KW_CRVAL1'], value=xs1d[0])
        hdict = spirouImage.AddKey(hdict, p['KW_CDELT1'], value=p['IC_BIN_S1D'])
        hdict = spirouImage.AddKey(hdict, p['KW_CTYPE1'], value='nm')
        hdict = spirouImage.AddKey(hdict, p['KW_BUNIT'], value='Ralative Flux')
        # log writing to file
        wmsg = 'Saving S1D spectrum of Fiber {0} in {1}'
        WLOG('', p['LOG_OPT'], wmsg.format(p['FIBER'], s1dfilename))
        # Write to file
        spirouImage.WriteImage(s1dfile, ys1d, hdict)

    # ----------------------------------------------------------------------
    # Quality control
    # ----------------------------------------------------------------------
    passed, fail_msg = True, []
    # saturation check: check that the max_signal is lower than qc_max_signal
    if max_signal > (p['QC_MAX_SIGNAL'] * p['NBFRAMES']):
        fmsg = 'Too much flux in the image (max authorized={0})'
        fail_msg.append(fmsg.format(p['QC_MAX_SIGNAL'] * p['NBFRAMES']))
        passed = False
        # Question: Why is this test ignored?
        # For some reason this test is ignored in old code
        passed = True
        WLOG('info', p['LOG_OPT'], fail_msg[-1])

    # finally log the failed messages and set QC = 1 if we pass the
    # quality control QC = 0 if we fail quality control
    if passed:
        WLOG('info', p['LOG_OPT'], 'QUALITY CONTROL SUCCESSFUL - Well Done -')
        p['QC'] = 1
        p.set_source('QC', __NAME__ + '/main()')
    else:
        for farg in fail_msg:
            wmsg = 'QUALITY CONTROL FAILED: {0}'
            WLOG('warning', p['LOG_OPT'], wmsg.format(farg))
        p['QC'] = 0
        p.set_source('QC', __NAME__ + '/main()')

    # ----------------------------------------------------------------------
    # End Message
    # ----------------------------------------------------------------------
    p = spirouStartup.End(p)
    # return a copy of locally defined variables in the memory
    return dict(locals())


# =============================================================================
# Start of code
# =============================================================================
if __name__ == "__main__":
    # run main with no arguments (get from command line - sys.argv)
    ll = main()
    # exit message if in debug mode
    spirouStartup.Exit(ll)

# =============================================================================
# End of code
# =============================================================================<|MERGE_RESOLUTION|>--- conflicted
+++ resolved
@@ -16,7 +16,6 @@
 from __future__ import division
 import numpy as np
 import os
-import time
 
 from SpirouDRS import spirouBACK
 from SpirouDRS import spirouConfig
@@ -152,7 +151,7 @@
 
     #  Put to zero all the negative pixels
     # TODO: Check if it makes sens to do that
-#    data2 = np.where(data2<0, 1.e-7, data2)
+    # data2 = np.where(data2<0, np.zeros_like(data2), data2)
 
     # ----------------------------------------------------------------------
     # Log the number of dead pixels
@@ -188,8 +187,6 @@
     # apply background correction to data (and set to zero where negative)
     data2 = np.where(data2 > 0, data2 - background, 0)
 
-    data2=np.where(data2>0,data2-background,0)
-
 
     # ----------------------------------------------------------------------
     # Read tilt slit angle
@@ -203,7 +200,6 @@
     #-----------------------------------------------------------------------
     #  Earth Velocity calculation
     #-----------------------------------------------------------------------
-
     if p['IC_IMAGE_TYPE'] == 'H4RG':
         p, loc = spirouImage.GetEarthVelocityCorrection(p, loc, hdr)
 
@@ -212,7 +208,6 @@
     # ----------------------------------------------------------------------
     # loop around fiber types
     for fiber in p['FIB_TYPE']:
-#    for fiber in 'C':
         # set fiber
         p['FIBER'] = fiber
         p.set_source('FIBER', __NAME__ + '/main()()')
@@ -330,15 +325,9 @@
             wargs = [p['FIBER'], order_num, snr, cpt]
             WLOG('', p['LOG_OPT'], wmsg.format(*wargs))
             # add calculations to storage
-<<<<<<< HEAD
-#            loc['E2DS'][order_num] = e2ds
-            loc['E2DS'][order_num] = np.where(loc['BLAZE'][order_num]>1,e2ds,0.)
-            loc['E2DSFF'][order_num] = loc['E2DS'][order_num] / loc['FLAT'][order_num]
-=======
             e2ds = np.where(loc['BLAZE'][order_num] > 1, e2ds, 0.)
             loc['E2DS'][order_num] = e2ds
             loc['E2DSFF'][order_num] = e2ds / loc['FLAT'][order_num]
->>>>>>> ee834be4
             loc['SNR'][order_num] = snr
             # set sources
             loc.set_sources(['e2ds', 'SNR'], source)
