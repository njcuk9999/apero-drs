--- conflicted
+++ resolved
@@ -163,13 +163,6 @@
         # log that we are doing background measurement
         WLOG('', p['LOG_OPT'], 'Doing background measurement on raw frame')
         # get the bkgr measurement
-<<<<<<< HEAD
-        background, gridx, gridy, minlevel = spirouBACK.MeasureBackgroundFF(p, data2)
-    else:
-        background = np.zeros_like(data2)
-
-#    data2=data2-background
-=======
         bdata = spirouBACK.MeasureBackgroundFF(p, data2)
         background, gridx, gridy, minlevel = bdata
     else:
@@ -177,7 +170,6 @@
 
     # data2=data2-background
     # correct data2 with background (where positive)
->>>>>>> acabcbad
     data2=np.where(data2>0,data2-background,0)
 
     # ----------------------------------------------------------------------
@@ -194,7 +186,6 @@
     # ----------------------------------------------------------------------
     # loop around fiber types
     for fiber in p['FIB_TYPE']:
-#    for fiber in ['AB']:
         # set fiber in p
         p['FIBER'] = fiber
         p.set_source('FIBER', __NAME__ + '/main()')
