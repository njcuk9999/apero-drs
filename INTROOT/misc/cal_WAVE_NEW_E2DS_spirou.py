--- conflicted
+++ resolved
@@ -256,45 +256,6 @@
         p['QC'] = 0
         p.set_source('QC', __NAME__ + '/main()')
 
-<<<<<<< HEAD
-
-    # # ----------------------------------------------------------------------
-    # # define wave filename - TODO
-    # # ----------------------------------------------------------------------
-    #
-    # # ----------------------------------------------------------------------
-    # # Fit HC lines from filtered catalogue
-    # # ----------------------------------------------------------------------
-    # # TODO create new filtered catalogue
-    # # set filtered catalogue as input for read_line_list
-    # p['IC_LL_LINE_FILE'] = 'cat_UNe_drift_filt_waveformat.rdb'
-    # # log message
-    # wmsg = 'Processing Wavelength Calibration for Fiber {0}'
-    # WLOG(p, 'info', wmsg.format(p['FIBER']))
-    #
-    # # ------------------------------------------------------------------
-    # # First guess at solution for each order
-    # # ------------------------------------------------------------------
-    # # FIXME: Cannot get same number of lines identified
-    # # Question: Tried with python gaussian fitting
-    # # Question: Tried with Fortran fitgaus.fitgaus
-    # loc = spirouTHORCA.FirstGuessSolution(p, loc, mode=find_lines_mode)
-    #
-    # # ------------------------------------------------------------------
-    # # Detect bad fit filtering and saturated lines
-    # # ------------------------------------------------------------------
-    # # log message
-    # wmsg = 'On fiber {0} cleaning list of identified lines'
-    # WLOG(p, '', wmsg.format(p['FIBER']))
-    # # clean lines
-    # # question - this wasn't being done on oldDRS version as catalogue is good
-    # # so is it necessary here? Probably safer...
-    # loc = spirouTHORCA.DetectBadLines(p, loc, iteration=1)
-    #
-
-
-=======
->>>>>>> 19a390c7
 # TODO FP part starts from here
 
     # ----------------------------------------------------------------------
@@ -745,8 +706,7 @@
               total_lines, 1000.0 * np.sqrt(final_var / total_lines)]
     wmsg2 = ('\tmean={0:.3f}[m/s] rms={1:.1f} {2} lines (error on mean '
              'value:{3:.2f}[m/s])'.format(*wargs2))
-    WLOG('info', p['LOG_OPT'] + p['FIBER'], [wmsg1, wmsg2])
-
+    WLOG(p, 'info', [wmsg1, wmsg2])
 
 
     # control plot - single order - TODO move to spirouPlot
@@ -807,399 +767,11 @@
         sPlt.wave_littrow_check_plot(p, loc, iteration=2)
 
 
-<<<<<<< HEAD
-    #
-    # # # get initial wavelength solution from loc (is in there from firstguess)
-    # ll_init = loc['WAVE_MAP2']
-    # # set up storage
-    # FP_ll = []
-    # FP_ll2 = []
-    # FP_order = []
-    # FP_xx = []
-    # # reference peaks
-    # FP_ll_ref = []
-    # FP_xx_ref = []
-    # dif_n = []
-    # # get parameters from p
-    # n_init = p['IC_FP_N_ORD_START']
-    # n_fin = p['IC_FP_N_ORD_FINAL']
-    # size = p['IC_FP_SIZE']
-    # threshold = p['IC_FP_THRESHOLD']
-    # dopd0 = p['IC_FP_DOPD0']
-    # fit_deg = p['IC_FP_FIT_DEGREE']
-    # # get parameters from loc
-    # fpdata = loc['FPDATA']
-    # all_lines = loc['ALL_LINES']
-    # # loop over the orders
-    # for order_num in range(n_init, n_fin):
-    #     # normalize the order
-    #     miny, maxy = spirouBACK.BoxSmoothedMinMax(fpdata[order_num], 2 * size)
-    #     fpdata_c = (fpdata[order_num] - miny) / (maxy - miny)
-    #     # find all peaks in the order
-    #     pos = spirouLOCOR.FindPosCentCol(fpdata_c, threshold)
-    #     # remove first and last peaks to avoid edge effects
-    #     pos = np.array(pos[1:-1])
-    #
-    #     # Select mid-range HC line in each order
-    #     # TODO this is not very robust
-    #     line_ind = len(all_lines[order_num]) / 2
-    #     HC_ll = all_lines[order_num][line_ind][0]  # ll_out
-    #     HC_x = all_lines[order_num][line_ind][5]  # x_out
-    #
-    #     # Find FP line immediately after the HC line
-    #     for j in range(1, len(pos)):
-    #         if pos[j - 1] < HC_x < pos[j]:
-    #             # interpolate and save the FP ref line wavelength
-    #             FP_ll_ref.append(HC_ll + (HC_ll ** 2 / dopd0) *
-    #                              ((pos[j] - HC_x) / (pos[j] - pos[j - 1])))
-    #             # save the FP ref line pixel position
-    #             FP_xx_ref.append(pos[j])
-    #             # save the FP ref line number
-    #             initial_peak = j
-    #
-    #     # ----------------------------------------------------------------------
-    #     # number adjacent peaks differentially and asign wavelengths
-    #     # ----------------------------------------------------------------------
-    #
-    #     for k in range(len(pos)):
-    #         # number peaks differentially
-    #         dif_numb = k - initial_peak
-    #         # get wavelength using differential numbering and reference peak
-    #         FP_ll.append(1 / (1 / FP_ll_ref[order_num] - dif_numb / dopd0))
-    #         # save order number
-    #         FP_order.append(order_num)
-    #         # save differential numbering
-    #         dif_n.append(dif_numb)
-    #         # save x positions of the lines
-    #         FP_xx.append(pos[k])
-    #
-    # # ----------------------------------------------------------------------
-    # # Plot initial and new wavelengths for an order - TODO move to spirouPLOT
-    # # ----------------------------------------------------------------------
-    #
-    # # set plot order
-    # plot_order = 5
-    #
-    # # set source of wave file
-    # wsource = __NAME__ + '/main() + /spirouImage.GetWaveSolution'
-    # # get wave image
-    # wout = spirouImage.GetWaveSolution(p, hdr=loc['HCHDR'], return_wavemap=True,
-    #                                    return_filename=True)
-    # param_ll_init, ll_init, wave_file = wout
-    #
-    # # define polynomial fit
-    # c_aux = np.poly1d(param_ll_init[plot_order][::-1])  # reverse order
-    # # create mask to select FP lines from plot_order only
-    # ind = np.where(np.asarray(FP_order) == plot_order)
-    # # get new FP line wavelengths for plot_order
-    # FP_ll_plot = np.asarray(FP_ll)[ind]
-    # # get FP line pixel positions for plot_order
-    # FP_xx_plot = np.asarray(FP_xx)[ind]
-    # # determine FP line wavelengths from initial wavelength solution
-    # FP_ll_plot_orig = c_aux(FP_xx_plot)
-    # # plot FP wavelength difference
-    # plt.figure()
-    # plt.plot(FP_ll_plot_orig, FP_ll_plot - FP_ll_plot_orig, 'o')
-    # plt.xlabel('initial FP wavelength [nm]')
-    # plt.ylabel('initial - new FP wavelengths [nm]')
-    # plt.title('FP wavelengths - order ' + str(plot_order))
-    #
-    # # ----------------------------------------------------------------------
-    # # Assign absolute FP numbers for reddest order
-    # # ----------------------------------------------------------------------
-    # # determine absolute number for reference peak of reddest order
-    # m_init = int(round(dopd0 / FP_ll_ref[n_fin - 1]))
-    # # absolute numbers for reddest order:
-    # # find indexes for reddest order values
-    # ind = np.where(np.asarray(FP_order) == n_fin - 1)
-    # # get differential numbers for reddest order peaks
-    # aux_n = np.asarray(dif_n)[ind]
-    # # calculate absolute peak numbers for reddest order
-    # m_aux = m_init - aux_n
-    # # set m vector
-    # m = m_aux
-    # # initialise vector of order numbers for previous order
-    # m_ord_prev = m_aux
-    #
-    # # ----------------------------------------------------------------------
-    # # Plot FP lines, reference HC line for reddest order -
-    # # TODO move to spirouPLOT
-    # # ----------------------------------------------------------------------
-    # # find indexes for reddest order values
-    # ind = np.where(np.asarray(FP_order) == n_fin - 1)
-    # # get FP line wavelengths for reddest order
-    # FP_ll_red = np.asarray(FP_ll)[ind]
-    # # get FP line pixel positions for reddest order
-    # FP_xx_red = np.asarray(FP_xx)[ind]
-    # # get index of reference HC line for reddest order
-    # line_ind_red = len(all_lines[n_fin - 1]) / 2
-    # # get wavelength of reference HC line for reddest order
-    # HC_ll_red = all_lines[n_fin - 1][line_ind_red][0]
-    # # get pixel position of reference HC line for reddest order
-    # HC_x_red = all_lines[n_fin - 1][line_ind_red][5]
-    # # plot
-    # plt.figure()
-    # plt.plot(ll_init[n_fin - 1], fpdata[n_fin - 1])
-    # plt.xlabel('nm')
-    # plt.ylabel('e-')
-    # plt.title('FP order ' + str(n_fin - 1))
-    # for i in range(len(FP_ll_red)):
-    #     plt.vlines(FP_ll_red[i], 0, 3500000)
-    # plt.vlines(HC_ll_red, 0, 3500000, color='green')
-    # plt.vlines(FP_ll_ref[n_fin - 1], 0, 3500000, color='red')
-    #
-    # # ----------------------------------------------------------------------
-    # # Assign absolute FP numbers for rest of orders by wavelength matching
-    # # ----------------------------------------------------------------------
-    # # loop over orders from reddest-1 to bluest
-    # for i in range(n_fin - 2, -1, -1):
-    #     # define auxiliary arrays with ll for order and previous order
-    #     ind_ord = np.where(np.asarray(FP_order) == i)
-    #     FP_ll_ord = np.asarray(FP_ll)[ind_ord]
-    #     ind_ord_prev = np.where(np.asarray(FP_order) == i + 1)
-    #     FP_ll_ord_prev = np.asarray(FP_ll)[ind_ord_prev]
-    #     # check if overlap
-    #     if FP_ll_ord[-1] >= FP_ll_ord_prev[0]:
-    #         # find closest peak to last of this order in previous order
-    #         m_match = (np.abs(FP_ll_ord_prev - FP_ll_ord[-1])).argmin()
-    #         # get order number for last peak (take int so it's not an array)
-    #         m_end = int(m_ord_prev[m_match])
-    #         # define array of absolute peak numbers
-    #         m_ord = m_end + np.arange(len(FP_ll_ord) - 1, -1, -1)
-    #         # insert absolute order numbers at the start of m
-    #         m = np.concatenate((m_ord, m))
-    #         # redefine order number vector for previous order
-    #         m_ord_prev = m_ord
-    #     # if no overlap - TODO do something about it!
-    #     else:
-    #         print('no overlap')
-    #
-    # # ----------------------------------------------------------------------
-    # # Derive d for each HC line
-    # # ----------------------------------------------------------------------
-    #
-    # # set up storage
-    # # effective cavity width for the HC lines
-    # d = []
-    # # 1/line number of the closest FP line to each HC line
-    # one_m_d = []
-    # # line number of the closest FP line to each HC line
-    # m_d = []
-    # one_m_d_w = []
-    # # wavelength of HC lines
-    # HC_ll_test = []
-    #
-    # # loop over orders
-    # for ord_num in range(n_fin):
-    #     # create order mask
-    #     ind_ord = np.where(np.asarray(FP_order) == ord_num)
-    #     # get FP line wavelengths for the order
-    #     FP_ll_ord = np.asarray(FP_ll)[ind_ord]
-    #     # get FP line pixel positions for the order
-    #     FP_x_ord = np.asarray(FP_xx)[ind_ord]
-    #     # get FP line numbers for the order
-    #     m_ord = np.asarray(m)[ind_ord]
-    #     # loop over HC lines in the order
-    #     for j in range(len(all_lines[ord_num])):
-    #         # loop over FP lines in the order
-    #         for k in range(len(FP_ll_ord) - 1):
-    #             # find surrounding FP lines for the HC line
-    #             if FP_ll_ord[k - 1] < all_lines[ord_num][j][0] <= FP_ll_ord[k]:
-    #                 # derive d for the HC line
-    #                 t1 = all_lines[ord_num][j][0] * m_ord[k] * (m_ord[k] + 1)
-    #                 t2 = FP_x_ord[k] - FP_x_ord[k - 1]
-    #                 t3 = m_ord[k] * FP_x_ord[k] - \
-    #                      (m_ord[k] + 1) * FP_x_ord[k - 1] \
-    #                      + all_lines[ord_num][j][5]
-    #                 d.append(0.5 * t1 * (t2 / t3))
-    #                 # save 1/line number of closest FP line
-    #                 one_m_d.append(1. / m_ord[k])
-    #                 # save 1/ weighted average of line numbers - not used
-    #                 one_m_d_w.append(1. /
-    #                                  ((all_lines[ord_num][j][5] - FP_x_ord[k]) /
-    #                                   (FP_x_ord[k - 1] - FP_x_ord[k])
-    #                                   + m_ord[k]))
-    #                 # save line number of closest FP line
-    #                 m_d.append(m_ord[k])
-    #                 # save HC line wavelength
-    #                 HC_ll_test.append(all_lines[ord_num][j][0])
-    #
-    # # log line number span
-    # wargs = [m_d[0], m_d[-1]]
-    # wmsg = 'Mode number span: {0} - {1}'
-    # WLOG(p, '', wmsg.format(*wargs))
-    #
-    # # Sigma clipping on bad d values
-    # # save copies of d and one_m_d for comparison
-    # d_all = np.copy(np.asarray(d))
-    # one_m_d_all = np.copy(np.asarray(one_m_d))
-    # # define boundaries and mask
-    # critlower = np.median(d) - np.std(d) * 4.
-    # critupper = np.median(d) + np.std(d) * 4.
-    # sig_clip_d = np.where((d > critlower) & (d < critupper))
-    # # sigma clip
-    # d = np.asarray(d)[sig_clip_d]
-    # HC_ll_test = np.asarray(HC_ll_test)[sig_clip_d]
-    # one_m_d = np.asarray(one_m_d)[sig_clip_d]
-    # # log number of points removed
-    # wargs = [len(d_all) - np.shape(sig_clip_d)[1]]
-    # wmsg = '{0} points removed by d sigma clip'
-    # WLOG(p, '', wmsg.format(*wargs))
-    #
-    # # Verification sigma clip plot - TODO move to spirouPLOT
-    # if (len(d_all) - np.shape(sig_clip_d)[1]) > 0:
-    #     plt.figure()
-    #     plt.plot(one_m_d_all, d_all, 'o')
-    #
-    # # ----------------------------------------------------------------------
-    # # Fit (1/m) vs d
-    # # ----------------------------------------------------------------------
-    #
-    # # define sorted arrays
-    # one_m_sort = np.asarray(one_m_d).argsort()
-    # one_m_d = np.asarray(one_m_d)[one_m_sort]
-    # d = np.asarray(d)[one_m_sort]
-    #
-    # # ploynomial fit
-    # fit_1m_d = np.polyfit(one_m_d, d, 5)
-    # fit_1m_d_func = np.poly1d(fit_1m_d)
-    #
-    # # plot 1/m vs d and the fitted polynomial - TODO move to spirouPLOT
-    # plt.figure()
-    # # plot values
-    # plt.plot(one_m_d, d, 'o')
-    # # plot initial cavity width value
-    # plt.hlines(dopd0 / 2., min(one_m_d), max(one_m_d), label='original d')
-    # # plot reference peak of reddest order
-    # plt.plot(1. / m_init, dopd0 / 2., 'D')
-    # # plot fit
-    # plt.plot(one_m_d, fit_1m_d_func(one_m_d), label='polynomial fit')
-    # plt.xlabel('1/m')
-    # plt.ylabel('d')
-    # plt.legend(loc='best')
-    #
-    # # ----------------------------------------------------------------------
-    # # Update FP peak wavelengths
-    # # ----------------------------------------------------------------------
-    #
-    # # define storage
-    # FP_ll_new = []
-    #
-    # # loop over peak numbers
-    # for i in range(len(m)):
-    #     # calculate wavelength from fit to 1/m vs d
-    #     FP_ll_new.append(2 * fit_1m_d_func(1. / m[i]) / m[i])
-    #
-    # # plot by order - TODO move to spirouPLOT?
-    #
-    # # define colours
-    # col = cm.rainbow(np.linspace(0, 1, n_fin))
-    # plt.figure()
-    # for i in range(n_fin):
-    #     # get parameters for initial wavelength solution
-    #     c_aux = np.poly1d(param_ll_init[i][::-1])
-    #     # order mask
-    #     ind_ord = np.where(np.asarray(FP_order) == i)
-    #     # get FP line pixel positions for the order
-    #     FP_x_ord = np.asarray(FP_xx)[ind_ord]
-    #     # derive FP line wavelengths using initial solution
-    #     FP_ll_orig = c_aux(FP_x_ord)
-    #     # get new FP line wavelengths for the order
-    #     FP_ll_new_ord = np.asarray(FP_ll_new)[ind_ord]
-    #     # plot old-new wavelengths
-    #     plt.plot(FP_x_ord, FP_ll_orig - FP_ll_new_ord, 'o',
-    #              label='order ' + str(i), color=col[i])
-    # plt.xlabel('FP peak position [pix]')
-    # plt.ylabel('FP old-new wavelength difference [nm]')
-    # plt.legend(loc='best')
-    #
-    # # ----------------------------------------------------------------------
-    # # Fit wavelength solution from FP peaks
-    # # ----------------------------------------------------------------------
-    #
-    # # set fit degree - TODO move to constants file
-    # ic_FP_fit_deg = 3
-    # # define storage array for fit params
-    # param_FP_fit = np.zeros((n_fin, ic_FP_fit_deg + 1), 'd')
-    # # define storage array for l(x)
-    # FP_sol = np.zeros((n_fin, len(fpdata[0])), 'd')
-    #
-    # # loop over orders
-    # for ord_num in range(n_fin):
-    #     # creat order mask
-    #     ind_ord = np.where(np.asarray(FP_order) == ord_num)
-    #     # get FP line pixel positions for the order
-    #     FP_x_ord = np.asarray(FP_xx)[ind_ord]
-    #     # get new FP line wavelengths for the order
-    #     FP_ll_new_ord = np.asarray(FP_ll_new)[ind_ord]
-    #     # fit a polynomial to the new FP ll vs the pixel positions
-    #     param = np.polyfit(FP_x_ord, FP_ll_new_ord, ic_FP_fit_deg)
-    #     # saves the fit parameters IN DRS ORDER
-    #     param_FP_fit[ord_num] = param[::-1]
-    #     aux_param = np.poly1d(param)
-    #     # evaluate the polynomial in each x for each order
-    #     for pix in range(len(fpdata[0])):
-    #         aux2 = aux_param(pix)
-    #         # save the evaluated wavelength
-    #         FP_sol[ord_num, pix] = aux2
-    #
-    # # Comparison plot with initial wave sol - TODO move to spirouPLOT
-    # # define colours
-    # col = cm.rainbow(np.linspace(0, 1, n_fin))
-    # plt.figure()
-    # for ord_num in range(n_fin):
-    #     x = np.arange(len(fpdata[0]))
-    #     lldif = ll_init[ord_num] - FP_sol[ord_num]
-    #     plt.plot(x, lldif, label='order ' + str(ord_num), color=col[ord_num])
-    # plt.xlabel('pixel coordinate')
-    # plt.ylabel('wavelength solution difference (initial-new) [nm]')
-    # plt.legend(loc='best')
-    #
-=======
->>>>>>> 19a390c7
     # # ----------------------------------------------------------------------
     # # archive result in e2ds spectra -TODO
     # # ----------------------------------------------------------------------
     #
-<<<<<<< HEAD
-    # # get wave filename - TODO define this
-    # wavefits, tag1 = spirouConfig.Constants.WAVE_FILE(p)
-    # wavefitsname = os.path.split(wavefits)[-1]
-    #
-    # # log progress
-    # wargs = [p['FIBER'], wavefitsname]
-    # wmsg = 'Write wavelength solution for Fiber {0} in {1}'
-    # WLOG(p, '', wmsg.format(*wargs))
-    # # write solution to fitsfilename header
-    # # copy original keys
-    # hdict = spirouImage.CopyOriginalKeys(loc['HCHDR'], loc['HCCDR'])
-    # # add version number
-    # hdict = spirouImage.AddKey(p, hdict, p['KW_VERSION'])
-    # hdict = spirouImage.AddKey(p, hdict, p['KW_OUTPUT'], value=tag1)
-    # # add quality control
-    # hdict = spirouImage.AddKey(p, hdict, p['KW_DRS_QC'], value=p['QC'])
-    # # add number of orders
-    # hdict = spirouImage.AddKey(p, hdict, p['KW_WAVE_ORD_N'],
-    #                            value=loc['LL_PARAM_FINAL'].shape[0])
-    # # add degree of fit
-    # hdict = spirouImage.AddKey(p, hdict, p['KW_WAVE_LL_DEG'],
-    #                            value=loc['LL_PARAM_FINAL'].shape[1] - 1)
-    # # add wave solution
-    # hdict = spirouImage.AddKey2DList(hdict, p['KW_WAVE_PARAM'],
-    #                                  values=loc['LL_PARAM_FINAL'])
-    # # write original E2DS file and add header keys (via hdict)
-    # p = spirouImage.WriteImage(p, p['FITSFILENAME'], loc['HCDATA'], hdict)
-    # # write the wave "spectrum"
-    # p = spirouImage.WriteImage(p, wavefits, loc['LL_FINAL'], hdict)
-    #
-    # # get filename for E2DS calibDB copy of FITSFILENAME
-    # e2dscopy_filename, tag2 = spirouConfig.Constants.WAVE_E2DS_COPY(p)
-    # # make a copy of the E2DS file for the calibBD
-    # hdict = spirouImage.AddKey(p, hdict, p['KW_OUTPUT'], value=tag2)
-    # p = spirouImage.WriteImage(p, e2dscopy_filename, loc['HCDATA'], hdict)
-=======
-
->>>>>>> 19a390c7
+
     #
     # # ----------------------------------------------------------------------
     # # Quality control - TODO
