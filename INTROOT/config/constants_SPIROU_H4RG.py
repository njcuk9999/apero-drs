# -----------------------------------------------------------------------------
#
#   This is the SPIROU DRS constants config file
#
# -----------------------------------------------------------------------------
#        Read Me:
#
#        Lines must either start with a # or be a key-value pair or be a blank
#            line, blank lines and lines that start with a # will be ignored
#
#        Key value pairs are of the form:
#                 key = value
#
#        Note python will try to interpret values so basic math is allowed:
#
#        i.e.   x = 10 + 10
#
#        will be interpreted in the parameter dictionary (p) as:
#
#        p['x'] = 100
#
#        and will be an integer.
#
#        Interpretation works as in eval('10 + 10')
#
#            [Try it in python for the result that will be passed to the
#             parameter dictionary]
#

# -----------------------------------------------------------------------------
#  General variables
# -----------------------------------------------------------------------------

# detector type (from switching between H2RG and H4RG)
ic_image_type = "H4RG"

#    Interval between plots (for certain interactive graphs)         - [cal_loc]
#       formally ic_disptimeout
ic_display_timeout = 0.5

# -----------------------------------------------------------------------------
#  CFHT variables
# -----------------------------------------------------------------------------

#  Defines the CFHT longitude West (deg)                             - [cal_CCF]
ic_longit_obs = 155.468876
#  Defines the CFHT latitude North (deg)                             - [cal_CCF]
ic_latit_obs = 19.825252
#  Defines the CFHT altitude (km)                                    - [cal_CCF]
ic_altit_obs = 4.204


# -----------------------------------------------------------------------------
#  image variables
# -----------------------------------------------------------------------------

#   Resize blue window                                              - [cal_dark]
ic_ccdx_blue_low = 500
ic_ccdx_blue_high = 3500
ic_ccdy_blue_low = 2000
ic_ccdy_blue_high = 3500

#   Resize red window                                               - [cal_dark]
ic_ccdx_red_low = 100
ic_ccdx_red_high = 4000
ic_ccdy_red_low = 780
ic_ccdy_red_high = 1200

#   Resize image                                                     - [cal_loc]
ic_ccdx_low = 4
ic_ccdx_high = 4092
ic_ccdy_low = 250 # 100 #4
ic_ccdy_high = 3350 #3450

#    Define the types of fiber to look for            - [cal_extract, cal_drift]
#       (earlier in list takes priority)
fiber_types = ['AB', 'A', 'B', 'C']

# -----------------------------------------------------------------------------
#   fiber variables
# -----------------------------------------------------------------------------
#    MUST have "_fpall" at the end
#    MUST be a dictionary in form:
#         {"fibertype":value, "fibertype":value}
#
#    i.e.    {'AB':1, 'C':2, 'A':3}

#   Number of fibers                                                 - [cal_loc]
nbfib_fpall = {'AB': 2, 'A': 1, 'B': 1, 'C': 1}

#   Number of orders to skip at start of image                       - [cal_loc]
ic_first_order_jump_fpall = {'AB': 2, 'A': 0, 'B': 0, 'C': 1}

#   Maximum number of order to use                                   - [cal_loc]
ic_locnbmaxo_fpall = {'AB': 98, 'A': 49, 'B': 49, 'C': 49}

#   Quality control "normal" number of orders on fiber               - [cal_loc]
qc_loc_nbo_fpall = {'AB': 98, 'A': 49, 'B': 49, 'C': 49}

#   Fiber type                                                        - [cal_ff]
fib_type_fpall = {'AB': ['AB'], 'A': ['A'], 'B': ['B'], 'C': ['C']}

#   Half-zone extraction width left side (formally plage1)            - [cal_ff]
ic_ext_range1_fpall = {'AB': 16., 'A': 8., 'B': 8., 'C': 7.}

#   Half-zone extraction width right side (formally plage2)           - [cal_ff]
ic_ext_range2_fpall = {'AB': 16., 'A': 8., 'B': 8., 'C': 7.}

#   Half-zone extraction width for full extraction               - [cal_extract]
#       (formally ic_ext_nbsig)
ic_ext_range_fpall = {'AB': 14.5, 'A': 14.5, 'B': 14.5, 'C': 7.5}

#   Localisation fiber for extraction                            - [cal_extract]
loc_file_fpall = {'AB': 'AB', 'A': 'AB', 'B': 'AB', 'C': 'C'}

#   Order profile fiber for extraction                           - [cal_extract]
orderp_file_fpall = {'AB': 'AB', 'A': 'AB', 'B': 'AB', 'C': 'C'}

#   Half-zone extract width for right and left side                - [cal_drift]
#       (formally ic_extnbsig)
ic_ext_d_range_fpall = {'AB': 14.0, 'A': 14.0, 'B': 14.0, 'C': 7.0}


# -----------------------------------------------------------------------------
#   cal_preprocess parameters
# -----------------------------------------------------------------------------

# define output type. Currently excepted values are:                  - [cal_pp]
#    mode=0:    adds only the processed_suffix
#    mode=1:    adds the processed_suffix and an identifying suffix
#               (i.e. flat_dark, dark_dark etc)
pp_mode = 0

# force pre-processed files only (Should be 1 or True to check and       - [all]
#     force DRS to accept pre-processed files only - i.e. rotated and
#     corrected) - if 0 or False DRS will except any file
#     (at users own risk)
ic_force_preprocess = 1

#   Define the suffix to apply to the pre-processed files                - [all]
#       if "None" then no suffix is added (or checked for)
processed_suffix = '_pp.fits'

#   Define the number of dark amplifiers                              - [cal_pp]
number_dark_amp = 5

#   Define the total number of amplifiers                             - [cal_pp]
total_amp_num = 32

#   Define the number of un-illuminated reference pixels at           - [cal_pp]
#       top of image
number_ref_top = 4

#   Define the number of un-illuminated reference pixels at           - [cal_pp]
#       bottom of image
number_ref_bottom = 4

#   Define the number of bins used in the dark median process         - [cal_pp]
dark_med_binnum = 32

#   Define rotation angle (must be multiple of 90 degrees)            - [cal_pp]
#       (in degrees counter-clockwise direction)
raw_to_pp_rotation = -90


# -----------------------------------------------------------------------------
#   cal_dark parameters
# -----------------------------------------------------------------------------

#   The lower percentile (0 - 100)                                  - [cal_dark]
dark_qmin = 5

#   The upper percentile (0 - 100)                                  - [cal_dark]
dark_qmax = 95

#   The number of bins in dark histogram                            - [cal_dark]
histo_bins = 200

#   The range of the histogram in ADU/s                             - [cal_dark]
histo_range_low = -0.2
histo_range_high = 0.8

#   Define a bad pixel cut limit (in ADU/s)                         - [cal_dark]
dark_cutlimit = 5.0

# -----------------------------------------------------------------------------
#   cal_loc parameters
# -----------------------------------------------------------------------------

#   Size of the order_profile smoothed box                           - [cal_loc]
#     (from pixel - size to pixel + size)
loc_box_size = 5   # 10

#   row number of image to start processing at                       - [cal_loc]
ic_offset = 0  # 40

#   Definition of the central column                       - [cal_loc, cal_slit]
#      (formally ic_ccdcolc)
ic_cent_col = 2500

#   Definition of the extraction window size (half size)             - [cal_loc]
ic_ext_window = 15  #20 #40 #12

#   Definition of the gap index in the selected area                 - [cal_loc]
#       (formally ic_ccdgap)
ic_image_gap = 0

#   Define the column separation for fitting orders                  - [cal_loc]
ic_locstepc = 20  # 20

#   Define minimum width of order to be accepted                     - [cal_loc]
ic_widthmin = 10  # 5

#   Define the noise multiplier threshold in order to accept an      - [cal_loc]
#       order center as usable
#       max(pixel value) - min(pixel value) > ic_noise_mult_thres * sigdet
ic_noise_mult_thres =  10  #10 # 100.0

#   Define the polynomial fit parameters for interpolating over the  - [cal_loc]
#      bad regions (holes) before localization is done
bad_region_fit = [3.19884964e-05,  -1.08289228e-01,   2.16643659e+03]

#   Define the median_filter box size used in interpolating over the - [cal_loc]
#      bad regions (holes) before localization is done
bad_region_med_size = 101

#   Define the threshold below which the image (normalised between   - [cal_loc]
#      0 and 1) should be regarded as bad. Used in interpolating over
#      the bad regions (holes) before localization is done
bad_region_threshold = 0.2

#   Define the box size (kernel) for the convolution used in         - [cal_loc]
#      interpolating over the bad regions (holes) before localization
#      is done
bad_region_kernel_size = 51

#   Define the median_filter box size used in interpolating over the - [cal_loc]
#      bad regions (holes) (during the convolution) before
#      localization is done
bad_region_med_size2 = 11

#   Define the thresholds (of the ratio between original image and   - [cal_loc]
#      the interpolated image) where pixels are deem "good" and "bad".
#      For use in interpolating over the bad regions (holes) before
#      localization is done
bad_region_good_value = 0.5
bad_region_bad_value = 0.25

#   Half spacing between orders                                      - [cal_loc]
ic_locnbpix = 45  # 45

#   Minimum amplitude to accept (in e-)                              - [cal_loc]
ic_min_amplitude = 10 # 50

#   Normalised amplitude threshold to accept pixels                  - [cal_loc]
#       for background calculation
ic_locseuil = 0.18

#   Saturation threshold on order profile plot                       - [cal_loc]
ic_satseuil = 1000   # 64536

#   Order of polynomial to fit for positions                         - [cal_loc]
ic_locdfitc = 4  # 5

#   Order of polynomial to fit for widths                            - [cal_loc]
ic_locdfitw = 4  # 5

#   Order of polynomial to fit for position error             - [spirouKeywords]
#      Currently not used
ic_locdfitp = 3

#   Maximum rms for sigma-clip order fit (center positions)          - [cal_loc]
ic_max_rms_center = 0.1

#   Maximum peak-to-peak for sigma-clip order fit                    - [cal_loc]
#      (center positions)
ic_max_ptp_center = 0.300  # 0.200

#   Maximum frac ptp/rms for sigma-clip order fit                    - [cal_loc]
#      (center positions)
ic_ptporms_center = 8.0

#   Maximum rms for sigma-clip order fit (width)                     - [cal_loc]
ic_max_rms_fwhm = 1.0

#   Maximum fractional peak-to-peak for sigma-clip order             - [cal_loc]
#       fit (width)
ic_max_ptp_fracfwhm = 10.0

#   Currently only used in keywords for loco file                       - [None]
#       Delta width (pix) for 3 convol shape model
ic_loc_delta_width = 1.85

#   Localisation option 1: Option for archiving the location image   - [cal_loc]
ic_locopt1 = 1

# -----------------------------------------------------------------------------
#   cal_slit parameters
# -----------------------------------------------------------------------------

#   oversampling factor (for tilt finding)
ic_tilt_coi = 10

#   Offset multiplicative factor (for width)                        - [cal_slit]
ic_facdec =  0.9 # 1.6

#   Order of polynomial to fit for tilt                             - [cal_slit]
ic_tilt_fit = 4

#   Order to plot on slit image plot                                - [cal_slit]
ic_slit_order_plot = 20 * 2

# -----------------------------------------------------------------------------
#   cal_ff parameters
# -----------------------------------------------------------------------------

#    Do background measurement (True = 1, False = 0)                  - [cal_ff]
ic_do_bkgr_subtraction = 1

#    Do background percentile to compute minium value (%)                  - [cal_ff]
ic_bkgr_percent = 3

#    Half-size of window for background measurements                  - [cal_ff]
ic_bkgr_window = 50

#    Number of orders in tilt file (formally nbo)                     - [cal_ff]
ic_tilt_nbo = 49  #36

#    Start order of the extraction in cal_ff                          - [cal_ff]
#       if None starts from 0
ff_start_order = None

#    End order of the extraction in cal_ff                            - [cal_ff]
#       if None ends at last order
ff_end_order = None

#   Manually set the sigdet to use in weighted tilt extraction        - [cal_ff]
#       set to -1 to use from fitsfilename HEADER
#       (formally ccdsigdet)
ic_ff_sigdet = -1

#    Half size blaze smoothing window                                 - [cal_ff]
ic_extfblaz = 50

#    The blaze polynomial fit degree                                  - [cal_ff]
# (formally harded coded = 5)
ic_blaze_fitn = 10    # 10

#   Order to plot on ff image plot (formally ic_order_plot)           - [cal_ff]
ic_ff_order_plot = 4

#   Plot all order fits (True = 1, False = 0)                         - [cal_ff]
#        (takes slightly longer than just one example order)
ic_ff_plot_all_orders = 0

#   Define the orders not to plot on the RMS plot                     - [cal_ff]
#      should be a list of integers
ff_rms_plot_skip_orders = [22, 23, 24, 25, 48]


# -----------------------------------------------------------------------------
#   cal_extract parameters
# -----------------------------------------------------------------------------

#    Start order of the extraction in cal_ff                     - [cal_extract]
#       if None starts from 0
ext_start_order = None

#    End order of the extraction in cal_ff                       - [cal_extract]
#       if None ends at last order
ext_end_order = None

# distance away from center to extract out to +/-                   - [cal_slit]
ic_extnbsig = 1 #2.5

#   Select extraction type                                       - [cal_extract]
#        Should be one of the following:
#                 0 - Simple extraction
#                         (function = spirouEXTOR.extract_const_range)
#
#                 1 - weighted extraction
#                         (function = spirouEXTOR.extract_weight)
#
#                 2 - tilt extraction
#                         (function = spirouEXTOR.extract_tilt)
#
#                 3a - tilt weight extraction (old 1)
#                         (function = spirouEXTOR.extract_tilt_weight)
#
#                 3b - tilt weight extraction 2 (old)
#                         (function = spirouEXTOR.extract_tilt_weight_old2)
#
#                 3c - tilt weight extraction 2
#                         (function = spirouEXTOR.extract_tilt_weight2)
#
#                 3d - tilt weight extraction 2 (cosmic correction)
#                         (function = spirouEXTOR.extract_tilt_weight2cosm)
ic_extract_type = '3d'  #'3d'
# Now select the extraction type in cal_ff ONLY                       - [cal_FF]
ic_ff_extract_type = '3c'

#   Set the number of pixels to set as                   - [cal_extract, cal_FF]
#       the border (needed to allow for tilt to not go off edge of image)
ic_ext_tilt_bord = 2

#   Set a custom noise level for extract (formally sigdet)       - [cal_extract]
#       set to -1 to use sigdet from file header
ic_ext_sigdet = -1   # 100

#    Define order to plot                                        - [cal_extract]
ic_ext_order_plot = 25

#    Define the percentage of flux above which we use    - [cal_ff, cal_extract]
#        to cut
#        ONLY USED IF EXTRACT_TYPE = '3d'
ic_cosmic_sigcut = 0.25  # 0.25

#    Defines the maximum number of iterations we use     - [cal_ff, cal_extract]
#        to check for cosmics (for each pixel)
#        ONLY USED IF EXTRACT_TYPE = '3d'
ic_cosmic_thresh = 5

<<<<<<< HEAD
#    Define the spectral bin for S1D spectra (nm)   - [cal_extract]
ic_bin_s1d = 0.005

=======
#    Define the spectral bin for S1D spectra (nm)                - [cal_extract]
ic_bin_s1d = 0.005

#    Define the first order for the S1D spectra                  - [cal_extract]
ic_start_order_1d = 1

#    Define the last order for the S1D spectra                   - [cal_extract]
ic_end_order_1d = 48

>>>>>>> acabcbad

# -----------------------------------------------------------------------------
#   cal_drift parameters
# -----------------------------------------------------------------------------
#   The value of the noise for drift calculation                   - [cal_drift]
#      snr = flux/sqrt(flux + noise^2)
ic_drift_noise = 8.0  # 100

#  Option for the background correction [0/1]                      - [cal_drift]
ic_drift_back_corr = 0

#   The maximum flux for a good (unsaturated) pixel                - [cal_drift]
ic_drift_maxflux = 1.e9

#   The size around a saturated pixel to flag as unusable          - [cal_drift]
ic_drift_boxsize = 12

#   Define large number of files for which skip will be used       - [cal_drift]
drift_nlarge = 300

#   Skip (for large number of files this is the iterator to        - [cal_drift]
#      skip over) - i.e. do every "ic_drift_skip" files
#      also allows quick speed up of code
drift_file_skip = 3
drift_e2ds_file_skip = 1
drift_peak_file_skip = 1

#   Define the number of standard deviations cut at in             - [cal_drift]
#       cosmic renormalisation
ic_drift_cut_raw = 3
ic_drift_cut_e2ds = 4.5

#   Define the number of orders to use (starting from 0 to max)    - [cal_drift]
#       used to get median drift  median(order0 --> order max)
#       (not used in drift_e2ds)
ic_drift_n_order_max = 28

#   Define the starting order to use (starting from           - [cal_drift-peak]
#       0 to max) used to get median drift  median(order min --> order max)
#       (used in drift-peak_e2ds)
ic_drift_peak_n_order_min = 2

#   Define the number of orders to use (starting from         - [cal_drift-peak]
#       0 to max) used to get median drift  median(order min --> order max)
#       (used in drift-peak_e2ds)
ic_drift_peak_n_order_max = 30

#   Define the way to calculate the drift                          - [cal_drift]
#       either 'weighted mean' or 'median'
#       for cal_drift_raw and cal_drift_e2ds
drift_type_raw = 'median'
drift_type_e2ds = 'weighted mean'

#    Define order to plot                                          - [cal_drift]
ic_drift_order_plot = 20

#    Define the size of the min max smoothing box for         - [cal_drift-peak]
#        background subtraction
drift_peak_minmax_boxsize = 6

#    Define the border size (edges in x-direction) for the    - [cal_drift-peak]
#        FP fitting algorithm
drift_peak_border_size = 3

#    Define the box half-size (in pixels) to fit an           - [cal_drift-peak]
#        individual FP peak to - a gaussian will be fit to +/- this size from
#        the center of the FP peak
drift_peak_fpbox_size = 3

#    Define the minimum normalised flux a FP peak must        - [cal_drift-peak]
#        have to be recognised as a FP peak (before fitting a gaussian)
# drift_peak_min_nfp_peak = 0.25

#    Define the sigma above the median that a peak must have  - [cal_drift-peak]
#        to be recognised as a valid peak (before fitting a gaussian)
#        dictionary must have keys equal to the lamp types (hc, fp)
drift_peak_peak_sig_lim = {'fp': 1.0, 'hc': 7.0}

#    Define the minimum spacing between peaks in order to be  - [cal_drift-peak]
#        recognised as a valid peak (before fitting a gaussian)
drift_peak_inter_peak_spacing = 5

#    Define the expected width of FP peaks - used to          - [cal_drift-peak]
#        "normalise" peaks (which are then subsequently removed
#        if > drift_peak_norm_width_cut
drift_peak_exp_width = 0.9  # 0.8

#    Define the "normalised" width of FP peaks that is too    - [cal_drift-peak]
#        large normalised width = FP FWHM - drift_peak_exp_width
#        cut is essentially:
#           FP FWHM < (drift_peak_exp_width + drift_peak_norm_width_cut)
<<<<<<< HEAD
drift_peak_norm_width_cut = 0.25   #0.2
=======
drift_peak_norm_width_cut = 0.25   # 0.2
>>>>>>> acabcbad

#    Define whether to fit a gaussain (slow) or adjust a      - [cal_drift-peak]
#        barycenter to get the drift
drift_peak_getdrift_gaussfit = False

#    Define the minimum Pearson R coefficient allowed in a    - [cal_drift-peak]
#        file to obtain drifts from that order
drift_peak_pearsonr_cut = 0.9

#    Define the sigma for the sigma clip of found FP peaks    - [cal_drift-peak]
drift_peak_sigmaclip = 1.0

#    Define whether we plot the linelist vs amplitude         - [cal_drift-peak]
drift_peak_plot_line_log_amp = False

#    Define which peak to plot in the linelist vs amp plot    - [cal_drift-peak]
drift_peak_selected_order = 30


# -----------------------------------------------------------------------------
#  cal_BADPIX parameters
# -----------------------------------------------------------------------------

#   Define the median image in the x dimension over a             - [cal_badpix]
#       boxcar of this width (formally wmed)
badpix_flat_med_wid = 7

#   Define the illumination cut parameter                         - [cal_badpix]
#       (formally illum_cut)
badpix_illum_cut = 0.05

#   Define the maximum differential pixel cut ratio               - [cal_badpix]
#       (formally cut_ratio)
badpix_flat_cut_ratio = 0.5

#   Define the maximum flux in ADU/s to be considered too         - [cal_badpix]
#       hot to be used (formally max_hotpix)
badpix_max_hotpix = 5 #  = dark_cutlimit !!!

#   Percentile to normalise to when normalising and median        - [cal_badpix]
#      filtering image [percentage]
badpix_norm_percentile = 90.0

#   Defines the full detector flat file (located in the data      - [cal_badpix]
#      folder)
badpix_full_flat = 'detector_flat_full.fits'

#   Defines the threshold on the full detector flat file to       - [cal_badpix]
#      deem pixels as good
badpix_full_threshold = 0.3


# -----------------------------------------------------------------------------
#  cal_CCF_E2DS_spirou
# -----------------------------------------------------------------------------

#  Define the width of the CCF range                                 - [cal_CCF]
ic_ccf_width = 30.0

#  Define the computations steps of the CCF                          - [cal_CCF]
ic_ccf_step = 0.5

#  Define the weight of the CCF mask                                 - [cal_CCF]
#     (if 1 force all weights equal)
ic_w_mask_min = 0.0

#  Define the width of the template line                             - [cal_CCF]
#     (if 0 use natural)
ic_mask_width = 1.7

#  Define the barycentric Earth RV (berv)                            - [cal_CCF]
ccf_berv = 0.0

#  Define the maximum barycentric Earth RV                           - [cal_CCF]
ccf_berv_max = 0.0

#  Define the detector noise to use in the ccf                       - [cal_CCF]
ccf_det_noise = 100.0

#  Define the type of fit for the CCF fit                            - [cal_CCF]
ccf_fit_type = 0

#  Define the number of orders (from zero to ccf_num_orders_max)     - [cal_CCF]
#      to use to calculate the CCF and RV
ccf_num_orders_max = 48

#  Define the mode to work out the Earth Velocity       - [cal_extract, cal_CCF]
#     correction calculation
#      Options are:
#           - "off" - berv is set to zero
#           - "old" - berv is calculated with FORTRAN newbervmain.f
#             WARNING: requires newbervmain.f to be compiled
#                      with f2py -c -m newbervmain --noopt --quiet newbervmain.f
#                      located in the SpirouDRS/fortran directory
#           - "new" - berv is calculated using barycorrpy  but needs to be
#                     installed (i.e. pip install barycorrpy)
#                     CURRENTLY NOT WORKING!!!
bervmode = "new"


# -----------------------------------------------------------------------------
#   cal_exposure_meter parameters
# -----------------------------------------------------------------------------

#  Define which fiber to extract                                      - [cal_em]
#     One of AB, A, B, or C
em_fib_type = 'AB'

#  Define the telluric threshold (transmission) to mask at            - [cal_em]
em_tell_threshold = 0.95

#  Define the minimum wavelength (in nm) to mask at                   - [cal_em]
em_min_lambda = 1478.7

#  Define the maximum wavelength (in nmm) to mask at                  - [cal_em]
em_max_lambda = 1823.1

#  Define what size we want the mask                                  - [cal_em]
#      options are:
#           - "raw" (4096 x 4096)
#           - "drs" flipped in x and y and resized by
#                (ic_ccdx_low, ic_ccdx_high, ic_ccdy_low, ic_ccdy_high
#           - "pre-process" (4096 x 4096) and rotated from raw
#           - "all" - all of the above
em_output_type = "all"

#  Define whether to combine with bad pixel mask or not               - [cal_em]
#     if True badpixel mask is combined if False it is not
em_combined_badpix = True

#  Define whether to just save wavelength map                         - [cal_em]
em_save_wave_map = True

#  Define whether to save the telluric spectrum                       - [cal_em]
em_save_tell_spec = True

#  Define whether to save the exposure meter mask                     - [cal_em]
em_save_mask_map = True


# -----------------------------------------------------------------------------
#   cal_hc/cal_wave parameters
# -----------------------------------------------------------------------------
#  Define the lamp types                                    - [cal_HC, cal_wave]
#      these must be present in the the following dictionaries to
#      be used
#                  - ic_ll_line_file
#                  - ic_cat_type
#      values must be a list of strings to look for in filenames
ic_lamps = {'UNe':['hcone', 'hc1'], 'TH':['hctwo', 'hc2']}

#  Define the catalogue line list to use for each           - [cal_HC, cal_wave]
#       lamp type (dictionary)
ic_ll_line_file_all = {'UNe':'catalogue_UNe.dat', 'TH':'catalogue_ThAr.dat'}

#  Define the type of catalogue to use for each lamp type   - [cal_HC, cal_wave]
ic_cat_type_all = {'UNe': 'fullcat', 'TH':'thcat'}

#  Define the Resolution of detector                        - [cal_HC, cal_wave]
ic_resol = 65000

#  Define wavelength free span parameter in find            - [cal_HC, cal_wave]
#      lines search
# default = 3   or 2.6
ic_ll_free_span = [6., 3.5]

#  Define minimum wavelength of the detector to use in      - [cal_HC, cal_wave]
#     find lines
ic_ll_sp_min = 900

#  Define maximum wavelength of the detector to use in      - [cal_HC, cal_wave]
#     find lines
ic_ll_sp_max = 2400

#  Define the read out noise to use in find lines           - [cal_HC, cal_wave]
# default = 16.8
ic_hc_noise = 60   # 30

# Maximum sig-fit of the guessed lines                      - [cal_HC, cal_wave]
#     fwhm/2.35 of th lines)
ic_max_sigll_cal_lines = 4   #5.2

# Maximum error on first guess lines                        - [cal_HC, cal_wave]
# default = 1
ic_max_errw_onfit = 1   # 1

# Maximum amplitude of the guessed lines                    - [cal_HC, cal_wave]
# default = 2.0e5
ic_max_ampl_line = 1.0e8

#  Defines order to which the solution is calculated        - [cal_HC, cal_wave]
#      previously called n_ord_final
ic_hc_n_ord_start = 13  # 13

#  Defines order to which the solution is calculated        - [cal_HC, cal_wave]
#      previously called n_ord_final
ic_hc_n_ord_final = 40  # 40

#  Defines echelle of first extracted order                 - [cal_HC, cal_wave]
ic_hc_t_order_start = 79

# Define the minimum instrumental error                     - [cal_HC, cal_wave]
ic_errx_min = 0.01  # 0.03

#  Define the wavelength fit polynomial order               - [cal_HC, cal_wave]
# default = 5
ic_ll_degr_fit = 4  # 4

#  Define the max rms for the wavelength sigma-clip fit     - [cal_HC, cal_wave]
ic_max_llfit_rms = 3.0

#  Define the fit polynomial order for the Littrow fit      - [cal_HC, cal_wave]
#      (fit across the orders)
ic_Littrow_fit_deg_1 = 5  # 4
ic_Littrow_fit_deg_2 = 7  # 4

#  Define the littrow cut steps                             - [cal_HC, cal_wave]
ic_Littrow_cut_step_1 = 250
ic_Littrow_cut_step_2 = 500

#  Define the order to start the Littrow fit from           - [cal_HC, cal_wave]
#  (ends at ic_hc_n_ord_final)
ic_Littrow_order_init = 0

#  Define orders to ignore in Littrow fit                   - [cal_HC, cal_wave]
ic_Littrow_remove_orders = []

#  Define the order fit for the Littrow solution            - [cal_HC, cal_wave]
#      (fit along the orders)
#TODO needs to be the same as ic_ll_degr_fit
ic_Littrow_order_fit_deg = 4  # 4

#  Define wavelength free span parameter in find            - [cal_HC, cal_wave]
#    lines search (used AFTER littrow fit) default = 3
ic_ll_free_span_2 = [4.25, 3.0]  # 2.6

#  Defines order from which the solution is calculated        - [cal_HC, cal_wave]
#      previously called n_ord_start (used AFTER littrow fit)
ic_hc_n_ord_start_2 = 0

#  Defines order to which the solution is calculated        - [cal_HC, cal_wave]
#      previously called n_ord_final (used AFTER littrow fit)
ic_hc_n_ord_final_2 = 46


#  Defines the mode to "find_lines"                         - [cal_HC, cal_wave]
#      Currently allowed modes are:
#          0: Fortran "fitgaus" routine (requires SpirouDRS.fortran.figgaus.f
#             to be compiled using f2py:
#                 f2py -c -m fitgaus --noopt --quiet fitgaus.f
#          1: Python fit using scipy.optimize.curve_fit
#          2: Python fit using lmfit.models (Model, GaussianModel) - requires
#              lmfit python module to be installed (pip install lmfit)
#          3: Python (conversion of Fortran "fitgaus") - direct fortran gaussj
#          4: Python (conversion of Fortran "fitgaus") - gaussj Melissa
#          5: Python (conversion of Fortran "fitgaus") - gaussj Neil
hc_find_lines_mode = 0

#  Define first order FP solution is calculated from                - [cal_wave]
ic_fp_n_ord_start = 0

#  Defines last order FP solution is calculated to                  - [cal_wave]
ic_fp_n_ord_final = 24

#  Define the size of region where each line is fitted               -[cal_wave]
ic_fp_size = 3

#  Define the threshold to use in detecting the positions            -[cal_wave]
#      of FP peaks
ic_fp_threshold = 0.2

#  Define the initial value of FP effective cavity width            - [cal_wave]
#   2xd = 24.5 mm = 24.5e6 nm  for SPIRou
ic_fp_dopd0 = 2.45e7

#  Define the polynomial fit degree between FP line numbers and     - [cal_wave]
#      the measured cavity width for each line
ic_fp_fit_degree = 9

#  Define the FP jump size that is too large                        - [cal_wave]
ic_fp_large_jump = 0.7

#  Define the plot order for the comparison between spe and speref  - [cal_wave]
ic_wave_idrift_plot_order = 14

#  Define the noise to use in the instrument drift calculation      - [cal_wave]
ic_wave_idrift_noise = 50.0

#   The maximum flux for a good (unsaturated) pixel                 - [cal_wave]
ic_wave_idrift_maxflux = 350000

#   The size around a saturated pixel to flag as unusable           - [cal_wave]
ic_wave_idrift_boxsize = 12

#   Define the number of standard deviations cut at in              - [cal_wave]
#       cosmic renormalisation (for instrumental drift calculation)
ic_wave_idrift_cut_e2ds = 4.5

#  Define the maximum uncertainty allowed on the RV                 - [cal_wave]
#      (for instrumental drift calculation)
ic_wave_idrift_max_err = 3.0

#  Define the RV cut above which the RV from orders are not used    - [cal_wave]
#      (for instrumental drift calculation)
ic_wave_idrift_rv_cut = 20.0


# -----------------------------------------------------------------------------
#  Telluric parameters
# -----------------------------------------------------------------------------
tellu_fiber = 'AB'

tellu_suffix = 'e2dsff'

tellu_blaze_percentile = 95

# Define level above which the blaze is high enough to          - [obj_mk_tellu]
#     accurately measure telluric
tellu_cut_blaze_norm = 0.2

# Define mean line width expressed in pix
fwhm_pixel_lsf = 2.1

# Define list of absorbers in the tapas fits table
tellu_absorbers = ['combined','h2o','o3','n2o','o2','co2','ch4']

# Define whether to fit the derivatives instead of the          - [obj_mk_tellu]
#     principal components
fit_deriv_pc = True

# Define whether to add the first derivative and broadening     - [obj_mk_tellu]
#     factor to the principal components this allows a variable
#     resolution and velocity offset of the PCs this is performed
#     in the pixel space and NOT the velocity space as this is
#     should be due to an instrument shift
add_deriv_pc = True

# Define min transmission in tapas models to consider an        - [obj_mk_tellu]
#     element part of continuum
transmission_cut = 0.98

# Define the number of iterations to find the SED of hot        - [obj_mk_tellu]
# stars + sigma clipping
n_iter_sed_hotstar = 5

# Define the smoothing parameter for the interpolation of       - [obj_mk_tellu]
#     the hot star continuum. Needs to be reasonably matched
#     to the true width
tellu_vsini = 250.0

# Define the median sampling expressed in km/s / pix
tellu_med_sampling = 2.2

#TODO: Need comments
tellu_sigma_dev = 5
tellu_bad_threshold = 1.2
tellu_nan_threshold = 0.2
tellu_abso_maps = False
tellu_abso_low_thres = 0.01
tellu_abso_high_thres = 1.05
tellu_abso_sig_n_iter = 5
tellu_abso_sig_thres = -1
tellu_abso_dv_order = 33
tellu_abso_dv_size = 5
tellu_abso_dv_good_thres = 0.2

tellu_template_keep_limit = 0.5
tellu_template_med_low = 2048 - 128
tellu_template_med_high = 2048 + 128

tellu_number_of_principle_comp = 5
tellu_fit_keep_frac = 20.0
tellu_plot_order = 35
tellu_fit_min_transmission = 0.2
tellu_lambda_min = 1000.0
tellu_lambda_max = 2100.0
tellu_fit_vsini = 15.0
tellu_fit_niter = 4
tellu_fit_vsini2 = 30.0
tellu_fit_recon_plt_order = 33
tellu_fit_log_limit = -0.5

# -----------------------------------------------------------------------------
#   polarimetry parameters
# -----------------------------------------------------------------------------
#  Define all possible stokes parameters                          - [pol_spirou]
ic_polar_stokes_params = ['V', 'Q', 'U']

#  Define all possible fibers used for polarimetry                - [pol_spirou]
ic_polar_fibers = ['A', 'B']

#  Define the polarimetry method                                  - [pol_spirou]
#    currently must be either:
#         - Ratio
#         - Difference
ic_polar_method = 'Ratio'

#  Define the polarimetry continuum bin size (for plotting)       - [pol_spirou]
ic_polar_cont_binsize = 1000

#  Define the polarimetry continuum overlap size (for plotting)   - [pol_spirou]
ic_polar_cont_overlap = 0

#  Define the telluric mask for calculation of continnum          - [pol_spirou]
ic_polar_cont_tellmask = [[930,967],[1109,1167],[1326,1491],[1782,1979],[1997,2027],[2047,2076]]


# -----------------------------------------------------------------------------
#  Quality control settings
# -----------------------------------------------------------------------------

#   Max dark median level [ADU/s]                                   - [cal_dark]
qc_max_darklevel = 0.07

#   Max fraction of dead pixels                                     - [cal_dark]
qc_max_dead = 1.0

#   Max fraction of dark pixels (percent)                           - [cal_dark]
qc_max_dark = 1.0

#   Min dark exposure time                                          - [cal_dark]
#   TODO: This should be set to 599.0
# qc_dark_time = 599.0
qc_dark_time = 1.0

#   Maximum points removed in location fit                           - [cal_loc]
qc_loc_maxlocfit_removed_ctr = 1500

#   Maximum points removed in width fit                              - [cal_loc]
qc_loc_maxlocfit_removed_wid = 105

#   Maximum rms allowed in fitting location                          - [cal_loc]
qc_loc_rmsmax_center = 100

#   Maximum rms allowed in fitting width                             - [cal_loc]
qc_loc_rmsmax_fwhm = 500

#   Maximum allowed RMS of flat field                                 - [cal_ff]
qc_ff_rms = 0.14

#   Saturation level reached warning                                  - [cal_ff]
qc_loc_flumax = 50000

#   Maximum allowed RMS allowed for the RMS of the tilt             - [cal_slit]
#        for the slit
qc_slit_rms = 0.1

#   Minimum allowed angle for the tilt of the slit [deg]            - [cal_slit]
qc_slit_min = -10.0

#   Maximum allowed angle for the tilt of the slit [deg]            - [cal_slit]
qc_slit_max = 0.0

#   Maximum signal allowed (set saturation limit)                - [cal_extract]
#        however currently does not trigger qc
qc_max_signal = 50000

#   Maximum littrow RMS value for cal_hc                    - [cal_HC, cal_wave]
#       (at x cut points)
qc_hc_rms_littrow_max = 0.1    #0.3

#   Maximum littrow Deviation from wave solution for       - [cal_HC, cal_wave]
#        cal_wave (at x cut points)
qc_hc_dev_littrow_max = 0.4  # 0.9

#   Maximum littrow RMS value for cal_hc                    - [cal_HC, cal_wave]
#       (at x cut points)
qc_wave_rms_littrow_max = 0.1

#   Maximum littrow Deviation from wave solution for       - [cal_HC, cal_wave]
#       cal_wave (at x cut points)
qc_wave_dev_littrow_max = 0.3

#   Define the maximum number of orders to remove from RV            -[cal_wave]
#       calculation (for instrumental drift calculation)
qc_wave_idrift_nborderout = 15

#   Define the maximum allowed drift (in m/s) in the                 -[cal_wave]
#       instrumental drift calculation
qc_wave_idrift_rv_max = 150.0


# -----------------------------------------------------------------------------
#  Calibration DB settings
# -----------------------------------------------------------------------------

#   Define calibd DB master filename                                     - [all]
#      (formally ic_calib_db_master_file)
ic_calibDB_filename = 'master_calib_SPIROU.txt'

#   the maximum wait time for calibration database file to be            - [all]
#       in use (locked) after which an error is raised (in seconds)
calib_max_wait = 3600

#   Define the match type for calibDB files                              - [all]
#         match = 'older'  when more than one file for each key will
#                          select the newest file that is OLDER than
#                          time in fitsfilename
#         match = 'closest'  when more than on efile for each key will
#                            select the file that is closest to time in
#                            fitsfilename
#    if two files match with keys and time the key lower in the
#         calibDB file will be used
calib_db_match = 'closest'


# -----------------------------------------------------------------------------
#  Telluric DB settings
# -----------------------------------------------------------------------------

#   Define tellu DB master filename                                     - [all]
#      (formally ic_tellu_db_master_file)
ic_telluDB_filename = 'master_tellu_SPIROU.txt'

#   the maximum wait time for telluric database file to be            - [all]
#       in use (locked) after which an error is raised (in seconds)
tellu_max_wait = 3600

#   Define the match type for telluDB files                              - [all]
#         match = 'older'  when more than one file for each key will
#                          select the newest file that is OLDER than
#                          time in fitsfilename
#         match = 'closest'  when more than on efile for each key will
#                            select the file that is closest to time in
#                            fitsfilename
#    if two files match with keys and time the key lower in the
#         telluDB file will be used
tellu_db_match = 'closest'



# -----------------------------------------------------------------------------
#  End of constants file
# -----------------------------------------------------------------------------<|MERGE_RESOLUTION|>--- conflicted
+++ resolved
@@ -420,11 +420,6 @@
 #        ONLY USED IF EXTRACT_TYPE = '3d'
 ic_cosmic_thresh = 5
 
-<<<<<<< HEAD
-#    Define the spectral bin for S1D spectra (nm)   - [cal_extract]
-ic_bin_s1d = 0.005
-
-=======
 #    Define the spectral bin for S1D spectra (nm)                - [cal_extract]
 ic_bin_s1d = 0.005
 
@@ -434,7 +429,6 @@
 #    Define the last order for the S1D spectra                   - [cal_extract]
 ic_end_order_1d = 48
 
->>>>>>> acabcbad
 
 # -----------------------------------------------------------------------------
 #   cal_drift parameters
@@ -526,11 +520,7 @@
 #        large normalised width = FP FWHM - drift_peak_exp_width
 #        cut is essentially:
 #           FP FWHM < (drift_peak_exp_width + drift_peak_norm_width_cut)
-<<<<<<< HEAD
-drift_peak_norm_width_cut = 0.25   #0.2
-=======
 drift_peak_norm_width_cut = 0.25   # 0.2
->>>>>>> acabcbad
 
 #    Define whether to fit a gaussain (slow) or adjust a      - [cal_drift-peak]
 #        barycenter to get the drift
