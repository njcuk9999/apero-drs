# -----------------------------------------------------------------------------
#
#   This is the SPIROU DRS constants config file
#
# -----------------------------------------------------------------------------
#        Read Me:
#
#        Lines must either start with a # or be a key-value pair or be a blank
#            line, blank lines and lines that start with a # will be ignored
#
#        Key value pairs are of the form:
#                 key = value
#
#        Note python will try to interpret values so basic math is allowed:
#
#        i.e.   x = 10 + 10
#
#        will be interpreted in the parameter dictionary (p) as:
#
#        p['x'] = 100
#
#        and will be an integer.
#
#        Interpretation works as in eval('10 + 10')
#
#            [Try it in python for the result that will be passed to the
#             parameter dictionary]
#

# -----------------------------------------------------------------------------
#  General variables
# -----------------------------------------------------------------------------

# detector type (from switching between H2RG and H4RG)
ic_image_type = "H4RG"

#    Interval between plots (for certain interactive graphs)         - [cal_loc]
#       formally ic_disptimeout
ic_display_timeout = 0.5

# -----------------------------------------------------------------------------
#  CFHT variables
# -----------------------------------------------------------------------------

#  Defines the CFHT longitude West (deg)                             - [cal_CCF]
ic_longit_obs = 155.468876
#  Defines the CFHT latitude North (deg)                             - [cal_CCF]
ic_latit_obs = 19.825252
#  Defines the CFHT altitude (km)                                    - [cal_CCF]
ic_altit_obs = 4.204


# -----------------------------------------------------------------------------
#  image variables
# -----------------------------------------------------------------------------

#   Resize blue window                                              - [cal_dark]
ic_ccdx_blue_low = 100 #500
ic_ccdx_blue_high = 4000 #3500
ic_ccdy_blue_low = 3300 #2000
ic_ccdy_blue_high = 3720 #3500

#   Resize red window                                               - [cal_dark]
ic_ccdx_red_low = 100
ic_ccdx_red_high = 4000
ic_ccdy_red_low = 780
ic_ccdy_red_high = 1200

#   Resize image                                                     - [cal_loc]
ic_ccdx_low = 4
ic_ccdx_high = 4092
ic_ccdy_low = 250 # 100 #4
ic_ccdy_high = 3350 #3450

#    Define the types of fiber to look for            - [cal_extract, cal_drift]
#       (earlier in list takes priority)
fiber_types = ['AB', 'A', 'B', 'C']

# -----------------------------------------------------------------------------
#   fiber variables
# -----------------------------------------------------------------------------
#    MUST have "_fpall" at the end
#    MUST be a dictionary in form:
#         {"fibertype":value, "fibertype":value}
#
#    i.e.    {'AB':1, 'C':2, 'A':3}

#   Number of fibers                                                 - [cal_loc]
nbfib_fpall = {'AB': 2, 'A': 1, 'B': 1, 'C': 1}

#   Number of orders to skip at start of image                       - [cal_loc]
ic_first_order_jump_fpall = {'AB': 2, 'A': 0, 'B': 0, 'C': 1}

#   Maximum number of order to use                                   - [cal_loc]
ic_locnbmaxo_fpall = {'AB': 98, 'A': 49, 'B': 49, 'C': 49}

#   Quality control "normal" number of orders on fiber               - [cal_loc]
qc_loc_nbo_fpall = {'AB': 98, 'A': 49, 'B': 49, 'C': 49}

#   Fiber type                                                        - [cal_ff]
fib_type_fpall = {'AB': ['AB'], 'A': ['A'], 'B': ['B'], 'C': ['C']}

#   Half-zone extraction width left side (formally plage1)            - [cal_ff]
ic_ext_range1_fpall = {'AB': 16., 'A': 8., 'B': 8., 'C': 7.}

#   Half-zone extraction width right side (formally plage2)           - [cal_ff]
ic_ext_range2_fpall = {'AB': 16., 'A': 8., 'B': 8., 'C': 7.}

#   Half-zone extraction width for full extraction               - [cal_extract]
#       (formally ic_ext_nbsig)
ic_ext_range_fpall = {'AB': 14.5, 'A': 14.5, 'B': 14.5, 'C': 7.5}

#   Localisation fiber for extraction                            - [cal_extract]
loc_file_fpall = {'AB': 'AB', 'A': 'AB', 'B': 'AB', 'C': 'C'}

#   Order profile fiber for extraction                           - [cal_extract]
orderp_file_fpall = {'AB': 'AB', 'A': 'AB', 'B': 'AB', 'C': 'C'}

#   Half-zone extract width for right and left side                - [cal_drift]
#       (formally ic_extnbsig)
ic_ext_d_range_fpall = {'AB': 14.0, 'A': 14.0, 'B': 14.0, 'C': 7.0}


# -----------------------------------------------------------------------------
#   cal_preprocess parameters
# -----------------------------------------------------------------------------

# define output type. Currently excepted values are:                  - [cal_pp]
#    mode=0:    adds only the processed_suffix
#    mode=1:    adds the processed_suffix and an identifying suffix
#               (i.e. flat_dark, dark_dark etc)
pp_mode = 0

# force pre-processed files only (Should be 1 or True to check and       - [all]
#     force DRS to accept pre-processed files only - i.e. rotated and
#     corrected) - if 0 or False DRS will except any file
#     (at users own risk)
ic_force_preprocess = 1

#   Define the suffix to apply to the pre-processed files                - [all]
#       if "None" then no suffix is added (or checked for)
processed_suffix = '_pp.fits'

#   Define the number of dark amplifiers                              - [cal_pp]
number_dark_amp = 5

#   Define the total number of amplifiers                             - [cal_pp]
total_amp_num = 32

#   Define the number of un-illuminated reference pixels at           - [cal_pp]
#       top of image
number_ref_top = 4

#   Define the number of un-illuminated reference pixels at           - [cal_pp]
#       bottom of image
number_ref_bottom = 4

#   Define the number of bins used in the dark median process         - [cal_pp]
dark_med_binnum = 32

#   Define rotation angle (must be multiple of 90 degrees)            - [cal_pp]
#       (in degrees counter-clockwise direction)
raw_to_pp_rotation = -90


# -----------------------------------------------------------------------------
#   cal_dark parameters
# -----------------------------------------------------------------------------

#   The lower percentile (0 - 100)                                  - [cal_dark]
dark_qmin = 5

#   The upper percentile (0 - 100)                                  - [cal_dark]
dark_qmax = 95

#   The number of bins in dark histogram                            - [cal_dark]
histo_bins = 200

#   The range of the histogram in ADU/s                             - [cal_dark]
histo_range_low = -0.2
histo_range_high = 0.8

#   Define a bad pixel cut limit (in ADU/s)                         - [cal_dark]
dark_cutlimit = 5.0

# -----------------------------------------------------------------------------
#   cal_loc parameters
# -----------------------------------------------------------------------------

#   Size of the order_profile smoothed box                           - [cal_loc]
#     (from pixel - size to pixel + size)
loc_box_size = 5  #5   # 10

#   row number of image to start processing at                       - [cal_loc]
ic_offset = 0  # 40

#   Definition of the central column                       - [cal_loc, cal_slit]
#      (formally ic_ccdcolc)
ic_cent_col = 2500

#   Definition of the extraction window size (half size)             - [cal_loc]
ic_ext_window = 15  #20 #40 #12

#   Definition of the gap index in the selected area                 - [cal_loc]
#       (formally ic_ccdgap)
ic_image_gap = 0

#   Define the column separation for fitting orders                  - [cal_loc]
ic_locstepc = 20  # 20

#   Define minimum width of order to be accepted                     - [cal_loc]
ic_widthmin = 10  # 5

#   Define the noise multiplier threshold in order to accept an      - [cal_loc]
#       order center as usable
#       max(pixel value) - min(pixel value) > ic_noise_mult_thres * sigdet
ic_noise_mult_thres = 50 #30  #10 # 100.0

#   Define the polynomial fit parameters for interpolating over the  - [cal_loc]
#      bad regions (holes) before localization is done
bad_region_fit = [3.19884964e-05,  -1.08289228e-01,   2.16643659e+03]

#   Define the median_filter box size used in interpolating over the - [cal_loc]
#      bad regions (holes) before localization is done
bad_region_med_size = 101

#   Define the threshold below which the image (normalised between   - [cal_loc]
#      0 and 1) should be regarded as bad. Used in interpolating over
#      the bad regions (holes) before localization is done
bad_region_threshold = 0.2

#   Define the box size (kernel) for the convolution used in         - [cal_loc]
#      interpolating over the bad regions (holes) before localization
#      is done
bad_region_kernel_size = 51

#   Define the median_filter box size used in interpolating over the - [cal_loc]
#      bad regions (holes) (during the convolution) before
#      localization is done
bad_region_med_size2 = 11

#   Define the thresholds (of the ratio between original image and   - [cal_loc]
#      the interpolated image) where pixels are deem "good" and "bad".
#      For use in interpolating over the bad regions (holes) before
#      localization is done
bad_region_good_value = 0.5
bad_region_bad_value = 0.25

#   Half spacing between orders                                      - [cal_loc]
ic_locnbpix = 45  # 45

#   Minimum amplitude to accept (in e-)                              - [cal_loc]
ic_min_amplitude = 10 # 10 # 50

#   Normalised amplitude threshold to accept pixels                  - [cal_loc]
#       for background calculation
ic_locseuil = 0.17   # 0.18

#   Saturation threshold on order profile plot                       - [cal_loc]
ic_satseuil = 1000   # 64536

#   Order of polynomial to fit for positions                         - [cal_loc]
ic_locdfitc = 4  # 5

#   Order of polynomial to fit for widths                            - [cal_loc]
ic_locdfitw = 4  # 5

#   Order of polynomial to fit for position error             - [spirouKeywords]
#      Currently not used
ic_locdfitp = 3

#   Maximum rms for sigma-clip order fit (center positions)          - [cal_loc]
ic_max_rms_center = 0.1

#   Maximum peak-to-peak for sigma-clip order fit                    - [cal_loc]
#      (center positions)
ic_max_ptp_center = 0.300  # 0.200

#   Maximum frac ptp/rms for sigma-clip order fit                    - [cal_loc]
#      (center positions)
ic_ptporms_center = 8.0

#   Maximum rms for sigma-clip order fit (width)                     - [cal_loc]
ic_max_rms_fwhm = 1.0

#   Maximum fractional peak-to-peak for sigma-clip order             - [cal_loc]
#       fit (width)
ic_max_ptp_fracfwhm = 10.0

#   Currently only used in keywords for loco file                       - [None]
#       Delta width (pix) for 3 convol shape model
ic_loc_delta_width = 1.85

#   Localisation option 1: Option for archiving the location image   - [cal_loc]
ic_locopt1 = 1

# -----------------------------------------------------------------------------
#   cal_slit parameters
# -----------------------------------------------------------------------------

#   oversampling factor (for tilt finding)
ic_tilt_coi = 10

#   Offset multiplicative factor (for width)                        - [cal_slit]
ic_facdec =  0.9 # 1.6

#   Order of polynomial to fit for tilt                             - [cal_slit]
ic_tilt_fit = 4

#   Order to plot on slit image plot                                - [cal_slit]
ic_slit_order_plot = 2 * 2

# -----------------------------------------------------------------------------
#   cal_ff parameters
# -----------------------------------------------------------------------------

#    Do background measurement (True = 1, False = 0)                  - [cal_ff]
ic_do_bkgr_subtraction = 1

#    Do background percentile to compute minium value (%)                  - [cal_ff]
ic_bkgr_percent = 3

#    Half-size of window for background measurements                  - [cal_ff]
ic_bkgr_window = 50

#    Number of orders in tilt file (formally nbo)                     - [cal_ff]
ic_tilt_nbo = 49  #36

#    Start order of the extraction in cal_ff                          - [cal_ff]
#       if None starts from 0
ff_start_order = None

#    End order of the extraction in cal_ff                            - [cal_ff]
#       if None ends at last order
ff_end_order = None

#   Manually set the sigdet to use in weighted tilt extraction        - [cal_ff]
#       set to -1 to use from fitsfilename HEADER
#       (formally ccdsigdet)
ic_ff_sigdet = -1

#    Half size blaze smoothing window                                 - [cal_ff]
ic_extfblaz = 50

# Minimum relative e2ds flux for the blaze computation                - [cal_ff]
ic_fracminblaze = 16.

#    The blaze polynomial fit degree                                  - [cal_ff]
# (formally harded coded = 5)
ic_blaze_fitn = 10    # 10

#   Order to plot on ff image plot (formally ic_order_plot)           - [cal_ff]
ic_ff_order_plot = 4

#   Plot all order fits (True = 1, False = 0)                         - [cal_ff]
#        (takes slightly longer than just one example order)
ic_ff_plot_all_orders = 0

#   Define the orders not to plot on the RMS plot                     - [cal_ff]
#      should be a list of integers
ff_rms_plot_skip_orders = [0, 22, 23, 24, 25, 48]


# -----------------------------------------------------------------------------
#   cal_extract parameters
# -----------------------------------------------------------------------------

#    Start order of the extraction in cal_ff                     - [cal_extract]
#       if None starts from 0
ext_start_order = None

#    End order of the extraction in cal_ff                       - [cal_extract]
#       if None ends at last order
ext_end_order = None

# distance away from center to extract out to +/-                   - [cal_slit]
ic_extnbsig = 1 #2.5

#   Select extraction type                                       - [cal_extract]
#        Should be one of the following:
#                 0 - Simple extraction
#                         (function = spirouEXTOR.extract_const_range)
#
#                 1 - weighted extraction
#                         (function = spirouEXTOR.extract_weight)
#
#                 2 - tilt extraction
#                         (function = spirouEXTOR.extract_tilt)
#
#                 3a - tilt weight extraction (old 1)
#                         (function = spirouEXTOR.extract_tilt_weight)
#
#                 3b - tilt weight extraction 2 (old)
#                         (function = spirouEXTOR.extract_tilt_weight_old2)
#
#                 3c - tilt weight extraction 2
#                         (function = spirouEXTOR.extract_tilt_weight2)
#
#                 3d - tilt weight extraction 2 (cosmic correction)
#                         (function = spirouEXTOR.extract_tilt_weight2cosm)
ic_extract_type = '3d'  #'3d'
# Now select the extraction type in cal_ff ONLY                       - [cal_FF]
ic_ff_extract_type = '3c'

#   Set the number of pixels to set as                   - [cal_extract, cal_FF]
#       the border (needed to allow for tilt to not go off edge of image)
ic_ext_tilt_bord = 2

#   Set a custom noise level for extract (formally sigdet)       - [cal_extract]
#       set to -1 to use sigdet from file header
ic_ext_sigdet = -1   # 100

#    Define order to plot                                        - [cal_extract]
ic_ext_order_plot = 7

#    Define the percentage of flux above which we use    - [cal_ff, cal_extract]
#        to cut
#        ONLY USED IF EXTRACT_TYPE = '3d'
ic_cosmic_sigcut = 0.25  # 0.25

#    Defines the maximum number of iterations we use     - [cal_ff, cal_extract]
#        to check for cosmics (for each pixel)
#        ONLY USED IF EXTRACT_TYPE = '3d'
ic_cosmic_thresh = 5

#    Define the spectral bin for S1D spectra (nm)                - [cal_extract]
ic_bin_s1d = 0.005

#    Define the first order for the S1D spectra                  - [cal_extract]
ic_start_order_1d = 1

#    Define the last order for the S1D spectra                   - [cal_extract]
ic_end_order_1d = 48


# -----------------------------------------------------------------------------
#   cal_drift parameters
# -----------------------------------------------------------------------------
#   The value of the noise for drift calculation                   - [cal_drift]
#      snr = flux/sqrt(flux + noise^2)
ic_drift_noise = 8.0  # 100

#  Option for the background correction [0/1]                      - [cal_drift]
ic_drift_back_corr = 0

#   The maximum flux for a good (unsaturated) pixel                - [cal_drift]
ic_drift_maxflux = 1.e9

#   The size around a saturated pixel to flag as unusable          - [cal_drift]
ic_drift_boxsize = 12

#   Define large number of files for which skip will be used       - [cal_drift]
drift_nlarge = 300

#   Skip (for large number of files this is the iterator to        - [cal_drift]
#      skip over) - i.e. do every "ic_drift_skip" files
#      also allows quick speed up of code
drift_file_skip = 3
drift_e2ds_file_skip = 1
drift_peak_file_skip = 1

#   Define the number of standard deviations cut at in             - [cal_drift]
#       cosmic renormalisation
ic_drift_cut_raw = 3
ic_drift_cut_e2ds = 4.5

#   Define the number of orders to use (starting from 0 to max)    - [cal_drift]
#       used to get median drift  median(order0 --> order max)
#       (not used in drift_e2ds)
ic_drift_n_order_max = 49  # 28

#   Define the starting order to use (starting from           - [cal_drift-peak]
#       0 to max) used to get median drift  median(order min --> order max)
#       (used in drift-peak_e2ds)
ic_drift_peak_n_order_min = 2

#   Define the number of orders to use (starting from         - [cal_drift-peak]
#       0 to max) used to get median drift  median(order min --> order max)
#       (used in drift-peak_e2ds)
ic_drift_peak_n_order_max = 30

#   Define the way to calculate the drift                          - [cal_drift]
#       either 'weighted mean' or 'median'
#       for cal_drift_raw and cal_drift_e2ds
drift_type_raw = 'median'
drift_type_e2ds = 'weighted mean'

#    Define order to plot                                          - [cal_drift]
ic_drift_order_plot = 20

#    Define the size of the min max smoothing box for         - [cal_drift-peak]
#        background subtraction
drift_peak_minmax_boxsize = 6

#    Define the border size (edges in x-direction) for the    - [cal_drift-peak]
#        FP fitting algorithm
drift_peak_border_size = 3

#    Define the box half-size (in pixels) to fit an           - [cal_drift-peak]
#        individual FP peak to - a gaussian will be fit to +/- this size from
#        the center of the FP peak
drift_peak_fpbox_size = 3

#    Define the minimum normalised flux a FP peak must        - [cal_drift-peak]
#        have to be recognised as a FP peak (before fitting a gaussian)
# drift_peak_min_nfp_peak = 0.25

#    Define the sigma above the median that a peak must have  - [cal_drift-peak]
#        to be recognised as a valid peak (before fitting a gaussian)
#        dictionary must have keys equal to the lamp types (hc, fp)
drift_peak_peak_sig_lim = {'fp': 1.0, 'hc': 7.0}

#    Define the minimum spacing between peaks in order to be  - [cal_drift-peak]
#        recognised as a valid peak (before fitting a gaussian)
drift_peak_inter_peak_spacing = 5

#    Define the expected width of FP peaks - used to          - [cal_drift-peak]
#        "normalise" peaks (which are then subsequently removed
#        if > drift_peak_norm_width_cut
drift_peak_exp_width = 0.9  # 0.8

#    Define the "normalised" width of FP peaks that is too    - [cal_drift-peak]
#        large normalised width = FP FWHM - drift_peak_exp_width
#        cut is essentially:
#           FP FWHM < (drift_peak_exp_width + drift_peak_norm_width_cut)
drift_peak_norm_width_cut = 0.25   # 0.2

#    Define whether to fit a gaussain (slow) or adjust a      - [cal_drift-peak]
#        barycenter to get the drift
drift_peak_getdrift_gaussfit = False

#    Define the minimum Pearson R coefficient allowed in a    - [cal_drift-peak]
#        file to obtain drifts from that order
drift_peak_pearsonr_cut = 0.9

#    Define the sigma for the sigma clip of found FP peaks    - [cal_drift-peak]
drift_peak_sigmaclip = 1.0

#    Define whether we plot the linelist vs amplitude         - [cal_drift-peak]
drift_peak_plot_line_log_amp = False

#    Define which peak to plot in the linelist vs amp plot    - [cal_drift-peak]
drift_peak_selected_order = 30


# -----------------------------------------------------------------------------
#  cal_BADPIX parameters
# -----------------------------------------------------------------------------

#   Define the median image in the x dimension over a             - [cal_badpix]
#       boxcar of this width (formally wmed)
badpix_flat_med_wid = 7

#   Define the illumination cut parameter                         - [cal_badpix]
#       (formally illum_cut)
badpix_illum_cut = 0.05

#   Define the maximum differential pixel cut ratio               - [cal_badpix]
#       (formally cut_ratio)
badpix_flat_cut_ratio = 0.5

#   Define the maximum flux in ADU/s to be considered too         - [cal_badpix]
#       hot to be used (formally max_hotpix)
badpix_max_hotpix = 5 #  = dark_cutlimit !!!

#   Percentile to normalise to when normalising and median        - [cal_badpix]
#      filtering image [percentage]
badpix_norm_percentile = 90.0

#   Defines the full detector flat file (located in the data      - [cal_badpix]
#      folder)
badpix_full_flat = 'detector_flat_full.fits'

#   Defines the threshold on the full detector flat file to       - [cal_badpix]
#      deem pixels as good
badpix_full_threshold = 0.3


# -----------------------------------------------------------------------------
#  cal_CCF_E2DS_spirou
# -----------------------------------------------------------------------------

#  Define the width of the CCF range                                 - [cal_CCF]
ic_ccf_width = 30.0

#  Define the computations steps of the CCF                          - [cal_CCF]
ic_ccf_step = 0.5

#  Define the weight of the CCF mask                                 - [cal_CCF]
#     (if 1 force all weights equal)
ic_w_mask_min = 0.0

#  Define the width of the template line                             - [cal_CCF]
#     (if 0 use natural)
ic_mask_width = 1.7

#  Define the barycentric Earth RV (berv)                            - [cal_CCF]
ccf_berv = 0.0

#  Define the maximum barycentric Earth RV                           - [cal_CCF]
ccf_berv_max = 0.0

#  Define the detector noise to use in the ccf                       - [cal_CCF]
ccf_det_noise = 100.0

#  Define the type of fit for the CCF fit                            - [cal_CCF]
ccf_fit_type = 0

#  Define the number of orders (from zero to ccf_num_orders_max)     - [cal_CCF]
#      to use to calculate the CCF and RV
ccf_num_orders_max = 48

#  Define the mode to work out the Earth Velocity       - [cal_extract, cal_CCF]
#     correction calculation
#      Options are:
#           - "off" - berv is set to zero
#           - "old" - berv is calculated with FORTRAN newbervmain.f
#             WARNING: requires newbervmain.f to be compiled
#                      with f2py -c -m newbervmain --noopt --quiet newbervmain.f
#                      located in the SpirouDRS/fortran directory
#           - "new" - berv is calculated using barycorrpy  but needs to be
#                     installed (i.e. pip install barycorrpy)
#                     CURRENTLY NOT WORKING!!!
bervmode = "new"


# -----------------------------------------------------------------------------
#   cal_exposure_meter parameters
# -----------------------------------------------------------------------------

#  Define which fiber to extract                                      - [cal_em]
#     One of AB, A, B, or C
em_fib_type = 'AB'

#  Define the telluric threshold (transmission) to mask at            - [cal_em]
em_tell_threshold = 0.95

#  Define the minimum wavelength (in nm) to mask at                   - [cal_em]
em_min_lambda = 1478.7

#  Define the maximum wavelength (in nmm) to mask at                  - [cal_em]
em_max_lambda = 1823.1

#  Define what size we want the mask                                  - [cal_em]
#      options are:
#           - "raw" (4096 x 4096)
#           - "drs" flipped in x and y and resized by
#                (ic_ccdx_low, ic_ccdx_high, ic_ccdy_low, ic_ccdy_high
#           - "pre-process" (4096 x 4096) and rotated from raw
#           - "all" - all of the above
em_output_type = "all"

#  Define whether to combine with bad pixel mask or not               - [cal_em]
#     if True badpixel mask is combined if False it is not
em_combined_badpix = True

#  Define whether to just save wavelength map                         - [cal_em]
em_save_wave_map = True

#  Define whether to save the telluric spectrum                       - [cal_em]
em_save_tell_spec = True

#  Define whether to save the exposure meter mask                     - [cal_em]
em_save_mask_map = True


# -----------------------------------------------------------------------------
#   cal_hc/cal_wave parameters
# -----------------------------------------------------------------------------
#  Define the lamp types                                    - [cal_HC, cal_wave]
#      these must be present in the the following dictionaries to
#      be used
#                  - ic_ll_line_file
#                  - ic_cat_type
#      values must be a list of strings to look for in filenames
ic_lamps = {'UNe':['hcone', 'hc1'], 'TH':['hctwo', 'hc2']}

#  Define the catalogue line list to use for each           - [cal_HC, cal_wave]
#       lamp type (dictionary)
ic_ll_line_file_all = {'UNe':'catalogue_UNe.dat', 'TH':'catalogue_ThAr.dat'}

#  Define the type of catalogue to use for each lamp type   - [cal_HC, cal_wave]
ic_cat_type_all = {'UNe': 'fullcat', 'TH':'thcat'}

#  Define the Resolution of detector                        - [cal_HC, cal_wave]
ic_resol = 65000

#  Define wavelength free span parameter in find            - [cal_HC, cal_wave]
#      lines search
# default = 3   or 2.6
ic_ll_free_span = [6., 3.5]

#  Define minimum wavelength of the detector to use in      - [cal_HC, cal_wave]
#     find lines
ic_ll_sp_min = 900

#  Define maximum wavelength of the detector to use in      - [cal_HC, cal_wave]
#     find lines
ic_ll_sp_max = 2400

#  Define the read out noise to use in find lines           - [cal_HC, cal_wave]
# default = 16.8
ic_hc_noise = 60   # 30

# Maximum sig-fit of the guessed lines                      - [cal_HC, cal_wave]
#     fwhm/2.35 of th lines)
ic_max_sigll_cal_lines = 4   #5.2

# Maximum error on first guess lines                        - [cal_HC, cal_wave]
# default = 1
ic_max_errw_onfit = 1   # 1

# Maximum amplitude of the guessed lines                    - [cal_HC, cal_wave]
# default = 2.0e5
ic_max_ampl_line = 1.0e8

#  Defines order to which the solution is calculated        - [cal_HC, cal_wave]
#      previously called n_ord_final
ic_hc_n_ord_start = 13  # 13

#  Defines order to which the solution is calculated        - [cal_HC, cal_wave]
#      previously called n_ord_final
ic_hc_n_ord_final = 40  # 40

#  Defines echelle of first extracted order                 - [cal_HC, cal_wave]
ic_hc_t_order_start = 79

# Define the minimum instrumental error                     - [cal_HC, cal_wave]
ic_errx_min = 0.01  # 0.03

#  Define the wavelength fit polynomial order               - [cal_HC, cal_wave]
# default = 5
ic_ll_degr_fit = 5   #4  # 4

#  Define the max rms for the wavelength sigma-clip fit     - [cal_HC, cal_wave]
ic_max_llfit_rms = 3.0

#  Define the fit polynomial order for the Littrow fit      - [cal_HC, cal_wave]
#      (fit across the orders)
ic_Littrow_fit_deg_1 = 7  # 5  # 4
ic_Littrow_fit_deg_2 = 7  # 4

#  Define the littrow cut steps                             - [cal_HC, cal_wave]
ic_Littrow_cut_step_1 = 250
ic_Littrow_cut_step_2 = 500

#  Define the order to start the Littrow fit from           - [cal_HC, cal_wave]
#  (ends at ic_hc_n_ord_final)
ic_Littrow_order_init = 0

#  Define orders to ignore in Littrow fit                   - [cal_HC, cal_wave]
ic_Littrow_remove_orders = []

#  Define the order fit for the Littrow solution            - [cal_HC, cal_wave]
#      (fit along the orders)
#TODO needs to be the same as ic_ll_degr_fit
ic_Littrow_order_fit_deg = 5  # 4

#  Define wavelength free span parameter in find            - [cal_HC, cal_wave]
#    lines search (used AFTER littrow fit) default = 3
ic_ll_free_span_2 = [4.25, 3.0]  # 2.6

#  Defines order from which the solution is calculated        - [cal_HC, cal_wave]
#      previously called n_ord_start (used AFTER littrow fit)
ic_hc_n_ord_start_2 = 0 # 5  #0

#  Defines order to which the solution is calculated        - [cal_HC, cal_wave]
#      previously called n_ord_final (used AFTER littrow fit)
ic_hc_n_ord_final_2 = 46 # 40    #46


#  Defines the mode to "find_lines"                         - [cal_HC, cal_wave]
#      Currently allowed modes are:
#          0: Fortran "fitgaus" routine (requires SpirouDRS.fortran.figgaus.f
#             to be compiled using f2py:
#                 f2py -c -m fitgaus --noopt --quiet fitgaus.f
#          1: Python fit using scipy.optimize.curve_fit
#          2: Python fit using lmfit.models (Model, GaussianModel) - requires
#              lmfit python module to be installed (pip install lmfit)
#          3: Python (conversion of Fortran "fitgaus") - direct fortran gaussj
#          4: Python (conversion of Fortran "fitgaus") - gaussj Melissa
#          5: Python (conversion of Fortran "fitgaus") - gaussj Neil
hc_find_lines_mode = 0

#  Define first order FP solution is calculated from                - [cal_wave]
ic_fp_n_ord_start =  8   # 9

#  Defines last order FP solution is calculated to                  - [cal_wave]
ic_fp_n_ord_final =  40   # 45

#  Define the size of region where each line is fitted               -[cal_wave]
ic_fp_size = 3

#  Define the threshold to use in detecting the positions            -[cal_wave]
#      of FP peaks
ic_fp_threshold = 0.3  # 0.2

#  Define the initial value of FP effective cavity width            - [cal_wave]
#   2xd = 24.5 mm = 24.5e6 nm  for SPIRou
ic_fp_dopd0 = 2.44999e7  # 2.45e7

#  Define the polynomial fit degree between FP line numbers and     - [cal_wave]
#      the measured cavity width for each line
ic_fp_fit_degree = 9

#  Define the FP jump size that is too large                        - [cal_wave]
ic_fp_large_jump = 0.7

#  Define the plot order for the comparison between spe and speref  - [cal_wave]
ic_wave_idrift_plot_order = 14

#  Define the noise to use in the instrument drift calculation      - [cal_wave]
ic_wave_idrift_noise = 50.0

#   The maximum flux for a good (unsaturated) pixel                 - [cal_wave]
ic_wave_idrift_maxflux = 350000

#   The size around a saturated pixel to flag as unusable           - [cal_wave]
ic_wave_idrift_boxsize = 12

#   Define the number of standard deviations cut at in              - [cal_wave]
#       cosmic renormalisation (for instrumental drift calculation)
ic_wave_idrift_cut_e2ds = 4.5

#  Define the maximum uncertainty allowed on the RV                 - [cal_wave]
#      (for instrumental drift calculation)
ic_wave_idrift_max_err = 3.0

#  Define the RV cut above which the RV from orders are not used    - [cal_wave]
#      (for instrumental drift calculation)
ic_wave_idrift_rv_cut = 20.0

# Define intercept and slope for a pixel shift              - [cal_HC, cal_wave]
<<<<<<< HEAD
pixel_shift_inter = 0.0
pixel_shift_slope = 0.0

=======
# pixel_shift_inter = 6.26637214e+00
# pixel_shift_slope = 4.22131253e-04
pixel_shift_inter = 0.0
pixel_shift_slope = 0.0
>>>>>>> b6975eff

# -----------------------------------------------------------------------------
#  Telluric parameters
# -----------------------------------------------------------------------------
tellu_fiber = 'AB'

tellu_suffix = 'e2dsff'

tellu_blaze_percentile = 95

# Define level above which the blaze is high enough to          - [obj_mk_tellu]
#     accurately measure telluric
tellu_cut_blaze_norm = 0.2

# Define mean line width expressed in pix
fwhm_pixel_lsf = 2.1

# Define list of absorbers in the tapas fits table
tellu_absorbers = ['combined','h2o','o3','n2o','o2','co2','ch4']

# Define whether to fit the derivatives instead of the          - [obj_mk_tellu]
#     principal components
fit_deriv_pc = True

# Define whether to add the first derivative and broadening     - [obj_mk_tellu]
#     factor to the principal components this allows a variable
#     resolution and velocity offset of the PCs this is performed
#     in the pixel space and NOT the velocity space as this is
#     should be due to an instrument shift
add_deriv_pc = True

# Define min transmission in tapas models to consider an        - [obj_mk_tellu]
#     element part of continuum
transmission_cut = 0.98

# Define the number of iterations to find the SED of hot        - [obj_mk_tellu]
# stars + sigma clipping
n_iter_sed_hotstar = 5

# Define the smoothing parameter for the interpolation of       - [obj_mk_tellu]
#     the hot star continuum. Needs to be reasonably matched
#     to the true width
tellu_vsini = 250.0

# Define the median sampling expressed in km/s / pix
tellu_med_sampling = 2.2

#TODO: Need comments
tellu_sigma_dev = 5
tellu_bad_threshold = 1.2
tellu_nan_threshold = 0.2
tellu_abso_maps = False
tellu_abso_low_thres = 0.01
tellu_abso_high_thres = 1.05
tellu_abso_sig_n_iter = 5
tellu_abso_sig_thres = -1
tellu_abso_dv_order = 33
tellu_abso_dv_size = 5
tellu_abso_dv_good_thres = 0.2

tellu_template_keep_limit = 0.5
tellu_template_med_low = 2048 - 128
tellu_template_med_high = 2048 + 128

tellu_number_of_principle_comp = 5
tellu_fit_keep_frac = 20.0
tellu_plot_order = 35
tellu_fit_min_transmission = 0.2
tellu_lambda_min = 1000.0
tellu_lambda_max = 2100.0
tellu_fit_vsini = 15.0
tellu_fit_niter = 4
tellu_fit_vsini2 = 30.0
tellu_fit_recon_plt_order = 33
tellu_fit_log_limit = -0.5

# -----------------------------------------------------------------------------
#   polarimetry parameters
# -----------------------------------------------------------------------------
#  Define all possible stokes parameters                          - [pol_spirou]
ic_polar_stokes_params = ['V', 'Q', 'U']

#  Define all possible fibers used for polarimetry                - [pol_spirou]
ic_polar_fibers = ['A', 'B']

#  Define the polarimetry method                                  - [pol_spirou]
#    currently must be either:
#         - Ratio
#         - Difference
ic_polar_method = 'Ratio'

#  Define the polarimetry continuum bin size (for plotting)       - [pol_spirou]
ic_polar_cont_binsize = 1000

#  Define the polarimetry continuum overlap size (for plotting)   - [pol_spirou]
ic_polar_cont_overlap = 0

#  Define the telluric mask for calculation of continnum          - [pol_spirou]
ic_polar_cont_tellmask = [[930,967],[1109,1167],[1326,1491],[1782,1979],[1997,2027],[2047,2076]]

#  Perform LSD analysis (True = 1, False = 0)                     - [pol_spirou]
ic_polar_lsd_analysis = 1

#  Define initial velocity (km/s) for output LSD profile          - [pol_spirou]
ic_polar_lsd_v0 = -200.

#  Define final velocity (km/s) for output LSD profile            - [pol_spirou]
ic_polar_lsd_vf = 200.

#  Define number of points for output LSD profile                 - [pol_spirou]
ic_polar_lsd_np = 201

#  Define number of points for output LSD profile                 - [pol_spirou]
ic_polar_lsd_ccflines = 'marcs_t3000g50_all'

#  Define mask for selecting lines to be used in the LSD analysis - [pol_spirou]
ic_polar_lsd_wlranges = [[983.,1116.],[1163.,1260.],[1280.,1331.],[1490.,1790.],[1975.,1995.],[2030.,2047.5]]

#  Define number of points for output LSD profile                 - [pol_spirou]
ic_polar_lsd_min_linedepth = 0.1

# Normalize Stokes I spectrum before LSD analysis (True = 1, False = 0)
ic_polar_lsd_normalize = 1

# Definitions of output LSD data 
ic_polar_lsd_datainfo = ['LSD_VELOCITIES','LSD_STOKESI','LSD_STOKESI_MODEL','LSD_STOKESVQU','LSD_NULL']

# -----------------------------------------------------------------------------
#  Quality control settings
# -----------------------------------------------------------------------------

#   Max dark median level [ADU/s]                                   - [cal_dark]
qc_max_darklevel = 0.07  # 0.07

#   Max fraction of dead pixels                                     - [cal_dark]
qc_max_dead = 1.0

#   Max fraction of dark pixels (percent)                           - [cal_dark]
qc_max_dark = 1.0

#   Min dark exposure time                                          - [cal_dark]
#   TODO: This should be set to 599.0
# qc_dark_time = 599.0
qc_dark_time = 1.0

#   Maximum points removed in location fit                           - [cal_loc]
qc_loc_maxlocfit_removed_ctr = 1500

#   Maximum points removed in width fit                              - [cal_loc]
qc_loc_maxlocfit_removed_wid = 105

#   Maximum rms allowed in fitting location                          - [cal_loc]
qc_loc_rmsmax_center = 100

#   Maximum rms allowed in fitting width                             - [cal_loc]
qc_loc_rmsmax_fwhm = 500

#   Maximum allowed RMS of flat field                                 - [cal_ff]
qc_ff_rms = 0.05  # 0.14

#   Saturation level reached warning                                  - [cal_ff]
qc_loc_flumax = 50000

#   Maximum allowed RMS allowed for the RMS of the tilt             - [cal_slit]
#        for the slit
qc_slit_rms = 0.1

#   Minimum allowed angle for the tilt of the slit [deg]            - [cal_slit]
qc_slit_min = -10.0

#   Maximum allowed angle for the tilt of the slit [deg]            - [cal_slit]
qc_slit_max = 0.0

#   Maximum signal allowed (set saturation limit)                - [cal_extract]
#        however currently does not trigger qc
qc_max_signal = 50000

#   Maximum littrow RMS value for cal_hc                    - [cal_HC, cal_wave]
#       (at x cut points)
qc_hc_rms_littrow_max = 0.1    #0.3

#   Maximum littrow Deviation from wave solution for       - [cal_HC, cal_wave]
#        cal_wave (at x cut points)
qc_hc_dev_littrow_max = 0.4  # 0.9

#   Maximum littrow RMS value for cal_hc                    - [cal_HC, cal_wave]
#       (at x cut points)
qc_wave_rms_littrow_max = 0.1

#   Maximum littrow Deviation from wave solution for       - [cal_HC, cal_wave]
#       cal_wave (at x cut points)
qc_wave_dev_littrow_max = 0.3

#   Define the maximum number of orders to remove from RV            -[cal_wave]
#       calculation (for instrumental drift calculation)
qc_wave_idrift_nborderout = 15

#   Define the maximum allowed drift (in m/s) in the                 -[cal_wave]
#       instrumental drift calculation
qc_wave_idrift_rv_max = 150.0


# -----------------------------------------------------------------------------
#  Calibration DB settings
# -----------------------------------------------------------------------------

#   Define calibd DB master filename                                     - [all]
#      (formally ic_calib_db_master_file)
ic_calibDB_filename = 'master_calib_SPIROU.txt'

#   the maximum wait time for calibration database file to be            - [all]
#       in use (locked) after which an error is raised (in seconds)
calib_max_wait = 3600

#   Define the match type for calibDB files                              - [all]
#         match = 'older'  when more than one file for each key will
#                          select the newest file that is OLDER than
#                          time in fitsfilename
#         match = 'closest'  when more than on efile for each key will
#                            select the file that is closest to time in
#                            fitsfilename
#    if two files match with keys and time the key lower in the
#         calibDB file will be used
calib_db_match = 'closest'


# -----------------------------------------------------------------------------
#  Telluric DB settings
# -----------------------------------------------------------------------------

#   Define tellu DB master filename                                     - [all]
#      (formally ic_tellu_db_master_file)
ic_telluDB_filename = 'master_tellu_SPIROU.txt'

#   the maximum wait time for telluric database file to be            - [all]
#       in use (locked) after which an error is raised (in seconds)
tellu_max_wait = 3600

#   Define the match type for telluDB files                              - [all]
#         match = 'older'  when more than one file for each key will
#                          select the newest file that is OLDER than
#                          time in fitsfilename
#         match = 'closest'  when more than on efile for each key will
#                            select the file that is closest to time in
#                            fitsfilename
#    if two files match with keys and time the key lower in the
#         telluDB file will be used
tellu_db_match = 'closest'



# -----------------------------------------------------------------------------
#  End of constants file
# -----------------------------------------------------------------------------<|MERGE_RESOLUTION|>--- conflicted
+++ resolved
@@ -831,16 +831,10 @@
 ic_wave_idrift_rv_cut = 20.0
 
 # Define intercept and slope for a pixel shift              - [cal_HC, cal_wave]
-<<<<<<< HEAD
-pixel_shift_inter = 0.0
-pixel_shift_slope = 0.0
-
-=======
 # pixel_shift_inter = 6.26637214e+00
 # pixel_shift_slope = 4.22131253e-04
 pixel_shift_inter = 0.0
 pixel_shift_slope = 0.0
->>>>>>> b6975eff
 
 # -----------------------------------------------------------------------------
 #  Telluric parameters
