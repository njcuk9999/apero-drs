# -----------------------------------------------------------------------------
#
#   This is the SPIROU DRS constants config file
#
# -----------------------------------------------------------------------------
#        Read Me:
#
#        Lines must either start with a # or be a key-value pair or be a blank
#            line, blank lines and lines that start with a # will be ignored
#
#        Key value pairs are of the form:
#                 key = value
#
#        Note python will try to interpret values so basic math is allowed:
#
#        i.e.   x = 10 + 10
#
#        will be interpreted in the parameter dictionary (p) as:
#
#        p['x'] = 100
#
#        and will be an integer.
#
#        Interpretation works as in eval('10 + 10')
#
#            [Try it in python for the result that will be passed to the
#             parameter dictionary]
#

# -----------------------------------------------------------------------------
#  General variables
# -----------------------------------------------------------------------------

# detector type (from switching between H2RG and H4RG)
ic_image_type = "H4RG"

#    Interval between plots (for certain interactive graphs)         - [cal_loc]
#       formally ic_disptimeout
ic_display_timeout = 0.5

# -----------------------------------------------------------------------------
#  image variables
# -----------------------------------------------------------------------------

#   Resize blue window                                              - [cal_dark]
ic_ccdx_blue_low = 100
ic_ccdx_blue_high = 4000
ic_ccdy_blue_low = 2000
ic_ccdy_blue_high = 4000

#   Resize red window                                               - [cal_dark]
ic_ccdx_red_low = 100
ic_ccdx_red_high = 4000
ic_ccdy_red_low = 750
ic_ccdy_red_high = 1350

#   Resize image                                                     - [cal_loc]
ic_ccdx_low = 4
ic_ccdx_high = 4092
ic_ccdy_low = 250 # 100 #4
ic_ccdy_high = 3350 #3450

#    Define the types of fiber to look for            - [cal_extract, cal_drift]
#       (earlier in list takes priority)
fiber_types = ['AB', 'A', 'B', 'C']

# -----------------------------------------------------------------------------
#   fiber variables
# -----------------------------------------------------------------------------
#    MUST have "_fpall" at the end
#    MUST be a dictionary in form:
#         {"fibertype":value, "fibertype":value}
#
#    i.e.    {'AB':1, 'C':2, 'A':3}

#   Number of fibers                                                 - [cal_loc]
nbfib_fpall = {'AB': 2, 'A': 1, 'B': 1, 'C': 1}

#   Number of orders to skip at start of image                       - [cal_loc]
<<<<<<< HEAD
ic_first_order_jump_fpall = {'AB': 0, 'A': 0, 'B': 0, 'C': 1}
=======
ic_first_order_jump_fpall = {'AB': 3, 'A': 0, 'B': 0, 'C': 2}
>>>>>>> aee9e82c

#   Maximum number of order to use                                   - [cal_loc]
ic_locnbmaxo_fpall = {'AB': 100, 'A': 50, 'B': 50, 'C': 50}

#   Quality control "normal" number of orders on fiber               - [cal_loc]
qc_loc_nbo_fpall = {'AB': 100, 'A': 50, 'B': 50, 'C': 50}

#   Fiber type                                                        - [cal_ff]
fib_type_fpall = {'AB': ['AB'], 'A': ['A'], 'B': ['B'], 'C': ['C']}

#   Half-zone extraction width left side (formally plage1)            - [cal_ff]
ic_ext_range1_fpall = {'AB': 14.5, 'A': 0.0, 'B': 14.5, 'C': 7.5}

#   Half-zone extraction width right side (formally plage2)           - [cal_ff]
ic_ext_range2_fpall = {'AB': 14.5, 'A': 14.5, 'B': 0.0, 'C': 7.5}

#   Half-zone extraction width for full extraction               - [cal_extract]
#       (formally ic_ext_nbsig)
ic_ext_range_fpall = {'AB': 14.5, 'A': 14.5, 'B': 14.5, 'C': 7.5}

#   Localisation fiber for extraction                            - [cal_extract]
loc_file_fpall = {'AB': 'AB', 'A': 'AB', 'B': 'AB', 'C': 'C'}

#   Order profile fiber for extraction                           - [cal_extract]
orderp_file_fpall = {'AB': 'AB', 'A': 'AB', 'B': 'AB', 'C': 'C'}

#   Half-zone extract width for right and left side                - [cal_drift]
#       (formally ic_extnbsig)
ic_ext_d_range_fpall = {'AB': 14.0, 'A': 14.0, 'B': 14.0, 'C': 7.0}

# -----------------------------------------------------------------------------
#   cal_dark parameters
# -----------------------------------------------------------------------------

#   The lower percentile (0 - 100)                                  - [cal_dark]
dark_qmin = 5

#   The upper percentile (0 - 100)                                  - [cal_dark]
dark_qmax = 95

#   The number of bins in dark histogram                            - [cal_dark]
histo_bins = 200

#   The range of the histogram in ADU/s                             - [cal_dark]
histo_range_low = -0.5
histo_range_high = 5

#   Define a bad pixel cut limit (in ADU/s)                         - [cal_dark]
dark_cutlimit = 5.0

# -----------------------------------------------------------------------------
#   cal_loc parameters
# -----------------------------------------------------------------------------

#   Size of the order_profile smoothed box                           - [cal_loc]
#     (from pixel - size to pixel + size)
loc_box_size = 5  # 10

#   row number of image to start processing at                       - [cal_loc]
<<<<<<< HEAD
ic_offset = 0 #40
=======
ic_offset = 150
>>>>>>> aee9e82c

#   Definition of the central column                       - [cal_loc, cal_slit]
#      (formally ic_ccdcolc)
ic_cent_col = 2500

#   Definition of the extraction window size (half size)             - [cal_loc]
<<<<<<< HEAD
ic_ext_window = 15  #20 #40 #12
=======
ic_ext_window = 20
>>>>>>> aee9e82c

#   Definition of the gap index in the selected area                 - [cal_loc]
#       (formally ic_ccdgap)
ic_image_gap = 0

#   Define the column separation for fitting orders                  - [cal_loc]
ic_locstepc = 20 # 20

#   Define minimum width of order to be accepted                     - [cal_loc]
<<<<<<< HEAD
ic_widthmin = 10 # 5
=======
ic_widthmin = 10
>>>>>>> aee9e82c

#   Define the noise multiplier threshold in order to accept an      - [cal_loc]
#       order center as usable
#       max(pixel value) - min(pixel value) > ic_noise_mult_thres * sigdet
<<<<<<< HEAD
ic_noise_mult_thres =  10  #10 # 100.0
=======
ic_noise_mult_thres = 5
>>>>>>> aee9e82c

#   Define the polynomial fit parameters for interpolating over the  - [cal_loc]
#      bad regions (holes) before localization is done
bad_region_fit = [3.19884964e-05,  -1.08289228e-01,   2.16643659e+03]

#   Define the median_filter box size used in interpolating over the - [cal_loc]
#      bad regions (holes) before localization is done
bad_region_med_size = 101

#   Define the threshold below which the image (normalised between   - [cal_loc]
#      0 and 1) should be regarded as bad. Used in interpolating over
#      the bad regions (holes) before localization is done
bad_region_threshold = 0.2

#   Define the box size (kernel) for the convolution used in         - [cal_loc]
#      interpolating over the bad regions (holes) before localization
#      is done
bad_region_kernel_size = 51

#   Define the median_filter box size used in interpolating over the - [cal_loc]
#      bad regions (holes) (during the convolution) before
#      localization is done
bad_region_med_size2 = 11

#   Define the thresholds (of the ratio between original image and   - [cal_loc]
#      the interpolated image) where pixels are deem "good" and "bad".
#      For use in interpolating over the bad regions (holes) before
#      localization is done
bad_region_good_value = 0.5
bad_region_bad_value = 0.25

#   Half spacing between orders                                      - [cal_loc]
ic_locnbpix = 45  #45

#   Minimum amplitude to accept (in e-)                              - [cal_loc]
<<<<<<< HEAD
ic_min_amplitude = 10 # 50
=======
ic_min_amplitude = 10
>>>>>>> aee9e82c

#   Normalised amplitude threshold to accept pixels                  - [cal_loc]
#       for background calculation
ic_locseuil = 0.2

#   Saturation threshold on order profile plot                       - [cal_loc]
ic_satseuil = 1000 # 64536

#   Order of polynomial to fit for positions                         - [cal_loc]
ic_locdfitc = 4 #5

#   Order of polynomial to fit for widths                            - [cal_loc]
ic_locdfitw = 4 #5

#   Order of polynomial to fit for position error             - [spirouKeywords]
#      Currently not used
ic_locdfitp = 3

#   Maximum rms for sigma-clip order fit (center positions)          - [cal_loc]
ic_max_rms_center = 0.1

#   Maximum peak-to-peak for sigma-clip order fit                    - [cal_loc]
#      (center positions)
ic_max_ptp_center = 0.300  # 0.200

#   Maximum frac ptp/rms for sigma-clip order fit                    - [cal_loc]
#      (center positions)
ic_ptporms_center = 8.0

#   Maximum rms for sigma-clip order fit (width)                     - [cal_loc]
ic_max_rms_fwhm = 1.0

#   Maximum fractional peak-to-peak for sigma-clip order             - [cal_loc]
#       fit (width)
ic_max_ptp_fracfwhm = 10.0

#   Currently only used in keywords for loco file                       - [None]
#       Delta width (pix) for 3 convol shape model
ic_loc_delta_width = 1.85

#   Localisation option 1: Option for archiving the location image   - [cal_loc]
ic_locopt1 = 1

# -----------------------------------------------------------------------------
#   cal_slit parameters
# -----------------------------------------------------------------------------

#   oversampling factor (for tilt finding)
ic_tilt_coi = 10

#   Offset multiplicative factor (for width)                        - [cal_slit]
ic_facdec =  0.9 # 1.6

#   Order of polynomial to fit for tilt                             - [cal_slit]
ic_tilt_fit = 4

#   Order to plot on slit image plot                                - [cal_slit]
ic_slit_order_plot = 20 * 2

# -----------------------------------------------------------------------------
#   cal_ff parameters
# -----------------------------------------------------------------------------

#    Do background measurement (True = 1, False = 0)                  - [cal_ff]
ic_do_bkgr_subtraction = 0

#    Half-size of window for background measurements                  - [cal_ff]
ic_bkgr_window = 100

#    Number of orders in tilt file (formally nbo)                     - [cal_ff]
ic_tilt_nbo = 50  #36

#   Manually set the sigdet to use in weighted tilt extraction        - [cal_ff]
#       set to -1 to use from fitsfilename HEADER
#       (formally ccdsigdet)
ic_ff_sigdet = 100.0

#    Half size blaze smoothing window                                 - [cal_ff]
ic_extfblaz = 50

#    The blaze polynomial fit degree                                  - [cal_ff]
# (formally harded coded = 5)
ic_blaze_fitn = 5

#   Order to plot on ff image plot (formally ic_order_plot)           - [cal_ff]
ic_ff_order_plot = 2

#   Plot all order fits (True = 1, False = 0)                         - [cal_ff]
#        (takes slightly longer than just one example order)
ic_ff_plot_all_orders = 0

# -----------------------------------------------------------------------------
#   cal_extract parameters
# -----------------------------------------------------------------------------
#   Extraction option in tilt file:                         - [cal_slit, cal_FF]
#             if 0 extraction by summation over constant range
#             if 1 extraction by summation over constant sigma
#                (not currently available)
#             if 2 Horne extraction without cosmic elimination
#                (not currently available)
#             if 3 Horne extraction with cosmic elimination
#                (not currently available)
ic_extopt = 0

# distance away from center to extract out to +/-                   - [cal_slit]
ic_extnbsig = 1 #2.5

#   Select extraction type                                       - [cal_extract]
#        Should be one of the following:
#                'simple'
#                'tilt'
#                'tiltweight'
#                'weight'
#                'all'    - for comparison (saves all)
ic_extract_type = 'tiltweight'

#   Set a custom noise level for extract (formally sigdet)       - [cal_extract]
#       set to -1 to use sigdet from file header
ic_ext_sigdet = 100

#    Define order to plot                                        - [cal_extract]
ic_ext_order_plot = 5

# -----------------------------------------------------------------------------
#   cal_drift parameters
# -----------------------------------------------------------------------------
#   The value of the noise for drift calculation                   - [cal_drift]
#      snr = flux/sqrt(flux + noise^2)
ic_drift_noise = 100.0

#   The maximum flux for a good (unsaturated) pixel                - [cal_drift]
ic_drift_maxflux = 1.e9

#   The size around a saturated pixel to flag as unusable          - [cal_drift]
ic_drift_boxsize = 12

#   Define large number of files for which skip will be used       - [cal_drift]
drift_nlarge = 300

#   Skip (for large number of files this is the iterator to        - [cal_drift]
#      skip over) - i.e. do every "ic_drift_skip" files
#      also allows quick speed up of code
drift_file_skip = 3
drift_e2ds_file_skip = 1
drift_peak_file_skip = 1

#   Define the number of standard deviations cut at in             - [cal_drift]
#       cosmic renormalisation
ic_drift_cut_raw = 3
ic_drift_cut_e2ds = 4.5

#   Define the number of orders to use (starting from 0 to max)    - [cal_drift]
#       used to get median drift  median(order0 --> order max)
#       (not used in drift_e2ds)
ic_drift_n_order_max = 28

#   Define the starting order to use (starting from           - [cal_drift-peak]
#       0 to max) used to get median drift  median(order min --> order max)
#       (used in drift-peak_e2ds)
ic_drift_peak_n_order_min = 2

#   Define the number of orders to use (starting from         - [cal_drift-peak]
#       0 to max) used to get median drift  median(order min --> order max)
#       (used in drift-peak_e2ds)
ic_drift_peak_n_order_max = 30

#   Define the way to calculate the drift                          - [cal_drift]
#       either 'weighted mean' or 'median'
#       for cal_drift_raw and cal_drift_e2ds
drift_type_raw = 'median'
drift_type_e2ds = 'weighted mean'

#    Define order to plot                                          - [cal_drift]
ic_drift_order_plot = 20

#    Define the size of the min max smoothing box for         - [cal_drift-peak]
#        background subtraction
drift_peak_minmax_boxsize = 6

#    Define the border size (edges in x-direction) for the    - [cal_drift-peak]
#        FP fitting algorithm
drift_peak_border_size = 3

#    Define the box half-size (in pixels) to fit an           - [cal_drift-peak]
#        individual FP peak to - a gaussian will be fit to +/- this size from
#        the center of the FP peak
drift_peak_fpbox_size = 3

#    Define the minimum normalised flux a FP peak must        - [cal_drift-peak]
#        have to be recognised as a FP peak (before fitting a gaussian)
# drift_peak_min_nfp_peak = 0.25

#    Define the sigma above the median that a peak must have  - [cal_drift-peak]
#        to be recognised as a valid peak (before fitting a gaussian)
#        dictionary must have keys equal to the lamp types (hc, fp)
drift_peak_peak_sig_lim = {'fp': 1.0, 'hc': 7.0}

#    Define the minimum spacing between peaks in order to be  - [cal_drift-peak]
#        recognised as a valid peak (before fitting a gaussian)
drift_peak_inter_peak_spacing = 5

#    Define the expected width of FP peaks - used to          - [cal_drift-peak]
#        "normalise" peaks (which are then subsequently removed
#        if > drift_peak_norm_width_cut
drift_peak_exp_width = 0.8

#    Define the "normalised" width of FP peaks that is too    - [cal_drift-peak]
#        large normalised width = FP FWHM - drift_peak_exp_width
#        cut is essentially:
#           FP FWHM < (drift_peak_exp_width + drift_peak_norm_width_cut)
drift_peak_norm_width_cut = 0.2

#    Define whether to fit a gaussain (slow) or adjust a      - [cal_drift-peak]
#        barycenter to get the drift
drift_peak_getdrift_gaussfit = False

#    Define the minimum Pearson R coefficient allowed in a    - [cal_drift-peak]
#        file to obtain drifts from that order
drift_peak_pearsonr_cut = 0.9

#    Define the sigma for the sigma clip of found FP peaks    - [cal_drift-peak]
drift_peak_sigmaclip = 1.0

#    Define whether we plot the linelist vs amplitude         - [cal_drift-peak]
drift_peak_plot_line_log_amp = False

#    Define which peak to plot in the linelist vs amp plot    - [cal_drift-peak]
drift_peak_selected_order = 30


# -----------------------------------------------------------------------------
#  cal_BADPIX parameters
# -----------------------------------------------------------------------------

#   Define the median image in the x dimension over a             - [cal_badpix]
#       boxcar of this width (formally wmed)
badpix_flat_med_wid = 7

#   Define the illumination cut parameter                         - [cal_badpix]
#       (formally illum_cut)
badpix_illum_cut = 0.05

#   Define the maximum differential pixel cut ratio               - [cal_badpix]
#       (formally cut_ratio)
badpix_flat_cut_ratio = 0.5

#   Define the maximum flux in ADU/s to be considered too         - [cal_badpix]
#       hot to be used (formally max_hotpix)
badpix_max_hotpix = 100.0

#   Percentile to normalise to when normalising and median        - [cal_badpix]
#      filtering image [percentage]
badpix_norm_percentile = 90.0

#   Defines the full detector flat file (located in the data      - [cal_badpix]
#      folder)
badpix_full_flat = 'detector_flat_full.fits'

#   Defines the threshold on the full detector flat file to       - [cal_badpix]
#      deem pixels as good
badpix_full_threshold = 0.3


# -----------------------------------------------------------------------------
#  cal_CCF_E2DS_spirou
# -----------------------------------------------------------------------------

#  Define the width of the CCF range                                 - [cal_CCF]
ic_ccf_width = 30.0

#  Define the computations steps of the CCF                          - [cal_CCF]
ic_ccf_step = 0.5

#  Define the weight of the CCF mask                                 - [cal_CCF]
#     (if 1 force all weights equal)
ic_w_mask_min = 0.0

#  Define the width of the template line                             - [cal_CCF]
#     (if 0 use natural)
ic_mask_width = 1.7

#  Define the barycentric Earth RV (berv)                            - [cal_CCF]
ccf_berv = 0.0

#  Define the maximum barycentric Earth RV                           - [cal_CCF]
ccf_berv_max = 0.0

#  Define the detector noise to use in the ccf                       - [cal_CCF]
ccf_det_noise = 100.0

#  Define the type of fit for the CCF fit                            - [cal_CCF]
ccf_fit_type = 0

#  Define the number of orders (from zero to ccf_num_orders_max)     - [cal_CCF]
#      to use to calculate the CCF and RV
ccf_num_orders_max = 25

# -----------------------------------------------------------------------------
#   cal_hc parameters
# -----------------------------------------------------------------------------
#  Define the lamp types                                              - [cal_HC]
#      these must be present in the the following dictionaries to
#      be used
#                  - ic_ll_line_file
#                  - ic_cat_type
ic_lamps = {'UNe': 'hcone', 'TH': 'hctwo'}

#  Define the catalogue line list to use for each lamp type           - [cal_HC]
#      (dictionary)
ic_ll_line_file_all = {'UNe': 'catalogue_UNe.dat', 'TH': 'catalogue_ThAr.dat'}

#  Define the type of catalogue to use for each lamp type             - [cal_HC]
ic_cat_type_all = {'UNe': 'fullcat', 'TH': 'thcat'}

#
# default = 5
ic_ll_degr_fit = 4

#
ic_ll_sp_min = 900

#
ic_ll_sp_max = 2400

# Maximum amplitude of the line
# default = 2.0e5
ic_max_ampl_line = 2.0e8

#
# default = 1
ic_max_errw_infit = 1

#
# default = 50000  or 60000
ic_resol = 55000

#
# default = 3   or 2.6
ic_ll_free_span = 3

#
# default = 16.8
ic_hc_noise = 30

#  Defines order to which the solution is calculated                  - [cal_HC]
#      previously called n_ord_final
cal_hc_n_ord_final = 24

#  Defines echeele of first extracted order
cal_hc_t_order_start = 66

#
ic_ll_smooth = 0


# -----------------------------------------------------------------------------
#  Quality control settings
# -----------------------------------------------------------------------------

#   Max dark median level [ADU/s]                                   - [cal_dark]
qc_max_darklevel = 0.5

#   Max fraction of dead pixels                                     - [cal_dark]
qc_max_dead = 20.0

#   Max fraction of dark pixels (percent)                           - [cal_dark]
qc_max_dark = 6.0

#   Min dark exposure time                                          - [cal_dark]
#   TODO: This should be set to 599.0
# qc_dark_time = 599.0
qc_dark_time = 1.0

#   Maximum points removed in location fit                           - [cal_loc]
qc_loc_maxlocfit_removed_ctr = 1500

#   Maximum points removed in width fit                              - [cal_loc]
qc_loc_maxlocfit_removed_wid = 105

#   Maximum rms allowed in fitting location                          - [cal_loc]
qc_loc_rmsmax_center = 100

#   Maximum rms allowed in fitting width                             - [cal_loc]
qc_loc_rmsmax_fwhm = 500

#   Maximum allowed RMS of flat field                                 - [cal_ff]
qc_ff_rms = 0.12

#   Saturation level reached warning                                  - [cal_ff]
qc_loc_flumax = 64500

#   Maximum allowed RMS allowed for the RMS of the tilt             - [cal_slit]
#        for the slit
qc_slit_rms = 0.1

#   Minimum allowed angle for the tilt of the slit [deg]            - [cal_slit]
qc_slit_min = -10.0

#   Maximum allowed angle for the tilt of the slit [deg]            - [cal_slit]
qc_slit_max = 0.0

#   Maximum signal allowed (set saturation limit)                - [cal_extract]
#        however currently does not trigger qc
qc_max_signal = 65500

# -----------------------------------------------------------------------------
#  Calib DB settings
# -----------------------------------------------------------------------------

#   Define calibd DB master filename                                     - [all]
#      (formally ic_calib_db_master_file)
ic_calibDB_filename = 'master_calib_SPIROU.txt'

#   the maximum wait time for calibration database file to be            - [all]
#       in use (locked) after which an error is raised (in seconds)
calib_max_wait = 3600

#   Define the match type for calibDB files                              - [all]
#         match = 'older'  when more than one file for each key will
#                          select the newest file that is OLDER than
#                          time in fitsfilename
#         match = 'closest'  when more than on efile for each key will
#                            select the file that is closest to time in
#                            fitsfilename
#    if two files match with keys and time the key lower in the
#         calibDB file will be used
calib_db_match = 'closest'

# -----------------------------------------------------------------------------
#  End of constants file
# -----------------------------------------------------------------------------<|MERGE_RESOLUTION|>--- conflicted
+++ resolved
@@ -77,11 +77,7 @@
 nbfib_fpall = {'AB': 2, 'A': 1, 'B': 1, 'C': 1}
 
 #   Number of orders to skip at start of image                       - [cal_loc]
-<<<<<<< HEAD
 ic_first_order_jump_fpall = {'AB': 0, 'A': 0, 'B': 0, 'C': 1}
-=======
-ic_first_order_jump_fpall = {'AB': 3, 'A': 0, 'B': 0, 'C': 2}
->>>>>>> aee9e82c
 
 #   Maximum number of order to use                                   - [cal_loc]
 ic_locnbmaxo_fpall = {'AB': 100, 'A': 50, 'B': 50, 'C': 50}
@@ -141,22 +137,14 @@
 loc_box_size = 5  # 10
 
 #   row number of image to start processing at                       - [cal_loc]
-<<<<<<< HEAD
 ic_offset = 0 #40
-=======
-ic_offset = 150
->>>>>>> aee9e82c
 
 #   Definition of the central column                       - [cal_loc, cal_slit]
 #      (formally ic_ccdcolc)
 ic_cent_col = 2500
 
 #   Definition of the extraction window size (half size)             - [cal_loc]
-<<<<<<< HEAD
 ic_ext_window = 15  #20 #40 #12
-=======
-ic_ext_window = 20
->>>>>>> aee9e82c
 
 #   Definition of the gap index in the selected area                 - [cal_loc]
 #       (formally ic_ccdgap)
@@ -166,20 +154,12 @@
 ic_locstepc = 20 # 20
 
 #   Define minimum width of order to be accepted                     - [cal_loc]
-<<<<<<< HEAD
 ic_widthmin = 10 # 5
-=======
-ic_widthmin = 10
->>>>>>> aee9e82c
 
 #   Define the noise multiplier threshold in order to accept an      - [cal_loc]
 #       order center as usable
 #       max(pixel value) - min(pixel value) > ic_noise_mult_thres * sigdet
-<<<<<<< HEAD
 ic_noise_mult_thres =  10  #10 # 100.0
-=======
-ic_noise_mult_thres = 5
->>>>>>> aee9e82c
 
 #   Define the polynomial fit parameters for interpolating over the  - [cal_loc]
 #      bad regions (holes) before localization is done
@@ -215,11 +195,7 @@
 ic_locnbpix = 45  #45
 
 #   Minimum amplitude to accept (in e-)                              - [cal_loc]
-<<<<<<< HEAD
 ic_min_amplitude = 10 # 50
-=======
-ic_min_amplitude = 10
->>>>>>> aee9e82c
 
 #   Normalised amplitude threshold to accept pixels                  - [cal_loc]
 #       for background calculation
