--- conflicted
+++ resolved
@@ -23,27 +23,6 @@
 
 #   Define the DATA directory
 # TDATA = “/scratch/Projects/spirou_py3/data/”
-<<<<<<< HEAD
-TDATA = "/home/mhobson/SPIRou_CFHT_data/"
-
-#   Define the root installation directory (INTROOT)
-DRS_ROOT = '/home/mhobson/spirou_py3/branches/melissa/INTROOT/'
-
-#   Define the folder with the raw data files in
-DRS_DATA_RAW = '/home/mhobson/SPIRou_CFHT_data/raw'
-
-#   Define the directory that the reduced data should be saved to/read from
-DRS_DATA_REDUC = '/home/mhobson/SPIRou_CFHT_data/reduced'
-
-#   Define the directory that the calibration files should be saved to/read from
-DRS_CALIB_DB = '/home/mhobson/SPIRou_CFHT_data/calibDB'
-
-#   Define the directory that the log messages are stored in
-DRS_DATA_MSG = '/home/mhobson/SPIRou_CFHT_data/msg'
-
-#   Define the working directory
-DRS_DATA_WORKING = '/home/mhobson/SPIRou_CFHT_data/tmp'
-=======
 TDATA = "/drs/spirou/data/"
 
 #   Define the root installation directory (INTROOT)
@@ -63,7 +42,6 @@
 
 #   Define the working directory
 DRS_DATA_WORKING = '/drs/spirou/data/tmp'
->>>>>>> 08db083d
 
 #   Define the user directory
 #        (overwritten by DRS_UCONFIG environmental variable)
