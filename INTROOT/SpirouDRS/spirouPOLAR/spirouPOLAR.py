--- conflicted
+++ resolved
@@ -75,13 +75,8 @@
             stokes, exposure = cmmtseq[0], int(cmmtseq[2][0])
             expstatus = True
         else:
-<<<<<<< HEAD
-            wmsg = 'File {0} has empty key="KW_CMMTSEQ", setting Stokes={1}'
-            wargs = [filename, stokes]
-=======
             wmsg = 'File {0} has empty key="{1}", setting Stokes={2}'
             wargs = [filename,  p['KW_CMMTSEQ'][0], stokes]
->>>>>>> 70d19a34
             # Question: stokes here will be set to the last file value?
             WLOG('warning', p['LOG_OPT'], wmsg.format(*wargs))
             expstatus = False
@@ -89,11 +84,7 @@
         # deal with fiber type
         fout = deal_with_fiber(p, filename, expstatus, exposure)
         fiber, expstatus, exposure, skip = fout
-<<<<<<< HEAD
-                
-=======
-
->>>>>>> 70d19a34
+
         # deal with skip
         if skip:
             continue
@@ -458,11 +449,7 @@
         # -----------------------------------------------------------------
         sumOfgvar = gvar[0] + gvar[1] + gvar[2] + gvar[3]
         loc['POLERR'] = np.sqrt(sumOfgvar / (nexp ** 2.0) )
-<<<<<<< HEAD
-    
-=======
-
->>>>>>> 70d19a34
+
     # else if we have 2 exposures
     elif nexp == 2:
         # -----------------------------------------------------------------
@@ -532,11 +519,7 @@
         part1 = data['B_{0}'.format(i)]
         part2 = data['A_{0}'.format(i)]
         flux_ratio.append(part1 / part2)
-<<<<<<< HEAD
-        
-=======
-
->>>>>>> 70d19a34
+
         # Calculate the variances for fiber A and B, assuming Poisson noise
         # only. In fact the errors should be obtained from extraction, i.e.
         # from the error extension of e2ds files.
@@ -633,11 +616,7 @@
         Part1 = R1 / denomPart1
         sumvar = var_term[0] + var_term[1]
         loc['POLERR'] = np.sqrt(Part1 * sumvar)
-<<<<<<< HEAD
-    
-=======
-
->>>>>>> 70d19a34
+
     # else we have insufficient data (should not get here)
     else:
         wmsg = ('Number of exposures in input data is not sufficient'
@@ -672,11 +651,7 @@
     loc['STOKESIERR'] = np.zeros(data_shape)
     # set source
     loc.set_sources(['STOKESI', 'STOKESIERR'], func_name)
-<<<<<<< HEAD
-    
-=======
-
->>>>>>> 70d19a34
+
     flux, var = [], []
     for i in range(1, int(nexp) + 1):
         # Calculate sum of fluxes from fibers A and B
@@ -703,10 +678,6 @@
     WLOG('info', p['LOG_OPT'], wmsg.format(name))
     # return loc
     return loc
-<<<<<<< HEAD
-=======
-
->>>>>>> 70d19a34
 
                 
 def continuum(x, y, binsize=200, overlap=100, sigmaclip=3.0, window=3,
