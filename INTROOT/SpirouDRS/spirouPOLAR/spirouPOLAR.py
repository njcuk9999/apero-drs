--- conflicted
+++ resolved
@@ -822,7 +822,7 @@
     # return loc
     return loc
 
-<<<<<<< HEAD
+
 def calculate_stokes_I(p, loc):
     """
     Function to calculate Stokes I, i.e. the total flux from the sum of fluxes
@@ -892,8 +892,6 @@
     # return loc
     return loc
 
-=======
->>>>>>> d7d5487d
 
 def continuum(x, y, binsize=200, overlap=100, sigmaclip=3.0, window=3,
               mode="median", use_linear_fit=False, telluric_bands=None):
