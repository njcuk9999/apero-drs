--- conflicted
+++ resolved
@@ -543,11 +543,6 @@
     # log number of lines removed for width
     wmsg = 'Nb of lines removed due to suspicious width = {0}'
     WLOG(p, 'info', wmsg.format(np.nansum(~mask)))
-<<<<<<< HEAD
-
-    print(len(loc['XPEAK_OLD']) - len(loc['XPEAK']))
-=======
->>>>>>> 44486d77
     # log number of lines removed as double-fitted
     if len(loc['XPEAK_OLD']) > len(loc['XPEAK']):
         wmsg = 'Nb of double-fitted lines removed  = {0}'
