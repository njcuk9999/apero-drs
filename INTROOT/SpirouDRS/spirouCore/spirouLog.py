--- conflicted
+++ resolved
@@ -418,12 +418,8 @@
             # noinspection PyBroadException
             try:
                 from IPython import embed
-<<<<<<< HEAD
                 # noinspection PyUnboundLocalVariable
                 ipython = embed
-=======
-                embed()
->>>>>>> accbe167
                 import ipdb
                 ipdb.set_trace()
             except:
