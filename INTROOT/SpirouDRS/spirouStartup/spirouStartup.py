--- conflicted
+++ resolved
@@ -1962,12 +1962,8 @@
     WLOG(p, '', '(dir_calib_db)      DRS_CALIB_DB={DRS_CALIB_DB}'.format(**p))
     WLOG(p, '', '(dir_tellu_db)      DRS_TELLU_DB={DRS_TELLU_DB}'.format(**p))
     WLOG(p, '', '(dir_data_msg)      DRS_DATA_MSG={DRS_DATA_MSG}'.format(**p))
-<<<<<<< HEAD
-    # WLOG(p, '', ('(print_log)         DRS_LOG={DRS_LOG}         '
-=======
     WLOG(p, '', '(drs_data_plot)     DRS_DATA_PLOT={DRS_DATA_PLOT}'.format(**p))
     # WLOG('', '', ('(print_log)         DRS_LOG={DRS_LOG}         '
->>>>>>> 93c76653
     #               '%(0: minimum stdin-out logs)').format(**p))
     WLOG(p, '', ('(print_level)       PRINT_LEVEL={PRINT_LEVEL}         '
                  '%(error/warning/info/all)').format(**p))
