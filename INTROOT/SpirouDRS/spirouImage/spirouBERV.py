--- conflicted
+++ resolved
@@ -61,11 +61,7 @@
     #-----------------------------------------------------------------------
     #  Earth Velocity calculation only if OBSTYPE = OBJECT (NOT A CALIBRATION)
     #-----------------------------------------------------------------------
-<<<<<<< HEAD
-#    if p['IC_IMAGE_TYPE'] == 'H4RG':
-=======
     # if p['IC_IMAGE_TYPE'] == 'H4RG':
->>>>>>> ee834be4
     if p['IC_IMAGE_TYPE'] == 'H4RG' and p['OBSTYPE']=='OBJECT' :
             loc = earth_velocity_correction(p, loc, method=p['BERVMODE'])
     else:
