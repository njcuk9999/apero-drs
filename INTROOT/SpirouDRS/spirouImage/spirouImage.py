#!/usr/bin/env python
# -*- coding: utf-8 -*-
"""
Spirou Image processing module

Created on 2017-10-12 at 17:47

@author: cook

Import rules: Not spirouLOCOR
"""
from __future__ import division
import numpy as np
import os
import glob
import warnings
import scipy
from scipy.ndimage import filters, median_filter
from scipy.interpolate import InterpolatedUnivariateSpline as InterpUSpline
from scipy.interpolate import griddata

from SpirouDRS import spirouDB
from SpirouDRS import spirouConfig
from SpirouDRS import spirouCore
from SpirouDRS import spirouEXTOR
from . import spirouFITS
from . import spirouTable

# =============================================================================
# Define variables
# =============================================================================
# Name of program
__NAME__ = 'spirouImage.py'
# Get version and author
__version__ = spirouConfig.Constants.VERSION()
__author__ = spirouConfig.Constants.AUTHORS()
__date__ = spirouConfig.Constants.LATEST_EDIT()
__release__ = spirouConfig.Constants.RELEASE()
# Get Logging function
WLOG = spirouCore.wlog
# get the default log_opt
DPROG = spirouConfig.Constants.DEFAULT_LOG_OPT()
# -----------------------------------------------------------------------------


# =============================================================================
# Define Image modification function
# =============================================================================
def resize(image, x=None, y=None, xlow=0, xhigh=None, ylow=0, yhigh=None,
           getshape=True):
    """
    Resize an image based on a pixel values

    :param image: numpy array (2D), the image
    :param x: None or numpy array (1D), the list of x pixels
    :param y: None or numpy array (1D), the list of y pixels
    :param xlow: int, x pixel value (x, y) in the bottom left corner,
                 default = 0
    :param xhigh:  int, x pixel value (x, y) in the top right corner,
                 if None default is image.shape(1)
    :param ylow: int, y pixel value (x, y) in the bottom left corner,
                 default = 0
    :param yhigh: int, y pixel value (x, y) in the top right corner,
                 if None default is image.shape(0)
    :param getshape: bool, if True returns shape of newimage with newimage

    if getshape = True
    :return newimage: numpy array (2D), the new resized image
    :return nx: int, the shape in the first dimension, i.e. data.shape[0]
    :return ny: int, the shape in the second dimension, i.e. data.shape[1]

    if getshape = False
    :return newimage: numpy array (2D), the new resized image
    """
    func_name = __NAME__ + '.resize()'
    # Deal with no low/high values
    if xhigh is None:
        xhigh = image.shape(1)
    if yhigh is None:
        yhigh = image.shape(0)
    # if our x pixels and y pixels to keep are defined then use them to
    # construct the new image
    if x is not None and y is not None:
        pass
    # else define them from low/high values
    else:
        # deal with xlow > xhigh
        if xlow > xhigh:
            x = np.arange(xhigh + 1, xlow + 1)[::-1]
        elif xlow == xhigh:
            emsg1 = '"xlow" and "xhigh" cannot have the same values'
            emsg2 = '    function = {0}'.format(func_name)
            WLOG('error', DPROG, [emsg1, emsg2])
        else:
            x = np.arange(xlow, xhigh)
        # deal with ylow > yhigh
        if ylow > yhigh:
            y = np.arange(yhigh + 1, ylow + 1)[::-1]
        elif ylow == yhigh:
            emsg1 = '"ylow" and "yhigh" cannot have the same values'
            emsg2 = '    function = {0}'.format(func_name)
            WLOG('error', DPROG, [emsg1, emsg2])
        else:
            y = np.arange(ylow, yhigh)
    # construct the new image (if one can't raise error)
    try:
        newimage = np.take(np.take(image, x, axis=1), y, axis=0)
    except Exception as e:
        eargs1 = [xlow, xhigh, ylow, yhigh]
        emsg1 = 'Cannot resize "image" to ({0}-{1} by {2}-{3})'.format(*eargs1)
        emsg2 = '    Error {0}: {1}'.format(type(e), e)
        emsg3 = '    function = {0}'.format(func_name)
        WLOG('error', DPROG, [emsg1, emsg2, emsg3])
        newimage = None

    # if getshape is True return newimage, newimage.shape[0], newimage.shape[1]
    if getshape:
        return newimage, newimage.shape[0], newimage.shape[1]
    else:
        # return new image
        return newimage


def rotate(image, rotation):
    """
    Rotates the image by rotation

    :param image: numpy array (2D), the image to rotate
    :param rotation: float, the rotational angle in degrees (counter-clockwise)
                     must be a multiple of +/- 90 degrees

    :return newimage:  numpy array (2D), the rotated image
    """
    rotation = int(rotation // 90)
    newimage = np.rot90(image, rotation)
    return newimage


def flip_image(image, fliprows=True, flipcols=True):
    """
    Flips the image in the x and/or the y direction

    :param image: numpy array (2D), the image
    :param fliprows: bool, if True reverses row order (axis = 0)
    :param flipcols: bool, if True reverses column order (axis = 1)

    :return newimage: numpy array (2D), the flipped image
    """
    func_name = __NAME__ + '.flip_image()'
    # raise error if image is not 2D
    if len(image.shape) < 2:
        emsg1 = 'Image must has at least two dimensions, shape = {0}'
        emsg2 = '    function = {0}'.format(func_name)
        WLOG('error', DPROG, [emsg1.format(image.shape), emsg2])
    # flip both dimensions
    if fliprows and flipcols:
        return image[::-1, ::-1]
    # flip first dimension
    elif fliprows:
        return image[::-1, :]
    # flip second dimension
    elif flipcols:
        return image[:, ::-1]
    # if both false just return image (no operation done)
    else:
        return image


def convert_to_e(image, p=None, gain=None, exptime=None):
    """
    Converts image from ADU/s into e-

    :param image: numpy array (2D), the image
    :param p: parameter dictionary, ParamDict containing constants
            Must contain at least: (if exptime is None)
                exptime: float, the exposure time of the image
                gain: float, the gain of the image

    :param gain: float, if p is None, used as the gain to multiple the image by
    :param exptime: float, if p is None, used as the exposure time the image
                    is multiplied by

    :return newimage: numpy array (2D), the image in e-
    """
    func_name = __NAME__ + '.convert_to_e()'
    # test if we have p and exptime/gain are in p - if we do convert -
    #    else raise error
    if p is not None:
        try:
            newimage = image * p['EXPTIME'] * p['GAIN']
        except KeyError:
            emsg1 = ('If parameter dictionary is defined keys "exptime" '
                     'must be in parameter dictionary.')
            emsg2 = '    function = {0}'.format(func_name)
            WLOG('error', '', [emsg1, emsg2])
            newimage = None
    # test of we have exptime and gain defined - if we do convert - else
    #     raise error
    elif gain is not None and exptime is not None:
        try:
            gain, exptime = float(gain), float(exptime)
            newimage = image * gain * exptime
        except ValueError:
            emsg1 = ('"gain" and "exptime" must be floats if parameter '
                     'dictionary is None.')
            emsg2 = '    function = {0}'.format(func_name)
            WLOG('error', '', [emsg1, emsg2])
            newimage = None
    # if neither p['exptime'] and p['gain' or exptime and gain are defined
    #     raise error
    else:
        emsg1 = 'Either "p" or ("gain" and "exptime") must be defined'
        emsg2 = '    function = {0}'.format(func_name)
        WLOG('error', '', [emsg1, emsg2])
        newimage = None

    return newimage


def convert_to_adu(image, p=None, exptime=None):
    """
    Converts image from ADU/s into ADU

    :param image:

    :param p: parameter dictionary, ParamDict containing constants
        Must contain at least: (if exptime is None)
            exptime: float, the exposure time of the image

    :param exptime: float, if p is None, used as the exposure time the image
                    is multiplied by

    :return newimage: numpy array (2D), the image in e-
    """
    func_name = __NAME__ + '.convert_to_adu()'
    # test if we have p and exptime is in p - if we do convert - else raise
    #    error
    if p is not None:
        try:
            newimage = image * p['EXPTIME']
        except KeyError:
            emsg1 = ('If parameter dictionary is defined key "exptime" '
                     'must be in parameter dictionary.')
            emsg2 = '    function = {0}'.format(func_name)
            WLOG('error', '', [emsg1, emsg2])
            newimage = None
    # test of we have exptime defined - if we do convert - else raise error
    elif exptime is not None:
        try:
            exptime = float(exptime)
            newimage = image * exptime
        except ValueError:
            emsg1 = ('"exptime" must be a float if parameter '
                     'dictionary is None.')
            emsg2 = '    function = {0}'.format(func_name)
            WLOG('error', '', [emsg1, emsg2])
            newimage = None
    # if neither p['exptime'] or exptime are defined raise error
    else:
        emsg1 = 'Either "p" or "exptime" must be defined'
        emsg2 = '    function = {0}'.format(func_name)
        WLOG('error', '', [emsg1, emsg2])
        newimage = None

    return newimage


def get_all_similar_files(p, directory, prefix=None, suffix=None):
    """
    Get all similar files in a directory with matching prefix and suffix defined
    either by "prefix" and "suffix" or by p["ARG_FILE_NAMES"][0]

    :param p: parameter dictionary, ParamDict containing constants
        Must contain at least:
                arg_file_names: list, list of files taken from the command line
                                (or call to recipe function) must have at least
                                one string filename in the list
                log_opt: string, log option, normally the program name

    :param directory: string, the directory to search for files
    :param prefix: string or None, if not None the prefix to search for, if
                   None defines the prefix from the first 5 characters of
                   p["ARG_FILE_NAMES"][0]
    :param suffix: string  or None, if not None the suffix to search for, if
                   None defines the prefix from the last 8 characters of
                   p["ARG_FILE_NAMES"][0]

    :return filelist: list of strings, the full paths of all files that are in
                      "directory" with the matching prefix and suffix defined
                      either by "prefix" and "suffix" or by
                      p["ARG_FILE_NAMES"][0]
    """
    func_name = __NAME__ + '.get_all_similar_files()'
    # deal with no "arg_file_names"
    if prefix is None or suffix is None:
        if 'arg_file_names' not in p:
            emsg1 = ('"prefix" and "suffix" not defined and "arg_file_names" '
                     'not found in "p"')
            emsg2 = '    function = {0}'.format(func_name)
            WLOG('error', p['LOG_OPT'], [emsg1, emsg2])
    # get file prefix and suffix
    if prefix is None:
        prefix = p['ARG_FILE_NAMES'][0][0:5]
    if suffix is None:
        suffix = p['ARG_FILE_NAMES'][0][-8:]
    # constrcut file string
    filestring = '{0}*{1}'.format(prefix, suffix)
    locstring = os.path.join(directory, filestring)
    # get all files
    filelist = glob.glob(locstring)
    # sort list
    filelist = np.sort(filelist)
    # return file list
    return list(filelist)


def interp_bad_regions(p, image):
    """
    Interpolate over the bad regions to fill in holes on image (only to be used
    for image localization)

    :param p: parameter dictionary, ParamDict containing constants
            Must contain at least:
                IC_IMAGE_TYPE: string, the type of detector (H2RG or H4RG)
                BAD_REGION_FIT: list of floats, the fit to the curvature
                BAD_REGION_MED_SIZE: int, the median filter box size
                BAD_REGION_THRESHOLD: float, the threshold below which the
                                      image (normalised) should be regarded as
                                      bad (and the pixels in the image that
                                      should be set to the norm value)
                BAD_REGION_KERNAL_SIZE: int, the box size used to do the
                                        convolution
                BAD_REGION_MED_SIZE2: int, the median filter box size used
                                      during the convolution
                BAD_REGION_GOOD_VALUE: float, the final good ratio value
                                       (ratio between the original image and
                                        the interpolated image) to accept
                                        pixels as good pixels

                BAD_REGION_BAD_VALUE: float, the final bad ratio value
                                       (ratio between the original image and
                                        the interpolated image) to reject
                                        pixels as bad pixels

    :param image: numpy array (2D), the image

    :return image3: numpy array (2D), the corrected image
    """
    # TODO: Eventually remove H2RG fix
    # do not interp for H2RG
    if p['IC_IMAGE_TYPE'] == 'H2RG':
        return image
    # get the image size
    dim1, dim2 = image.shape
    # get parameters from p
    curvefit = p['BAD_REGION_FIT']
    med_size = p['BAD_REGION_MED_SIZE']
    threshold = p['BAD_REGION_THRESHOLD']
    kernel_size = p['BAD_REGION_KERNEL_SIZE']
    med_size2  = p['BAD_REGION_MED_SIZE2']
    goodvalue = p['BAD_REGION_GOOD_VALUE']
    badvalue = p['BAD_REGION_BAD_VALUE']
    # set nan pixels to zero
    image2 = np.where(np.isfinite(image), image, np.zeros_like(image))
    # create fit (using bad_region_fit parameters) to order curvature
    xpixfit = np.arange(dim2)
    ypixfit = np.polyval(curvefit, xpixfit)
    # work out the delta pixel shift needed to "straighten" curvature
    pixshift = ypixfit - np.mean(ypixfit)
    # -------------------------------------------------------------------------
    # log progress
    WLOG('', p['LOG_OPT'], '   - Straightening interpolation image')
    # loop around all x pixels and shift pixels by interpolating with a spline
    for xi in range(dim2):
        # produce the universal spline fit
        splinefit = InterpUSpline(xpixfit, image2[:, xi], k=1)
        # apply the spline fit with the shift and write to the image
        image2[:, xi] = splinefit(xpixfit + pixshift[xi])
    # -------------------------------------------------------------------------
    # log progress
    WLOG('', p['LOG_OPT'], '   - Applying median filter to interpolation image')
    # loop around all y pixels and median filter
    for yi in range(dim1):
        # get this iterations row data
        row = np.array(image2[yi, :])
        # median filter this iterations row data
        row_med = median_filter(row, size=med_size, mode='reflect')
        # normalise the row by the median filter
        row = row/row_med
        # find all pixels where the normalised value is less than
        #    "bad_region_threshold"
        rowmask = row < threshold
        # set the masked row sto the row median filter values
        image2[yi, rowmask] = row_med[rowmask]
    # -------------------------------------------------------------------------
    # log progress
    WLOG('', p['LOG_OPT'], '   - Applying convolution to interpolation image')
    # define a kernal (box size) for the convolution
    kernel = np.repeat(1.0/kernel_size, kernel_size)
    # loop around all y pixels and apply a convolution over a median
    #    filter to create the final straight image

    for yi in range(dim1):
        # get this iterations row data
        row = np.array(image2[yi, :])
        # median filter over the image
        row_med = median_filter(row, size=med_size2, mode='reflect')
        # convolve the row median filter and write to image
        image2[yi, :] = np.convolve(row_med, kernel, mode='same')
    # -------------------------------------------------------------------------
    # log progress
    WLOG('', p['LOG_OPT'], '   - Un-straightening interpolation image')
    # make sure all NaNs are 0
    image2 = np.where(np.isfinite, image2, np.zeros_like(image2))
    image = np.where(np.isfinite, image, np.zeros_like(image))
    # add the curvature back in (again by interpolating with a spline)
    for xi in range(dim2):
        # produce the universal spline fit
        splinefit = InterpUSpline(xpixfit, image2[:, xi], k=1)
        # apply the spline fit with the shift and write to the image
        image2[:, xi] = splinefit(xpixfit - pixshift[xi])
    # -------------------------------------------------------------------------
    # log progress
    WLOG('', p['LOG_OPT'], '   - Calculating good and bad pixels (from ratio)')
    # calculate the ratio between original image and interpolated image
    ratio = image/image2
    # set all ratios greater than 1 to the inverse (reflect around 1)
    with warnings.catch_warnings(record=True) as w:
        rmask = ratio > 1
        ratio[rmask] = 1.0/ratio[rmask]
    # create a weight image
    weights = np.zeros_like(image, dtype=float)
    # decide which pixels are good and which pixels are bad
    with warnings.catch_warnings(record=True) as w:
        goodmask = ratio > goodvalue
        badmask = ratio < badvalue
        betweenmask = (~badmask) & (~goodmask)
    # fill the weight image based on the ratio (percentage of good image used)
    weights[goodmask] = 1.0
    weights[badmask] = 0.0
    weights[betweenmask] = 1.0 - 4.0 * (goodvalue - ratio[betweenmask])
    # using the weight image to correct the original image
    image3 = (image2 * (1 - weights)) + (image * weights)
    # return corrected image
    return image3


def fix_non_preprocessed(p, image, filename=None):
    """
    If a raw file is not preprocessed, then fix it (i.e. rotate it) so
    it conforms to DRS standards

    :param pp: parameter dictionary, ParamDict containing constants
        Must contain at least:
            PROCESSED_SUFFIX: string, the processed suffix
            PREPROCESSED: bool, flag whether file is detected as
                          pre-processed
            IC_IMAGE_TYPE: string, the detector type
            RAW_TO_PP_ROTATION: int, rotation angle in degrees (in degrees,
                                counter-clockwise direction) must be a multiple
                                of 90 degrees
    :param image: numpy array (2D), the image to manipulate
    :param filename: string, if p['PREPROCESSED'] is not defined the file
                     is checked (can be done if PREPROCESSED in p

    :return newimage: numpy array (2D), the new image that emulates a pre-
                      processed file
    """

    func_name = __NAME__ + '.fix_non_preprocessed()'
    # if preprocessed not found calculate it
    if 'PREPROCESSED' not in p:
        if filename is None:
            emsg1 = 'Need to identify whether file is preprocessed'
            emsg2 = '\tPlease add "filename" to call to {0}'.format(func_name)
            WLOG('error', p['LOG_OPT'], [emsg1, emsg2])
        else:
            if p['PROCESSED_SUFFIX'] in filename:
                p['PREPROCESSED'] = True
            else:
                p['PREPROCESSED'] = False
    # get conditions for rotation
    # TODO: remove H4RG dependency
    cond1 = p['IC_IMAGE_TYPE'] == 'H4RG'
    cond2 = not p['PREPROCESSED']
    # if conditions met rotate
    if cond1 and cond2:
        # log warning
        wmsg = 'Warning: Using non-preprocessed file!'
        WLOG('warning', p['LOG_OPT'], wmsg)
        # get rotation
        rotation = p['RAW_TO_PP_ROTATION']
        # rotate and return image
        return rotate(image, rotation)
    # else return image
    else:
        return image


# =============================================================================
# Define Pre-processing correction functions
# =============================================================================
def ref_top_bottom(p, image):
    """
    Correction for the top and bottom reference pixels

    :param p: parameter dictionary, ParamDict containing constants
            Must contain at least:
                TOTAL_AMP_NUM: int, the total number of amplifiers on the
                               detector
                NUMBER_REF_TOP: int, the number of reference pixels at the top
                                of the image (highest y pixel values)
                NUMBER_REF_BOTTOM: int, the number of reference pixels at the
                                   bottom of the image (lowest y pixel values)
    :param image: numpy array (2D), the image

    :return image: numpy array (2D), the corrected image
    """
    # get the image size
    dim1, dim2 = image.shape
    # get constants from p
    tamp = p['TOTAL_AMP_NUM']
    ntop = p['NUMBER_REF_TOP']
    nbottom = p['NUMBER_REF_BOTTOM']
    # get number of pixels in amplifier
    pix_in_amp = dim2 // tamp
    pix_in_amp_2 = pix_in_amp // 2
    # work out the weights for y pixels
    weight = np.arange(dim1)/(dim1-1)
    # pipe into array to cover odd pixels and even pixels
    weightarr = np.repeat(weight, dim2 // pix_in_amp_2)
    # reshape
    weightarr = weightarr.reshape(dim1, pix_in_amp_2)
    # loop around each amplifier
    for amp_num in range(tamp):
        # get the pixel mask for this amplifier
        pixmask = (amp_num * dim2 // tamp) + 2 * np.arange(pix_in_amp_2)
        # loop around the even and then the odd pixels
        for oddeven in range(2):
            # work out the median of the bottom pixels for this amplifier
            bottom = np.nanmedian(image[:nbottom, pixmask + oddeven])
            top = np.nanmedian(image[dim1 - ntop:, pixmask + oddeven])
            # work out contribution to subtract from top and bottom
            contrib = (top * weightarr) + (bottom * (1 - weightarr))
            # subtraction contribution from image for this amplifier
            image[:, pixmask+oddeven] -= contrib
    # return corrected image
    return image


def median_filter_dark_amp(p, image):
    """
    Use the dark amplifiers to produce a median pattern and apply this to the
    image

    :param p: parameter dictionary, ParamDict containing constants
            Must contain at least:
                TOTAL_AMP_NUM: int, the total number of amplifiers on the
                               detector
                NUMBER_DARK_AMP: int, the number of unilluminated (dark)
                                 amplifiers on the detector
                DARK_MED_BINNUM: int, the number of bins to use in the median
                                 filter binning process (higher number = finer
                                 bins, lower number = bigger bins)
    :param image: numpy array (2D), the image

    :return image: numpy array (2D), the corrected image
    """
    # get the image size
    dim1, dim2 = image.shape
    # get constants from p
    namp = p['NUMBER_DARK_AMP']
    tamp = p['TOTAL_AMP_NUM']
    ybinnum = p['DARK_MED_BINNUM']
    # get number of pixels in amplifier
    pix_in_amp = dim2 // tamp
    # ----------------------------------------------------------------------
    # extract the dark amplifiers + one for the median filtering
    image2 = image[:, : 128 * (namp + 1)]
    # there are ribbons every two amplifiers covering two pixels
    xribbon = []
    for pix in range(pix_in_amp * 2, pix_in_amp * namp, pix_in_amp * 2):
        xribbon = np.append(xribbon, pix - 1)
        xribbon = np.append(xribbon, pix)
    # create a copy of the dark amplifiers and set the ribbons to NaN
    image2b = image2.copy()
    image2b[:, xribbon.astype(int)] = np.nan
    # ----------------------------------------------------------------------
    # produce the median-binned image
    binstep = dim1 // ybinnum
    xbinnum = (namp + 1) * pix_in_amp // binstep
    # create an array to hold binned image
    imagebin = np.zeros([ybinnum, xbinnum])
    # bin image using a median (loop around bins)
    for i in range(ybinnum):
        for j in range(xbinnum):
            # get iteration bin pposition
            x0, y0 = i * binstep, j * binstep
            x1, y1 = i * binstep + binstep, j * binstep + binstep
            # calculate value at this position
            imagebin[i, j] = np.nanmedian(image2b[x0:x1, y0:y1])
    # apply a cubic spline onto the binned image
    image3 = scipy.ndimage.zoom(imagebin, binstep, order=2)
    # ----------------------------------------------------------------------
    # subtract the low-frequency part of the image
    #    this leaves the common structures
    diffimage = image2 - image3
    # create a cube that contains the dark amplifiers
    darkamps = np.zeros([namp, dim1, pix_in_amp])
    # loop around each amplifier and add the diff image for this amplifier
    # into the common storage cube
    for amp in range(namp):
        # amplifiers are flipped for odd numbered amplifiers
        if (amp % 2) == 1:
            # work out pixel positions for this amplifier
            firstpixel = (amp * pix_in_amp) + (pix_in_amp - 1)
            lastpixel = (amp * pix_in_amp) - 1
            # add diff image (flipped as amp is odd)
            darkamps[amp, :, :] = diffimage[:, firstpixel:lastpixel:-1]
        else:
            # work out pixel positions
            firstpixel = (amp * pix_in_amp)
            lastpixel = firstpixel + pix_in_amp
            # add diff image
            darkamps[amp, :, :] = diffimage[:, firstpixel:lastpixel]
    # from the cube that contains all dark amplifiers construct the
    #    median dark amplifier
    refamp = np.nanmedian(darkamps, axis=0)
    # ----------------------------------------------------------------------
    # subtract the median dark amp from each amplifier in the image
    for amp in range(tamp):
        # if odd flip
        if (amp % 2) == 1:
            # work out pixel positions for this amplifier
            firstpixel = (amp * pix_in_amp) + (pix_in_amp - 1)
            lastpixel = (amp * pix_in_amp) - 1
            # subtract off refamp
            image[:, firstpixel:lastpixel:-1] -= refamp
        else:
            # work out pixel positions
            firstpixel = (amp * pix_in_amp)
            lastpixel = firstpixel + pix_in_amp
            # subtract off refamp
            image[:, firstpixel:lastpixel] -= refamp
    # ----------------------------------------------------------------------
    # finally return corrected image
    return image


def median_one_over_f_noise(p, image):
    """
    Use the top and bottom reference pixels to create a map of the 1/f noise
    and apply it to the image

    :param p: parameter dictionary, ParamDict containing constants
            Must contain at least:
                NUMBER_REF_TOP: int, the number of reference pixels at the top
                                of the image (highest y pixel values)
                NUMBER_REF_BOTTOM: int, the number of reference pixels at the
                                   bottom of the image (lowest y pixel values)
                NUMBER_DARK_AMP: int, the number of unilluminated (dark)
                                 amplifiers on the detector
                DARK_MED_BINNUM: int, the number of bins to use in the median
                                 filter binning process (higher number = finer
                                 bins, lower number = bigger bins)
    :param image: numpy array (2D), the image

    :return image: numpy array (2D), the corrected image
    """
    # get the image size
    dim1, dim2 = image.shape
    # get constants from p
    ntop = p['NUMBER_REF_TOP']
    nbottom = p['NUMBER_REF_BOTTOM']
    ybinnum = p['DARK_MED_BINNUM']
    # get the bin step
    binstep = dim1 // ybinnum
    # generate the list of top and bottom reference pixels to use
    bottompixels = np.arange(nbottom)
    toppixels = dim2 - np.arange(1, ntop + 1)[::-1]
    usepixels = np.append(bottompixels, toppixels).astype(int)
    # median the reference pixels
    refimage = np.nanmedian(image[:, usepixels])
    # use the refimage to create a map of 1/f noise
    noise1f = scipy.ndimage.median_filter(refimage, size=binstep,
                                          mode='reflect')
    # subtract the 1/f noise from the image
    for pixel in range(dim2):
        image[:, pixel] -= noise1f
    # return the corrected image
    return image


# =============================================================================
# Define Image correction functions
# =============================================================================
def measure_dark(pp, image, image_name, short_name):
    """
    Measure the dark pixels in "image"

    :param pp: parameter dictionary, ParamDict containing constants
        Must contain at least:
                log_opt: string, log option, normally the program name
                DARK_QMIN: int, The lower percentile (0 - 100)
                DARK_QMAX: int, The upper percentile (0 - 100)
                HISTO_BINS: int,  The number of bins in dark histogram
                HISTO_RANGE_LOW: float, the lower extent of the histogram
                                 in ADU/s
                HISTO_RANGE_HIGH: float, the upper extent of the histogram
                                  in ADU/s

    :param image: numpy array (2D), the image
    :param image_name: string, the name of the image (for logging)
    :param short_name: string, suffix (for parameter naming -
                        parmaeters added to pp with suffix i)

    :return pp: parameter dictionary, the updated parameter dictionary
            Adds the following: (based on "short_name")
                histo_full: numpy.histogram tuple (hist, bin_edges) for
                            the full image
                histo_blue: numpy.histogram tuple (hist, bin_edges) for
                            the blue part of the image
                histo_red: numpy.histogram tuple (hist, bin_edges) for
                            the red part of the image
                med_full: float, the median value of the non-Nan image values
                          for the full image
                med_blue: float, the median value of the non-Nan image values
                          for the blue part of the image
                med_red: float, the median value of the non-Nan image values
                         for the red part of the image
                dadead_full: float, the fraction of dead pixels as a percentage
                             for the full image
                dadead_blue: float, the fraction of dead pixels as a percentage
                             for the blue part of the image
                dadead_red: float, the fraction of dead pixels as a percentage
                            for the red part of the image

          where:
              hist : numpy array (1D) The values of the histogram.
              bin_edges : numpy array (1D) of floats, the bin edges
    """
    func_name = __NAME__ + '.measure_dark()'
    # make sure image is a numpy array
    try:
        image = np.array(image)
    except Exception as _:
        emsg1 = '"image" is not a valid numpy array'
        emsg2 = '    function = {0}'.format(func_name)
        WLOG('error', pp['LOG_OPT'], [emsg1, emsg2])
    # flatten the image
    fimage = image.flat
    # get the finite (non-NaN) mask
    fimage = fimage[np.isfinite(fimage)]
    # get the number of NaNs
    imax = image.size - len(fimage)
    # get the median value of the non-NaN data
    med = np.median(fimage)
    # get the 5th and 95th percentile qmin
    try:
        qmin, qmax = np.percentile(fimage, [pp['DARK_QMIN'], pp['DARK_QMAX']])
    except spirouConfig.ConfigError as e:
        emsg = '    function = {0}'.format(func_name)
        WLOG('error', pp['LOG_OPT'], [e.message, emsg])
        qmin, qmax = None, None
    # get the histogram for flattened data
    try:
        histo = np.histogram(fimage, bins=pp['HISTO_BINS'],
                             range=(pp['HISTO_RANGE_LOW'],
                                    pp['HISTO_RANGE_HIGH']),
                             density=True)
    except spirouConfig.ConfigError as e:
        emsg = '    function = {0}'.format(func_name)
        WLOG('error', pp['LOG_OPT'], [e.message, emsg])
        histo = None
    # get the fraction of dead pixels as a percentage
    dadead = imax * 100 / np.product(image.shape)
    # log the dark statistics
    wargs = ['In {0}'.format(image_name), dadead, med, pp['DARK_QMIN'],
             pp['DARK_QMAX'], qmin, qmax]
    wmsg = ('{0:12s}: Frac dead pixels= {1:.4f} % - Median= {2:.3f} ADU/s - '
            'Percent[{3}:{4}]= {5:.2f}-{6:.2f} ADU/s')
    WLOG('info', pp['LOG_OPT'], wmsg.format(*wargs))
    # add required variables to pp
    source = '{0}/{1}'.format(__NAME__, 'measure_dark()')
    pp['histo_{0}'.format(short_name)] = histo
    pp.set_source('histo_{0}'.format(short_name), source)
    pp['med_{0}'.format(short_name)] = med
    pp.set_source('med_{0}'.format(short_name), source)
    pp['dadead_{0}'.format(short_name)] = dadead
    pp.set_source('dadead_{0}'.format(short_name), source)
    # return the parameter dictionary with new values
    return pp


def correct_for_dark(p, image, header, nfiles=None, return_dark=False):
    """
    Corrects "image" for "dark" using calibDB file (header must contain
    value of p['ACQTIME_KEY'] as a keyword)

    :param p: parameter dictionary, ParamDict containing constants
        Must contain at least:
                nbframes: int, the number of frames/files (usually the length
                          of "arg_file_names")
                calibDB: dictionary, the calibration database dictionary
                         (if not in "p" we construct it and need "max_time_unix"
                max_time_unix: float, the unix time to use as the time of
                                reference (used only if calibDB is not defined)
                log_opt: string, log option, normally the program name
                DRS_CALIB_DB: string, the directory that the calibration
                              files should be saved to/read from

    :param image: numpy array (2D), the image
    :param header: dictionary, the header dictionary created by
                   spirouFITS.ReadImage
    :param nfiles: int or None, number of files that created image (need to
                   multiply by this to get the total dark) if None uses
                   p['NBFRAMES']
    :param return_dark: bool, if True returns corrected_image and dark
                        if False (default) returns corrected_image

    :return corrected_image: numpy array (2D), the dark corrected image
                             only returned if return_dark = True:
    :return darkimage: numpy array (2D), the dark
    """
    func_name = __NAME__ + '.correct_for_dark()'
    if nfiles is None:
        nfiles = p['NBFRAMES']

    # get calibDB
    if 'calibDB' not in p:
        # get acquisition time
        acqtime = spirouDB.GetAcqTime(p, header)
        # get calibDB
        cdb, p = spirouDB.GetCalibDatabase(p, acqtime)
    else:
        try:
            cdb = p['CALIBDB']
            acqtime = p['MAX_TIME_UNIX']
        except spirouConfig.ConfigError as e:
            emsg = '    function = {0}'.format(func_name)
            WLOG('error', p['LOG_OPT'], [e.message, emsg])
            cdb, acqtime = None, None

    # try to read 'DARK' from cdb
    if 'DARK' in cdb:
        darkfile = os.path.join(p['DRS_CALIB_DB'], cdb['DARK'][1])
        WLOG('', p['LOG_OPT'], 'Doing Dark Correction using ' + darkfile)
        darkimage, nx, ny = spirouFITS.read_raw_data(darkfile, False, True)
        corrected_image = image - (darkimage * nfiles)
    else:
        # get master config file name
        masterfile = spirouConfig.Constants.CALIBDB_MASTERFILE(p)
        # deal with extra constrain on file from "closer/older"
        comptype = p.get('CALIB_DB_MATCH', None)
        if comptype == 'older':
            extstr = '(with unit time <={1})'
        else:
            extstr = ''
        # log error
        emsg1 = 'No valid DARK in calibDB {0} ' + extstr
        emsg2 = '    function = {0}'.format(func_name)
        WLOG('error', p['LOG_OPT'], [emsg1.format(masterfile, acqtime), emsg2])
        corrected_image, darkimage = None, None

    # finally return datac
    if return_dark:
        return corrected_image, darkimage
    else:
        return corrected_image


def get_badpixel_map(p, header=None):
    """
    Get the bad pixel map from the calibDB

        Must contain at least:
                calibDB: dictionary, the calibration database dictionary
                         (if not in "p" we construct it and need "max_time_unix"
                max_time_unix: float, the unix time to use as the time of
                                reference (used only if calibDB is not defined)
                log_opt: string, log option, normally the program name
                DRS_CALIB_DB: string, the directory that the calibration
                              files should be saved to/read from

    :param header: dictionary, the header dictionary created by
                   spirouFITS.ReadImage

    :return: badpixmask: numpy array (2D), the bad pixel mask
    """
    func_name = __NAME__ + '.get_badpixel_map()'
    # get calibDB
    if 'calibDB' not in p:
        # get acquisition time
        acqtime = spirouDB.GetAcqTime(p, header)
        # get calibDB
        cdb, p = spirouDB.GetCalibDatabase(p, acqtime)
    else:
        try:
            cdb = p['CALIBDB']
            acqtime = p['MAX_TIME_UNIX']
        except spirouConfig.ConfigError as e:
            emsg = '    function = {0}'.format(func_name)
            WLOG('error', p['LOG_OPT'], [e.message, emsg])
            cdb, acqtime = None, None

    # try to read 'BADPIX' from cdb
    if 'BADPIX' in cdb:
        badpixfile = os.path.join(p['DRS_CALIB_DB'], cdb['BADPIX'][1])
        WLOG('', p['LOG_OPT'], 'Doing Bad Pixel Correction using ' + badpixfile)
        badpixmask, nx, ny = spirouFITS.read_raw_data(badpixfile, False, True)
        return badpixmask
    else:
        # get master config file name
        masterfile = spirouConfig.Constants.CALIBDB_MASTERFILE(p)
        # deal with extra constrain on file from "closer/older"
        comptype = p.get('CALIB_DB_MATCH', None)
        if comptype == 'older':
            extstr = '(with unit time <={1})'
        else:
            extstr = ''
        # log error
        emsg1 = 'No valid BADPIX in calibDB {0} ' + extstr
        emsg2 = '    function = {0}'.format(func_name)
        WLOG('error', p['LOG_OPT'], [emsg1.format(masterfile, acqtime), emsg2])
        return 0


def correct_for_badpix(p, image, header):
    """
    Corrects "image" for "BADPIX" using calibDB file (header must contain
    value of p['ACQTIME_KEY'] as a keyword) - sets all bad pixels to zeros

    :param p: parameter dictionary, ParamDict containing constants
        Must contain at least:
                calibDB: dictionary, the calibration database dictionary
                         (if not in "p" we construct it and need "max_time_unix"
                max_time_unix: float, the unix time to use as the time of
                                reference (used only if calibDB is not defined)
                log_opt: string, log option, normally the program name
                DRS_CALIB_DB: string, the directory that the calibration
                              files should be saved to/read from

    :param image: numpy array (2D), the image
    :param header: dictionary, the header dictionary created by
                   spirouFITS.ReadImage

    :return corrected_image: numpy array (2D), the corrected image where all
                             bad pixels are set to zeros
    """
    func_name = __NAME__ + '.correct_for_baxpix()'
    # get badpixmask
    badpixmask = get_badpixel_map(p, header)
    # create mask from badpixmask
    mask = np.array(badpixmask, dtype=bool)
    # correct image (set bad pixels to zero)
    corrected_image = np.where(mask, np.zeros_like(image), image)
    # finally return corrected_image
    return corrected_image


def normalise_median_flat(p, image, method='new', wmed=None, percentile=None):
    """
    Applies a median filter and normalises. Median filter is applied with width
    "wmed" or p["BADPIX_FLAT_MED_WID"] if wmed is None) and then normalising by
    the 90th percentile

    :param p: parameter dictionary, ParamDict containing constants
        Must contain at least:
                BADPIX_FLAT_MED_WID: float, the median image in the x
                                     dimension over a boxcar of this width
                BADPIX_NORM_PERCENTILE: float, the percentile to normalise
                                        to when normalising and median
                                        filtering image
                log_opt: string, log option, normally the program name

    :param image: numpy array (2D), the iamge to median filter and normalise
    :param method: string, "new" or "old" if "new" uses np.percentile else
                   sorts the flattened image and takes the "percentile" (i.e.
                   90th) pixel value to normalise
    :param wmed: float or None, if not None defines the median filter width
                 if None uses p["BADPIX_MED_WID", see
                 scipy.ndimage.filters.median_filter "size" for more details
    :param percentile: float or None, if not None degines the percentile to
                       normalise the image at, if None used from
                       p["BADPIX_NORM_PERCENTILE"]

    :return norm_med_image: numpy array (2D), the median filtered and normalised
                            image
    :return norm_image: numpy array (2D), the normalised image
    """
    func_name = __NAME__ + '.normalise_median_flat()'
    # log that we are normalising the flat
    WLOG('', p['LOG_OPT'], 'Normalising the flat')

    # get used percentile
    if percentile is None:
        try:
            percentile = p['BADPIX_NORM_PERCENTILE']
        except spirouConfig.ConfigError as e:
            emsg = '    function = {0}'.format(func_name)
            WLOG('error', p['LOG_OPT'], [e.message, emsg])

    # wmed: We construct a "simili" flat by taking the running median of the
    # flag in the x dimension over a boxcar width of wmed (suggested
    # value of ~7 pix). This assumes that the flux level varies only by
    # a small amount over wmed pixels and that the badpixels are
    # isolated enough that the median along that box will be representative
    # of the flux they should have if they were not bad
    if wmed is None:
        try:
            wmed = p['BADPIX_FLAT_MED_WID']
        except spirouConfig.ConfigError as e:
            emsg = '    function = {0}'.format(func_name)
            WLOG('error', p['LOG_OPT'], [e.message, emsg])

    # create storage for median-filtered flat image
    image_med = np.zeros_like(image)

    # loop around x axis
    for i_it in range(image.shape[1]):
        # x-spatial filtering and insert filtering into image_med array
        image_med[i_it, :] = filters.median_filter(image[i_it, :], wmed)

    if method == 'new':
        # get the 90th percentile of median image
        norm = np.percentile(image_med[np.isfinite(image_med)], percentile)

    else:
        v = image_med.reshape(np.product(image.shape))
        v = np.sort(v)
        norm = v[int(np.product(image.shape) * percentile/100.0)]

    # apply to flat_med and flat_ref
    return image_med/norm, image/norm


def locate_bad_pixels(p, fimage, fmed, dimage, wmed=None):
    """
    Locate the bad pixels in the flat image and the dark image

    :param p: parameter dictionary, ParamDict containing constants
        Must contain at least:
                log_opt: string, log option, normally the program name
                BADPIX_FLAT_MED_WID: float, the median image in the x
                                     dimension over a boxcar of this width
                BADPIX_FLAT_CUT_RATIO: float, the maximum differential pixel
                                       cut ratio
                BADPIX_ILLUM_CUT: float, the illumination cut parameter
                BADPIX_MAX_HOTPIX: float, the maximum flux in ADU/s to be
                                   considered too hot to be used

    :param fimage: numpy array (2D), the flat normalised image
    :param fmed: numpy array (2D), the flat median normalised image
    :param dimage: numpy array (2D), the dark image
    :param wmed: float or None, if not None defines the median filter width
                 if None uses p["BADPIX_MED_WID", see
                 scipy.ndimage.filters.median_filter "size" for more details

    :return bad_pix_mask: numpy array (2D), the bad pixel mask image
    :return badpix_stats: list of floats, the statistics array:
                            Fraction of hot pixels from dark [%]
                            Fraction of bad pixels from flat [%]
                            Fraction of NaN pixels in dark [%]
                            Fraction of NaN pixels in flat [%]
                            Fraction of bad pixels with all criteria [%]
    """
    func_name = __NAME__ + '.locate_bad_pixels()'
    # log that we are looking for bad pixels
    WLOG('', p['LOG_OPT'], 'Looking for bad pixels')
    # -------------------------------------------------------------------------
    # wmed: We construct a "simili" flat by taking the running median of the
    # flag in the x dimension over a boxcar width of wmed (suggested
    # value of ~7 pix). This assumes that the flux level varies only by
    # a small amount over wmed pixels and that the badpixels are
    # isolated enough that the median along that box will be representative
    # of the flux they should have if they were not bad
    if wmed is None:
        try:
            wmed = p['BADPIX_FLAT_MED_WID']
        except spirouConfig.ConfigError as e:
            emsg = '    function = {0}'.format(func_name)
            WLOG('error', p['LOG_OPT'], [e.message, emsg])

    # maxi differential pixel response relative to the expected value
    try:
        cut_ratio = p['BADPIX_FLAT_CUT_RATIO']
    except spirouConfig.ConfigError as e:
        emsg = '    function = {0}'.format(func_name)
        WLOG('error', p['LOG_OPT'], [e.message, emsg])
        cut_ratio = None

    # illumination cut parameter. If we only cut the pixels that
    # fractionnally deviate by more than a certain amount, we are going
    # to have lots of bad pixels in unillumnated regions of the array.
    # We therefore need to set a threshold below which a pixels is
    # considered unilluminated. First of all, the flat field image is
    # normalized by its 90th percentile. This sets the brighter orders
    # to about 1. We then set an illumination threshold below which
    # only the dark current will be a relevant parameter to decide that
    #  a pixel is "bad"
    try:
        illum_cut = p['BADPIX_ILLUM_CUT']
    except spirouConfig.ConfigError as e:
        emsg = '    function = {0}'.format(func_name)
        WLOG('error', p['LOG_OPT'], [e.message, emsg])
        illum_cut = None
    # hotpix. Max flux in ADU/s to be considered too hot to be used
    try:
        max_hotpix = p['BADPIX_MAX_HOTPIX']
    except spirouConfig.ConfigError as e:
        emsg = '    function = {0}'.format(func_name)
        WLOG('error', p['LOG_OPT'], [e.message, emsg])
        max_hotpix = None
    # -------------------------------------------------------------------------
    # create storage for ratio of flat_ref to flat_med
    fratio = np.zeros_like(fimage)
    # create storage for bad dark pixels
    badpix_dark = np.zeros_like(dimage, dtype=bool)
    # -------------------------------------------------------------------------
    # complain if the flat image and dark image do not have the same dimensions
    if dimage.shape != fimage.shape:
        eargs = np.array([fimage.shape, dimage.shape]).flatten()
        emsg1 = ('Flat image ({0}x{1}) and Dark image ({2}x{3}) must have the '
                 'same shape.')
        emsg2 = '    function = {0}'.format(func_name)
        WLOG('error', p['LOG_OPT'], [emsg1.format(*eargs), emsg2])
    # -------------------------------------------------------------------------
    # as there may be a small level of scattered light and thermal
    # background in the dark  we subtract the running median to look
    # only for isolate hot pixels
    for i_it in range(fimage.shape[1]):
        dimage[i_it, :] -= filters.median_filter(dimage[i_it, :], wmed)
    # work out how much do flat pixels deviate compared to expected value
    zmask = fmed != 0
    fratio[zmask] = fimage[zmask] / fmed[zmask]
    # catch the warnings
    with warnings.catch_warnings(record=True) as _:
        # if illumination is low, then consider pixel valid for this criterion
        fratio[fmed < illum_cut] = 1
    # catch the warnings
    with warnings.catch_warnings(record=True) as _:
        # where do pixels deviate too much
        badpix_flat = (np.abs(fratio - 1)) > cut_ratio
    # -------------------------------------------------------------------------
    # get finite flat pixels
    valid_flat = np.isfinite(fimage)
    # -------------------------------------------------------------------------
    # get finite dark pixels
    valid_dark = np.isfinite(dimage)
    # -------------------------------------------------------------------------
    # select pixels that are hot
    badpix_dark[valid_dark] = dimage[valid_dark] > max_hotpix
    # -------------------------------------------------------------------------
    # construct the bad pixel mask
    badpix_map = badpix_flat | badpix_dark | ~valid_flat | ~valid_dark
    # -------------------------------------------------------------------------
    # log results
    text = ['Fraction of hot pixels from dark: {0:.4f} %',
            'Fraction of bad pixels from flat: {0:.4f} %',
            'Fraction of non-finite pixels in dark: {0:.4f} %',
            'Fraction of non-finite pixels in flat: {0:.4f} %',
            'Fraction of bad pixels with all criteria: {0:.4f} %']
    badpix_stats = [(np.sum(badpix_dark) / badpix_dark.size) * 100,
                    (np.sum(badpix_flat) / badpix_flat.size) * 100,
                    (np.sum(~valid_dark) / valid_dark.size) * 100,
                    (np.sum(~valid_flat) / valid_flat.size) * 100,
                    (np.sum(badpix_map) / badpix_map.size) * 100]

    for it in range(len(text)):
        WLOG('', p['LOG_OPT'], text[it].format(badpix_stats[it]))
    # -------------------------------------------------------------------------
    # return bad pixel map
    return badpix_map, badpix_stats


def locate_bad_pixels_full(p, image):
    """
    Locate the bad pixels identified from the full engineering flat image
    (location defined from p['BADPIX_FULL_FLAT'])

    :param p: parameter dictionary, ParamDict containing constants
        Must contain at least:
            IC_IMAGE_TYPE: string, the detector type (this step is only for
                           H4RG)
            LOG_OPT: string, log option, normally the program name
            BADPIX_FULL_FLAT: string, the full engineering flat filename
            BADPIX_FULL_THRESHOLD: float, the threshold on the engineering
                                   above which the data is good
    :param image: numpy array (2D), the image to correct (for size only)

    :return newimage: numpy array (2D), the mask of the bad pixels
    :return stats: float, the fraction of un-illuminated pixels (percentage)
    """

    # TODO: remove H2RG dependencies
    # if we are using H2RG we don't need this map
    if p['IC_IMAGE_TYPE'] == 'H2RG':
        return np.ones_like(image, dtype=bool), 0
    # log that we are looking for bad pixels
    WLOG('', p['LOG_OPT'], 'Looking for bad pixels in full flat image')
    # get parameters from p
    filename = p['BADPIX_FULL_FLAT']
    threshold = p['BADPIX_FULL_THRESHOLD']
    # construct filepath
    package = spirouConfig.Constants.PACKAGE()
    relfolder = spirouConfig.Constants.BADPIX_DIR()
    datadir = spirouConfig.GetAbsFolderPath(package, relfolder)
    absfilename = os.path.join(datadir, filename)
    # check that filepath exists
    if not os.path.exists(absfilename):
        emsg = 'badpix full flat ({0}) not found in {1}. Please correct.'
        WLOG('error', p['LOG_OPT'], emsg.format(filename, datadir))
    # read image
    mdata, _, _, _, _ = spirouFITS.readimage(p, absfilename, kind='FULLFLAT')
    # apply threshold
    #mask = np.rot90(mdata, -1) < threshold
    mask = np.abs(np.rot90(mdata, -1)-1) > threshold

    # -------------------------------------------------------------------------
    # log results
    badpix_stats = (np.sum(mask) / mask.size) * 100
    text = 'Fraction of un-illuminated pixels in engineering flat {0:.4f} %'
    WLOG('', p['LOG_OPT'], text.format(badpix_stats))

    # return mask
    return mask, badpix_stats


def get_tilt(pp, lloc, image):
    """
    Get the tilt by correlating the extracted fibers

    :param pp: parameter dictionary, ParamDict containing constants
        Must contain at least:
                ic_tilt_coi: int, oversampling factor
                log_opt: string, log option, normally the program name

    :param lloc: parameter dictionary, ParamDict containing data
            Must contain at least:
                number_orders: int, the number of orders in reference spectrum
                cent1: numpy array (2D), the extraction for A, updated is
                       the order "rnum"
                cent2: numpy array (2D), the extraction for B, updated is
                       the order "rnum"
                offset: numpy array (1D), the center values with the
                        offset in 'IC_CENT_COL' added

    :param image: numpy array (2D), the image

    :return lloc: parameter dictionary, the updated parameter dictionary
            Adds/updates the following:
                nbcos: numpy array, zero array  (length of "number_orderes")
                tilt: numpy array (1D), the tilt angle of each order

    """
    nbo = lloc['NUMBER_ORDERS']
    # storage for "nbcos"
    # Question: what is nbcos? as it isn't used
    lloc['NBCOS'] = np.zeros(nbo, dtype=int)
    lloc.set_source('NBCOS', __NAME__ + '/get_tilt()')
    # storage for tilt
    lloc['TILT'] = np.zeros(int(nbo/2), dtype=float)
    lloc.set_source('TILT', __NAME__ + '/get_tilt()')
    # Over sample the data and interpolate new extraction values
    pixels = np.arange(image.shape[1])
    os_fac = pp['IC_TILT_COI']
    os_pixels = np.arange(image.shape[1] * os_fac) / os_fac
    # loop around each order
    for order_num in range(0, nbo, 2):
        # extract this AB order
        lloc = spirouEXTOR.ExtractABOrderOffset(pp, lloc, image, order_num)
        # --------------------------------------------------------------------
        # interpolate the pixels on to the extracted centers
        cent1i = np.interp(os_pixels, pixels, lloc['CENT1'])
        cent2i = np.interp(os_pixels, pixels, lloc['CENT2'])
        # --------------------------------------------------------------------
        # get the correlations between cent2i and cent1i
        cori = np.correlate(cent2i, cent1i, mode='same')
        # --------------------------------------------------------------------
        # get the tilt - the maximum correlation between the middle pixel
        #   and the middle pixel + 10 * p['COI']
        coi = int(os_fac)
        pos = int(image.shape[1] * coi / 2)
        delta = np.argmax(cori[pos:pos + 10 * coi]) / coi
        # get the angle of the tilt
        angle = np.rad2deg(-1 * np.arctan(delta / (2 * lloc['OFFSET'])))
        # log the tilt and angle
        wmsg = 'Order {0}: Tilt = {1:.2f} on pixel {2:.1f} = {3:.2f} deg'
        wargs = [order_num / 2, delta, 2 * lloc['OFFSET'], angle]
        WLOG('', pp['LOG_OPT'], wmsg.format(*wargs))
        # save tilt angle to lloc
        lloc['TILT'][int(order_num / 2)] = angle
    # return the lloc
    return lloc


def fit_tilt(pp, lloc):
    """
    Fit the tilt (lloc['TILT'] with a polynomial of size = p['IC_TILT_FILT']
    return the coefficients, fit and residual rms in lloc dictionary

    :param pp: parameter dictionary, ParamDict containing constants
        Must contain at least:
            IC_TILT_FIT: int, Order of polynomial to fit for tilt

    :param lloc: parameter dictionary, ParamDict containing data
            Must contain at least:
                number_orders: int, the number of orders in reference spectrum
                tilt: numpy array (1D), the tilt angle of each order

    :return lloc: parameter dictionary, the updated parameter dictionary
            Adds/updates the following:
                xfit_tilt: numpy array (1D), the order numbers
                yfit_tilt: numpy array (1D), the fit for the tilt angle of each
                           order
                a_tilt: numpy array (1D), the fit coefficients (generated by
                        numpy.polyfit but IN REVERSE ORDER)
                rms_tilt: float, the RMS (np.std) of the residuals of the
                          tilt - tilt fit values
    """

    # get the x values for
    xfit = np.arange(lloc['NUMBER_ORDERS']/2)
    # get fit coefficients for the tilt polynomial fit
    atc = np.polyfit(xfit, lloc['TILT'], pp['IC_TILT_FIT'])[::-1]
    # get the yfit values for the fit
    yfit = np.polyval(atc[::-1], xfit)
    # get the rms for the residuls of the fit and the data
    rms = np.std(lloc['TILT'] - yfit)
    # store the fit data in lloc
    lloc['XFIT_TILT'] = xfit
    lloc.set_source('XFIT_TILT', __NAME__ + '/fit_tilt()')
    lloc['YFIT_TILT'] = yfit
    lloc.set_source('YFIT_TILT', __NAME__ + '/fit_tilt()')
    lloc['A_TILT'] = atc
    lloc.set_source('A_TILT', __NAME__ + '/fit_tilt()')
    lloc['RMS_TILT'] = rms
    lloc.set_source('RMS_TILT', __NAME__ + '/fit_tilt()')

    # return lloc
    return lloc


def read_line_list(p=None, filename=None):
    """
    Read the line list file (if filename is None construct file from
    p['IC_LL_LINE_FILE']

    :param p: parameter dictionary, ParamDict containing constants
        Must contain at least:
            log_opt: string, log option, normally the program name

        May contain
            IC_LL_LINE_FILE: string, the file name of the line list to use
                             (required if filename is None)

    :param filename: string or None, if defined the filename

    :return ll: numpy array (1D), the wavelengths of the lines from line list
    :return amp: numpy array (1D), the amplitudes of the lines from line list
    """

    func_name = __NAME__ + '.read_line_list()'
    # get SpirouDRS data folder
    package = spirouConfig.Constants.PACKAGE()
    relfolder = spirouConfig.Constants.WAVELENGTH_CATS_DIR()
    datadir = spirouConfig.GetAbsFolderPath(package, relfolder)
    # deal with p and filename being None
    if p is None and filename is None:
        emsg1 = 'p (ParamDict) or "filename" must be defined'
        emsg2 = '    function={0}'.format(func_name)
        WLOG('error', p['LOG_OPT'], [emsg1, emsg2])
    # assign line file
    if filename is not None:
        # if filename is absolute path and file exists use this
        if os.path.exists(filename):
            linefile = filename
        # if filename is defined but doesn't exist try to see if it is in the
        # data folder
        else:
            linefile = os.path.join(datadir, filename)
    elif 'IC_LL_LINE_FILE' in p:
        # else use the predefined line list file from "p"
        if os.path.exists(p['IC_LL_LINE_FILE']):
            linefile = p['IC_LL_LINE_FILE']
        # if it isn't an absolute path try to see if it is in the data folder
        else:
            linefile = os.path.join(datadir, p['IC_LL_LINE_FILE'])
    else:
        emsg1 = ('p[\'IC_LL_LINE_FILE\'] (ParamDict) or "filename" '
                 'must be defined')
        emsg2 = '    function={0}'.format(func_name)
        WLOG('error', p['LOG_OPT'], [emsg1, emsg2])
        linefile = ''
    # check that line file exists
    if not os.path.exists(linefile):
        emsg1 = 'Line list file={0} does not exist.'.format(linefile)
        emsg2 = '    function={0}'.format(func_name)
        WLOG('error', p['LOG_OPT'], [emsg1, emsg2])
    # read filename as a table (no header so need data_start=0)
    linetable = spirouTable.read_table(linefile,
                                       fmt='ascii.tab',
                                       colnames=['ll', 'amp', 'kind'],
                                       data_start=0)
    # push columns into numpy arrays and force to floats
    ll = np.array(linetable['ll'], dtype=float)
    amp = np.array(linetable['amp'], dtype=float)
    # log that we have opened line file
    wmsg = 'List of {0} HC lines read in file {1}'
    WLOG('', p['LOG_OPT'] + p['FIBER'], wmsg.format(len(ll), linefile))
    # return line list and amps
    return ll, amp


# =============================================================================
# Get basic image properties
# =============================================================================
def get_exptime(p, hdr, name=None, return_value=False):
    """
    Get Exposure time from HEADER. Wrapper for spirouImage.get_param

    :param p: parameter dictionary, ParamDict of constants
    :param hdr: dictionary, header dictionary to extract
    :param name: string or None, if not None the name for the parameter
                 logged if there is an error in getting parameter, if name is
                 None the name is taken as "keyword"
    :param return_value: bool, if True returns parameter, if False adds
                         parameter to "p" parameter dictionary (and sets source)

    :return value: if return_value is True value of parameter is returned
    :return p: if return_value is False, updated parameter dictionary p with
               key = name is returned
    """
    # return param
    return get_param(p, hdr, 'kw_exptime', name, return_value)


def get_gain(p, hdr, name=None, return_value=False):
    """
    Get Gain from HEADER. Wrapper for spirouImage.get_param

    :param p: parameter dictionary, ParamDict of constants
    :param hdr: dictionary, header dictionary to extract
    :param name: string or None, if not None the name for the parameter
                 logged if there is an error in getting parameter, if name is
                 None the name is taken as "keyword"
    :param return_value: bool, if True returns parameter, if False adds
                         parameter to "p" parameter dictionary (and sets source)

    :return value: if return_value is True value of parameter is returned
    :return p: if return_value is False, updated parameter dictionary p with
               key = name is returned
    """
    # return param
    return get_param(p, hdr, 'kw_gain', name, return_value)


def get_sigdet(p, hdr, name=None, return_value=False):
    """
    Get sigdet from HEADER. Wrapper for spirouImage.get_param

    :param p: parameter dictionary, ParamDict of constants
    :param hdr: dictionary, header dictionary to extract
    :param name: string or None, if not None the name for the parameter
                 logged if there is an error in getting parameter, if name is
                 None the name is taken as "keyword"
    :param return_value: bool, if True returns parameter, if False adds
                         parameter to "p" parameter dictionary (and sets source)

    :return value: if return_value is True value of parameter is returned
    :return p: if return_value is False, updated parameter dictionary p with
               key = name is returned
    """
    # return param
    return get_param(p, hdr, 'kw_rdnoise', name, return_value)


def get_param(p, hdr, keyword, name=None, return_value=False, dtype=None):
    """
    Get parameter from header "hdr" using "keyword" (keyword store constant)

    :param p: parameter dictionary, ParamDict containing constants
        Must contain at least:
            "keyword" defined in call
            log_opt: string, log option, normally the program name
            "name" defined in call

    :param hdr: dictionary, HEADER dictionary containing key/value pairs
                extracted from a FITS rec header
    :param keyword: string, the keyword key (taken from "p") this allows
                    getting of the keyword store from the parameter dictionary
    :param name: string or None, if not None the name for the parameter
                 logged if there is an error in getting parameter, if name is
                 None the name is taken as "keyword"
    :param return_value: bool, if True returns parameter, if False adds
                         parameter to "p" parameter dictionary (and sets source)
    :param dtype: type or None, if not None then tries to convert raw
                  parameter to type=dtype

    :return value: if return_value is True value of parameter is returned
    :return p: if return_value is False, updated parameter dictionary p with
               key = name is returned
    """
    func_name = __NAME__ + '.get_param()'
    # get header keyword
    key = p[keyword][0]
    # deal with no name
    if name is None:
        name = key
    # get raw value
    rawvalue = spirouFITS.keylookup(p, hdr, key)
    # get type casted value
    try:
        if dtype is None:
            dtype = float
            value = float(rawvalue)
        elif type(dtype) == type:
            value = dtype(rawvalue)
        else:
            emsg1 = 'Dtype "{0}" is not a valid python type. Keyword={1}'
            emsg2 = '     function = {0}'.format(func_name)
            WLOG('error', p['LOG_OPT'], [emsg1.format(dtype, keyword), emsg2])
            value = None
    except ValueError:
        emsg1 = ('Cannot convert keyword "{0}"="{1}" to type "{2}"'
                 '').format(keyword, rawvalue, dtype)
        emsg2 = '    function = {0}'.format(func_name)
        WLOG('error', p['LOG_OPT'], [emsg1, emsg2])
        value = None

    # deal with return value
    if return_value:
        return value
    else:
        # assign value to p[name]
        p[name] = value
        # set source
        if '@@@hname' in hdr:
            p.set_source(name, hdr['@@@hname'])
        else:
            p.set_source(name, func_name + ' (via file HEADER)')
        # return p
        return p


def get_acqtime(p, hdr, name=None, kind='human', return_value=False):
    """
    Get the acquision time from the header file, if there is not header file
    use the parameter dictionary "p" to open the header in 'arg_file_names[0]'

    :param p: parameter dictionary, ParamDict containing constants
        Must contain at least:
            "name" defined in call
            parameter dictionary to give to value

    :param hdr: dictionary, the header dictionary created by
                spirouFITS.ReadImage
    :param name: string, the name in parameter dictionary to give to value
                 if return_value is False (i.e. p[name] = value)
    :param kind: string, 'human' for 'YYYY-mm-dd-HH-MM-SS.ss' or 'julian'
    :param return_value: bool, if False value is returned in p as p[name]
                         if True value is returned

    :return p or value: dictionary or string or float, if return_value is False
                        parameter dictionary is returned, if return_value is
                        True and kind=='human' returns a string, if return_value
                        is True and kind=='unix' returns a float
    """
    # deal with no name
    if name is None:
        name = 'acqtime'
    # get header keyword
    value = spirouDB.GetAcqTime(p, hdr, kind=kind)
    # deal with return value
    if return_value:
        return value
    else:
        # assign value to p[name]
        p[name] = value
        # set source
        p.set_source(name, hdr['@@@hname'])
        # return p
        return p


def get_wave_keys(p, loc, hdr):
    func_name = __NAME__ + '.get_wave_keys()'
    # check for header key
    if p['KW_WAVE_FILE'][0] in hdr:
        wkwargs = dict(p=p, hdr=hdr, return_value=True)
        loc['WAVEFILE'] = get_param(keyword='KW_WAVE_FILE', dtype=str,
                                    **wkwargs)
        loc['WAVETIME1'] = get_param(keyword='KW_WAVE_TIME1', dtype=str,
                                     **wkwargs)
        loc['WAVETIME2'] = get_param( keyword='KW_WAVE_TIME2', **wkwargs)
    # TODO: Remove section later
    else:
        # log warning
        wmsg = 'Warning key="{0}" not in HEADER file'
        WLOG('warning', p['LOG_OPT'], wmsg.format(p['KW_WAVE_FILE'][0]))
        # set wave file to fitsfilename
        loc['WAVEFILE'] = p['FITSFILENAME']
        loc['WAVETIME1'] = 'Unknown'
        loc['WAVETIME2'] = -9999

    # set sources
    loc.set_sources(['WAVEFILE', 'WAVETIME1', 'WAVETIME2'], func_name)
    # return loc
    return loc


def get_obj_name(p, hdr):
    # get parameter
    raw_obj_name = get_param(p, hdr, keyword='KW_OBJNAME', dtype=str,
                             return_value=True)
    # filter out bad characters
    obj_name = spirouFITS.get_good_object_name(p, rawname=raw_obj_name)
    # return object name
    return obj_name


def get_airmass(p, hdr):
    # get parameter
    raw_airmass = get_param(p, hdr, keyword='KW_AIRMASS', return_value=True)
    # return airmass
    return float(raw_airmass)


# TODO insert paremeter dictionnary
# TODO: FIX PROBLEMS: Write doc string
def e2dstos1d(wave,e2dsffb,bin):
    """
    Convert E2DS (2-dimension) spectra to 1-dimension spectra
    with merged spectral orders and regular sampling


    :param wave: wavelength solution
    :param e2dsffb : e2ds falt-fielded and blaze corrected
    :param bin : S1d sampling in nm
    """
    # TODO: FIX PROBLEMS: ADD COMMENTS TO SECTION + Fix PEP8
    for o in range(len(e2dsffb)):

        x = wave[o] * 1.
        y = e2dsffb[o] * 1.

        # TODO: FIX PROBLEMS: ADD COMMENTS TO SECTION + Fix PEP8
        # Integral Calculation yy by summation
        dx = np.concatenate((np.array([x[1] - x[0]]), (x[2:] - x[0:-2]) / 2., np.array([x[-1] - x[-2]])))
        stepmax = np.max(dx)
        yy = np.concatenate((np.array([0.]), np.cumsum(y * dx)))
        xx = np.concatenate((x - dx / 2., np.array([x[-1] + dx[-1] / 2.])))

        # TODO: FIX PROBLEMS: ADD COMMENTS TO SECTION + Fix PEP8
        # Computation of the new coordinates
<<<<<<< HEAD
     #   if o == 0:
        l1 = 1. * (int(np.compress(y > 0., x)[0] * (1. / bin)) + 1) / (1. / bin) + bin
        l2 = 1. * (int(np.compress(y > 0., x)[-1] * (1. / bin))) / (1. / bin) - bin
     #   else:
     #       l1 = 1. * (int(x[0] * (1. / bin)) + 1) / (1. / bin) + bin
     #       l2 = 1. * (int(x[-1] * (1. / bin))) / (1. / bin) - bin
=======
        #   if o == 0:
        xx = x[y > 0]
        l1 = 1. * (int(xx[0] * (1. / bin)) + 1) / (1. / bin) + bin
        l2 = 1. * (int(xx[-1] * (1. / bin))) / (1. / bin) - bin
        #   else:
        #       l1 = 1. * (int(x[0] * (1. / bin)) + 1) / (1. / bin) + bin
        #       l2 = 1. * (int(x[-1] * (1. / bin))) / (1. / bin) - bin
>>>>>>> ee834be4

        # TODO: FIX PROBLEMS: ADD COMMENTS TO SECTION + Fix PEP8
        # Interpolation by cubic spline
        xxi = np.arange(l1, l2 + bin, bin) - bin / 2.
        yyi = griddata(xx, yy, xxi, method='cubic')

        # TODO: FIX PROBLEMS: ADD COMMENTS TO SECTION + Fix PEP8
        # Computation of the derivation
        xi = xxi[0:-1] + bin / 2.
        yi = (yyi[1:] - yyi[0:-1]) / bin

        # TODO: FIX PROBLEMS: ADD COMMENTS TO SECTION + Fix PEP8
        # Merging of orders
        if o == 0:
            xs1d = xi * 1.
            ys1d = yi * 1.

        # TODO: FIX PROBLEMS: ADD COMMENTS TO SECTION + Fix PEP8
        lim1 = xs1d[-1]
        lim2 = xi[0]
        if lim1 < lim2:
            zone0x = np.arange(lim1 + bin, lim2, bin)
            zone0y = np.zeros(len(zone0x), 'd')
            ys1d = np.concatenate((ys1d, zone0y, yi))
            xs1d = np.concatenate((xs1d, zone0x, xi))
        else:
            ind = int(round((lim1 - lim2) / bin))
            w = 1. - np.arange(ind * 1. + 1.) / ind
            zonec = ys1d[-ind - 1:] * w + yi[0:ind + 1] * (1. - w)
            ys1d = np.concatenate((ys1d[:-ind - 1], zonec, yi[ind + 1:]))
            xs1d = np.concatenate((xs1d[:-ind - 1], xi))

    return xs1d, ys1d


# =============================================================================
# End of code
# =============================================================================<|MERGE_RESOLUTION|>--- conflicted
+++ resolved
@@ -1653,14 +1653,6 @@
 
         # TODO: FIX PROBLEMS: ADD COMMENTS TO SECTION + Fix PEP8
         # Computation of the new coordinates
-<<<<<<< HEAD
-     #   if o == 0:
-        l1 = 1. * (int(np.compress(y > 0., x)[0] * (1. / bin)) + 1) / (1. / bin) + bin
-        l2 = 1. * (int(np.compress(y > 0., x)[-1] * (1. / bin))) / (1. / bin) - bin
-     #   else:
-     #       l1 = 1. * (int(x[0] * (1. / bin)) + 1) / (1. / bin) + bin
-     #       l2 = 1. * (int(x[-1] * (1. / bin))) / (1. / bin) - bin
-=======
         #   if o == 0:
         xx = x[y > 0]
         l1 = 1. * (int(xx[0] * (1. / bin)) + 1) / (1. / bin) + bin
@@ -1668,7 +1660,6 @@
         #   else:
         #       l1 = 1. * (int(x[0] * (1. / bin)) + 1) / (1. / bin) + bin
         #       l2 = 1. * (int(x[-1] * (1. / bin))) / (1. / bin) - bin
->>>>>>> ee834be4
 
         # TODO: FIX PROBLEMS: ADD COMMENTS TO SECTION + Fix PEP8
         # Interpolation by cubic spline
