--- conflicted
+++ resolved
@@ -1263,10 +1263,8 @@
     lloc.set_source('TILT', __NAME__ + '/get_tilt()')
     # Over sample the data and interpolate new extraction values
     pixels = np.arange(image.shape[1])
-#    pixels = np.arange(1000)
     os_fac = pp['IC_TILT_COI']
     os_pixels = np.arange(image.shape[1] * os_fac) / os_fac
-#    os_pixels = np.arange(1000 * os_fac) / os_fac
     # loop around each order
     for order_num in range(0, nbo, 2):
         # extract this AB order
@@ -1283,7 +1281,6 @@
         #   and the middle pixel + 10 * p['COI']
         coi = int(os_fac)
         pos = int(image.shape[1] * coi / 2)
-#        pos = int(1000 * coi / 2)
         delta = np.argmax(cori[pos:pos + 10 * coi]) / coi
         # get the angle of the tilt
         angle = np.rad2deg(-1 * np.arctan(delta / (2 * lloc['OFFSET'])))
@@ -1586,10 +1583,6 @@
         return p
 
 
-<<<<<<< HEAD
-# TODO insert paremeter dictionnary
-
-=======
 def get_wave_keys(p, loc, hdr):
     func_name = __NAME__ + '.get_wave_keys()'
     # check for header key
@@ -1635,7 +1628,6 @@
 
 # TODO insert paremeter dictionnary
 # TODO: FIX PROBLEMS: Write doc string
->>>>>>> acabcbad
 def e2dstos1d(wave,e2dsffb,bin):
     """
     Convert E2DS (2-dimension) spectra to 1-dimension spectra
@@ -1646,30 +1638,20 @@
     :param e2dsffb : e2ds falt-fielded and blaze corrected
     :param bin : S1d sampling in nm
     """
-<<<<<<< HEAD
-
-=======
     # TODO: FIX PROBLEMS: ADD COMMENTS TO SECTION + Fix PEP8
->>>>>>> acabcbad
     for o in range(len(e2dsffb)):
 
         x = wave[o] * 1.
         y = e2dsffb[o] * 1.
 
-<<<<<<< HEAD
-=======
         # TODO: FIX PROBLEMS: ADD COMMENTS TO SECTION + Fix PEP8
->>>>>>> acabcbad
         # Integral Calculation yy by summation
         dx = np.concatenate((np.array([x[1] - x[0]]), (x[2:] - x[0:-2]) / 2., np.array([x[-1] - x[-2]])))
         stepmax = np.max(dx)
         yy = np.concatenate((np.array([0.]), np.cumsum(y * dx)))
         xx = np.concatenate((x - dx / 2., np.array([x[-1] + dx[-1] / 2.])))
 
-<<<<<<< HEAD
-=======
         # TODO: FIX PROBLEMS: ADD COMMENTS TO SECTION + Fix PEP8
->>>>>>> acabcbad
         # Computation of the new coordinates
         if o == 0:
             l1 = 1. * (int(np.compress(y > 0., x)[0] * (1. / bin)) + 1) / (1. / bin) + bin
@@ -1678,35 +1660,23 @@
             l1 = 1. * (int(x[0] * (1. / bin)) + 1) / (1. / bin) + bin
             l2 = 1. * (int(x[-1] * (1. / bin))) / (1. / bin) - bin
 
-<<<<<<< HEAD
-=======
         # TODO: FIX PROBLEMS: ADD COMMENTS TO SECTION + Fix PEP8
->>>>>>> acabcbad
         # Interpolation by cubic spline
         xxi = np.arange(l1, l2 + bin, bin) - bin / 2.
         yyi = griddata(xx, yy, xxi, method='cubic')
 
-<<<<<<< HEAD
-=======
         # TODO: FIX PROBLEMS: ADD COMMENTS TO SECTION + Fix PEP8
->>>>>>> acabcbad
         # Computation of the derivation
         xi = xxi[0:-1] + bin / 2.
         yi = (yyi[1:] - yyi[0:-1]) / bin
 
-<<<<<<< HEAD
-=======
         # TODO: FIX PROBLEMS: ADD COMMENTS TO SECTION + Fix PEP8
->>>>>>> acabcbad
         # Merging of orders
         if o == 0:
             xs1d = xi * 1.
             ys1d = yi * 1.
 
-<<<<<<< HEAD
-=======
         # TODO: FIX PROBLEMS: ADD COMMENTS TO SECTION + Fix PEP8
->>>>>>> acabcbad
         lim1 = xs1d[-1]
         lim2 = xi[0]
         if lim1 < lim2:
