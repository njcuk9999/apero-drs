--- conflicted
+++ resolved
@@ -395,181 +395,6 @@
 # =============================================================================
 # Worker functions
 # =============================================================================
-<<<<<<< HEAD
-def extract_wrapper(image, pos, sig, **kwargs):
-    """
-    Extraction wrapper - takes in image, pos, sig and kwargs and decides
-    which extraction process to use.
-
-    :param image: numpy array (2D), the image
-    :param pos: numpy array (1D), the position fit coefficients
-                size = number of coefficients for fit
-    :param sig: numpy array (1D), the width fit coefficients
-                size = number of coefficients for fit
-    :param kwargs: additional keyword arguments
-
-    currently accepted keyword arguments are:
-
-        extopt:         int, Extraction option in tilt file:
-                         if 0 extraction by summation over constant range
-                         if 1 extraction by summation over constant sigma
-                            (not currently available)
-                         if 2 Horne extraction without cosmic elimination
-                            (not currently available)
-                         if 3 Horne extraction with cosmic elimination
-                            (not currently available)
-
-        nbsig:          float,  distance away from center to extract out to +/-
-                        defaults to p['NBSIG'] from constants_SPIROU.py
-
-        gain:           float, gain of the image
-                        defaults to p['GAIN'] from fitsfilename HEADER
-
-        sigdet:         float, the sigdet of the image
-                        defaults to p['SIGDET'] from fitsfilename HEADER
-
-        range1:         float, Half-zone extraction width left side
-                        (formally plage1)
-                        defaults to p['IC_EXT_RANGE1'] from fiber parameters in
-                        constatns_SPIROU.txt
-
-        range2:         float, Half-zone extraction width left side
-                        (formally plage2)
-                        defaults to p['IC_EXT_RANGE2'] from fiber parameters in
-                        constatns_SPIROU.txt
-
-        tilt:           numpy array (1D), the tilt for this order, if defined
-                        uses tilt, if not defined does not
-
-        use_weight:    bool, if True use weighted extraction, if False or not
-                        defined does not use weighted extraction
-
-        order_profile:  numpy array (2D), the image with fit superposed on top,
-                        required for tilt and or weighted fit
-
-        mode:           if use_weight and tilt is not None then
-                        if mode = 'old'  will use old code (use this if
-                        exception generated)
-                        extract_tilt_weight_order_old() is run
-
-                        else mode = 'new' and
-                        extract_tilt_weight_order() is run
-
-    :return spe: numpy array (1D), the extracted pixel values,
-                 size = image.shape[1] (along the order direction)
-    :return nbcos: int, zero in this case
-    """
-    # get parameters from keywordargs but default to None
-    extopt = kwargs.get('extopt', None)
-    gain = kwargs.get('gain', None)
-    sigdet = kwargs.get('sigdet', None)
-    range1 = kwargs.get('range1', None)
-    range2 = kwargs.get('range2', None)
-    mode = kwargs.get('mode', None)
-    tilt = kwargs.get('tilt', None)
-    order_profile = kwargs.get('order_profile', None)
-    tilt_border = kwargs.get('tilt_bdr', None)
-    # get parameters from keyword arguments but default to False
-    use_tilt = kwargs.get('use_tilt', False)
-    use_weight = kwargs.get('use_weight', False)
-    # check len of pos and sig are the same
-    if pos.shape != sig.shape:
-        WLOG('error', '', ('"pos" and "sig" do not have the same shape '
-                           '({0}.extract_wrapper())'.format(__NAME__)))
-    # ----------------------------------------------------------------------
-    # Extract  no tilt no weight extopt = 0
-    # ----------------------------------------------------------------------
-    # Option 0: Extraction by summation over constant range
-    if extopt == 0:
-        # check required values are not None
-        check_for_none(range1, 'range1')
-        check_for_none(gain, 'gain')
-        # run extract and return
-        return extract_const_range(image=image, pos=pos, nbsig=range1,
-                                   gain=gain)
-    # ----------------------------------------------------------------------
-    # Extract tilt + weight
-    # ----------------------------------------------------------------------
-    # Extra: if tilt defined and order_profile defined and use_weight = True
-    #        Extract using a weighted tilt
-    elif use_tilt and use_weight and mode in [0, 1, 2, 3]:
-        # check required values are not None
-        check_for_none(range1, 'range1')
-        check_for_none(range2, 'range2')
-        check_for_none(tilt, 'tilt')
-        check_for_none(order_profile, 'order_profile')
-        check_for_none(gain, 'gain')
-        check_for_none(sigdet, 'sig_det')
-        check_for_none(tilt_border, 'tilt_border')
-        # run extract and return
-        ekwargs = dict(image=image, pos=pos, tilt=tilt, r1=range1, r2=range2,
-                       orderp=order_profile, gain=gain, sigdet=sigdet,
-                       tiltborder=tilt_border)
-        if mode == 0:
-            return extract_tilt_weight(**ekwargs)
-            # return extract(**ekwargs)
-        if mode == 1:
-            return extract_tilt_weight(**ekwargs)
-            # return extract(**ekwargs)
-        if mode == 2:
-#            return extract_tilt_weight2(**ekwargs)
-            return extract_tilt_weight2cosm(**ekwargs)
-        if mode == 3:
-            return extract_tilt_weight_old2(**ekwargs)
-
-    # ----------------------------------------------------------------------
-    # Extract tilt  + no weight
-    # ----------------------------------------------------------------------
-    # Extra: if tilt defined but use_weight = False
-    elif use_tilt and not use_weight:
-        # check required values are not None
-        check_for_none(range1, 'range1')
-        check_for_none(range2, 'range2')
-        check_for_none(tilt, 'tilt')
-        check_for_none(gain, 'gain')
-        check_for_none(tilt_border, 'tilt_border')
-        # run extract and return
-        ekwargs = dict(image=image, pos=pos, tilt=tilt, r1=range1, r2=range2,
-                       gain=gain, tiltborder=tilt_border)
-        return extract_tilt(**ekwargs)
-        # return extract(**ekwargs)
-    # ----------------------------------------------------------------------
-    # Extract weight + no tilt
-    # ----------------------------------------------------------------------
-    elif not use_tilt and use_weight:
-        # check required values are not None
-        check_for_none(range1, 'range1')
-        check_for_none(range2, 'range2')
-        check_for_none(order_profile, 'order_profile')
-        check_for_none(gain, 'gain')
-        # run extract and return
-        ekwargs = dict(image=image, pos=pos, r1=range1, r2=range2,
-                       orderp=order_profile, gain=gain)
-        return extract_weight(**ekwargs)
-        # return extract(**ekwargs)
-    # ----------------------------------------------------------------------
-    # Extract no weight + no tilt
-    # ----------------------------------------------------------------------
-    elif not use_tilt and not use_weight:
-        # check required values are not None
-        check_for_none(range1, 'range1')
-        check_for_none(range2, 'range2')
-        check_for_none(order_profile, 'order_profile')
-        check_for_none(gain, 'gain')
-        check_for_none(sigdet, 'sig_det')
-        # run extract and return
-        WLOG('error', '', 'Extraction type invalid')
-        # ekwargs = dict(image=image, pos=pos, r1=range1, r2=range2, gain=gain)
-        # return extract(**ekwargs)
-    # ----------------------------------------------------------------------
-    # No Extract
-    # ----------------------------------------------------------------------
-    else:
-        WLOG('error', '', 'Extraction type invalid')
-
-
-=======
->>>>>>> 8ec4b80f
 def extract_const_range(image, pos, nbsig, gain):
     """
     Extracts this order using position only
@@ -847,117 +672,6 @@
     spe *= gain
 
     return spe, 0
-
-def extract_tilt_weight2cosm(image, pos, tilt, r1, r2, orderp, gain, sigdet,
-                         tiltborder=2):
-    """
-    Extract order using tilt and weight (sigdet and badpix) and cosmic correction
-
-    Same as extract_tilt_weight but slow (does NOT assume that rounded
-    separation between extraction edges is constant along order)
-
-
-    :param image: numpy array (2D), the image
-    :param pos: numpy array (1D), the position fit coefficients
-                size = number of coefficients for fit
-    :param tilt: float, the tilt for this order
-
-    :param r1: float, the distance away from center to extract out to (top)
-               across the orders direction
-    :param r2: float, the distance away from center to extract out to (bottom)
-               across the orders direction
-    :param orderp: numpy array (2D), the image with fit superposed (zero filled)
-    :param gain: float, the gain of the image (for conversion from ADU/s to e-)
-    :param sigdet: float, the sigdet to use in the weighting
-                   weights = 1/(signal*gain + sigdet^2) with bad pixels
-                   multiplied by a weight of 1e-9 and good pixels
-                   multiplied by 1
-    :param tiltborder: int, the number of pixels to set as the border (needed
-                       to allow for tilt to not go off edge of image)
-
-    :return spe: numpy array (1D), the extracted pixel values,
-                 size = image.shape[1] (along the order direction)
-    :return nbcos: int, zero in this case
-    """
-    dim1, dim2 = image.shape
-    # create storage for extration
-    spe = np.zeros(dim2, dtype=float)
-    # create array of pixel values
-    ics = np.arange(dim2)
-    # get positions across the orders for each pixel value along the order
-    jcs = np.polyval(pos[::-1], ics)
-    # get the lower bound of the order for each pixel value along the order
-    lim1s = jcs - r1
-    # get the upper bound of the order for each pixel value along the order
-    lim2s = jcs + r2
-    # get the pixels around the order
-    i1s = ics - 2
-    i2s = ics + 2
-    # get the integer pixel position of the lower bounds
-    j1s = np.array(np.round(lim1s), dtype=int)
-    # get the integer pixel position of the upper bounds
-    j2s = np.array(np.round(lim2s), dtype=int)
-    # make sure the pixel positions are within the image
-    mask = (j1s > 0) & (j2s < dim1)
-    # get the ranges ww0 = j2-j1+1, ww1 = i2-i1+1
-    ww0, ww1 = j2s - j1s + 1, i2s - i1s + 1
-    # calculate the tilt shift
-    tiltshift = np.tan(np.deg2rad(tilt))
-    # get the weight contribution matrix (look up table)
-    wwa = work_out_ww(ww0, ww1, tiltshift, r1)
-    # count of the detected cosmic rays
-    cpt = 0
-    # loop around each pixel along the order
-    for ic in ics[tiltborder:-tiltborder]:
-        if mask[ic]:
-            # get ww0i and ww1i for this iteration
-            ww0i, ww1i = ww0[ic], ww1[ic]
-            ww = wwa[(ww0i, ww1i)]
-            # multiple the image by the rotation matrix
-            sx = image[j1s[ic]:j2s[ic] + 1, i1s[ic]:i2s[ic] + 1] * ww
-            # multiple the order_profile by the rotation matrix
-            fx = orderp[j1s[ic]:j2s[ic] + 1, i1s[ic]:i2s[ic] + 1] * ww
-            # Renormalise the rotated order profile
-            fx = fx / np.sum(fx)
-            # weight values less than 0 to 1e-9
-            raw_weights = np.where(sx > 0, 1, 1e-9)
-            # weights are then modified by the gain and sigdet added in quadrature
-            weights = raw_weights / ((sx * gain) + sigdet**2)
-            # set the value of this pixel to the weighted sum
-            spe[ic] = np.sum(weights * sx * fx)/np.sum(weights * fx**2)
-            # Cosmic rays correction
-            crit = (sx  - spe[ic] * fx)
-            sigcut = 0.25 # 25% of the flux
-            cosmask = np.ones(np.shape(crit),'d')
-            nbloop=0
-            while np.max(crit) > sigcut * spe[ic] and nbloop<5:
-#                print('cosmic detected in line %i with amp %.2f' %(ic,np.max(crit)/spe[ic]))
-                cosmask = np.where(crit>np.max(crit)-0.1,0.,cosmask)
-                spe[ic] = np.sum(weights * cosmask * sx * fx) / np.sum(weights * cosmask * fx ** 2)
-                crit = (sx * cosmask - spe[ic] * fx * cosmask)
-                cpt += 1
-                nbloop += 1
-#        crit = (data[ic, ind1:ind2 + 1] * ccdgain - spe[ic] * profil) ** 2 / var
-#        seuil = seuilcosmic * spe[ic]
-#        while max(crit) > max(seuil, 25):
-            #	    print 'COSMICS DETECTED',max(crit),' Line',ic
-#            cpt = cpt + 1
-#            masque = masque - greater(crit, max(crit) - 0.1)
-#            masque = clip(masque, 0., 1.)
-#            norm = sum(profil * profil * masque / var)
-#            spe[ic] = (sum(data[ic, ind1 + 1:ind2, ] * ccdgain * profil[1:-1] * masque[1:-1] / var[1:-1]) + \
-#                       c1 * data[ic, ind1] * ccdgain * profil[0] * masque[0] / var[0] + \
-#                       c2 * data[ic, ind2] * ccdgain * profil[-1] * masque[-1] / var[-1]) / norm
-#            var = profil * spe[ic] + sigdet ** 2
-#            seuil = seuilcosmic * spe[ic]
-#            crit = (data[ic, ind1:ind2 + 1] * ccdgain * masque - spe[ic] * masque * profil) ** 2 / var
-#    print    'Nb cosmics detected : ', cpt
-
-    # multiple spe by gain to convert to e-
-#    print('Nb cosmic detected  %i' %(cpt))
-    spe *= gain
-
-    return spe, cpt
 
 
 def extract_tilt_weight2cosm(image, pos, tilt, r1, r2, orderp, gain, sigdet,
