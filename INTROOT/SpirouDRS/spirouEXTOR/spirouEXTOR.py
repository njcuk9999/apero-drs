--- conflicted
+++ resolved
@@ -670,11 +670,7 @@
             if np.sum(fx) > 0:
                fx = fx / np.sum(fx)
             else:
-<<<<<<< HEAD
-                fx = np.ones(np.shape(fx),'d')
-=======
                 fx = np.ones(fx.shape, dtype=float)
->>>>>>> d3586f76
             # weight values less than 0 to 1e-9
             raw_weights = np.where(sx > 0, 1, 1e-9)
             # weights are then modified by the gain and sigdet added in quadrature
@@ -762,11 +758,7 @@
             if np.sum(fx) > 0:
                fx = fx / np.sum(fx)
             else:
-<<<<<<< HEAD
-                fx = np.ones(np.shape(fx),'d')
-=======
                 fx = np.ones(fx.shape, dtype=float)
->>>>>>> d3586f76
             # weight values less than 0 to 1e-9
             raw_weights = np.where(sx > 0, 1, 1e-9)
             # weights are then modified by the gain and sigdet added in
@@ -813,13 +805,9 @@
     #       critical pixel values > sigcut * extraction
     #    or
     #       the loop exceeds "cosmic_threshold"
-<<<<<<< HEAD
-    while (np.max(crit) > np.max((sigcut * spe[ic],1000.))) and (nbloop < cosmic_threshold):
-=======
     cond1 = np.max(crit) > np.max((sigcut * spe[ic],1000.))
     cond2 = nbloop < cosmic_threshold
     while cond1 and cond2:
->>>>>>> d3586f76
         # TODO: Remove old print statement
         # wmsg = 'cosmic detected in line {0} with amp {1:.2f}'
         # print(wmsg.format(ic,np.max(crit)/spe[ic]))
