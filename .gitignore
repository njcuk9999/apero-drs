# Byte-compiled / optimized / DLL files
__pycache__/
*.py[cod]
*$py.class

# C extensions
*.so

# Distribution / packaging
.Python
env/
build/
develop-eggs/
dist/
downloads/
eggs/
.eggs/
lib/
lib64/
parts/
sdist/
var/
wheels/
*.egg-info/
.installed.cfg
*.egg

# PyInstaller
#  Usually these files are written by a python script from a template
#  before PyInstaller builds the exe, so as to inject date/other infos into it.
*.manifest
*.spec

# Installer logs
pip-log.txt
pip-delete-this-directory.txt

# Unit test / coverage reports
htmlcov/
.tox/
.coverage
.coverage.*
.cache
nosetests.xml
coverage.xml
*.cover
.hypothesis/

# Translations
*.mo
*.pot

# Django stuff:
*.log
local_settings.py

# Flask stuff:
instance/
.webassets-cache

# Scrapy stuff:
.scrapy

# Sphinx documentation
docs/_build/

# PyBuilder
target/

# Jupyter Notebook
.ipynb_checkpoints

# pyenv
.python-version

# celery beat schedule file
celerybeat-schedule

# SageMath parsed files
*.sage.py

# dotenv
.env

# virtualenv
.venv
venv/
ENV/

# Spyder project settings
.spyderproject
.spyproject

# Rope project settings
.ropeproject

# mkdocs documentation
/site

# mypy
.mypy_cache/

!/SpirouDRS/spirouRV/fitgaus.so

# Covers JetBrains IDEs: IntelliJ, RubyMine, PhpStorm, AppCode, PyCharm, CLion, Android Studio and WebStorm
# Reference: https://intellij-support.jetbrains.com/hc/en-us/articles/206544839

# User-specific stuff
.idea/**/workspace.xml
.idea/**/tasks.xml
.idea/**/usage.statistics.xml
.idea/**/dictionaries
.idea/**/shelf
# my add -mjh
.idea/**/vcs.xml

# Generated files
.idea/**/contentModel.xml

# Sensitive or high-churn files
.idea/**/dataSources/
.idea/**/dataSources.ids
.idea/**/dataSources.local.xml
.idea/**/sqlDataSources.xml
.idea/**/dynamic.xml
.idea/**/uiDesigner.xml
.idea/**/dbnavigator.xml

# Gradle
.idea/**/gradle.xml
.idea/**/libraries

# Gradle and Maven with auto-import
# When using Gradle or Maven with auto-import, you should exclude module files,
# since they will be recreated, and may cause churn.  Uncomment if using
# auto-import.
# .idea/modules.xml
# .idea/*.iml
# .idea/modules

# CMake
cmake-build-*/

# Mongo Explorer plugin
.idea/**/mongoSettings.xml

# File-based project format
*.iws

# IntelliJ
out/

# mpeltonen/sbt-idea plugin
.idea_modules/

# JIRA plugin
atlassian-ide-plugin.xml

# Cursive Clojure plugin
.idea/replstate.xml

# Crashlytics plugin (for Android Studio and IntelliJ)
com_crashlytics_export_strings.xml
crashlytics.properties
crashlytics-build.properties
fabric.properties

# Editor-based Rest Client
.idea/httpRequests

# ignore whole .idea folder
.idea

# Ignore config.py
#/INTROOT/misc/
<<<<<<< HEAD
*.npy
=======
*.npy
*.~lock*
>>>>>>> 42e741a5
<|MERGE_RESOLUTION|>--- conflicted
+++ resolved
@@ -173,9 +173,5 @@
 
 # Ignore config.py
 #/INTROOT/misc/
-<<<<<<< HEAD
 *.npy
-=======
-*.npy
-*.~lock*
->>>>>>> 42e741a5
+*.~lock*