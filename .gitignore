--- conflicted
+++ resolved
@@ -167,10 +167,6 @@
 
 # Editor-based Rest Client
 .idea/httpRequests
-<<<<<<< HEAD
-/INTROOT/misc/
-=======
 
 # Ignore config.py
-#/INTROOT/misc/
->>>>>>> 34b136e5
+#/INTROOT/misc/