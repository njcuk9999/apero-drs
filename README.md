--- conflicted
+++ resolved
@@ -44,11 +44,7 @@
     Notrmally up-to-date with the live version has been or is currently
     being tested for stability
     ```
-<<<<<<< HEAD
-- live (untested) V0.8.001 (2022-01-30)
-=======
-- live (untested) V0.8.??? (2022-01-30) V0.7.287 (2022-07-20)
->>>>>>> 1ca48245
+- live (untested) V0.8.001 (2023-09-27)
     ```
     Note the live version will be the most up-to-date version but has not been
     tested for stability - use at own risk.
