--- conflicted
+++ resolved
@@ -44,11 +44,7 @@
     Notrmally up-to-date with the live version has been or is currently
     being tested for stability
     ```
-<<<<<<< HEAD
-- live (untested) V0.8.001 (2023-09-27)
-=======
-- live (untested) V0.8.??? (2024-01-30) V0.7.289 (2024-01-30)
->>>>>>> dec16e57
+- live (untested) V0.8.001 (2024-02-12) V0.7.289 (2024-01-30)
     ```
     Note the live version will be the most up-to-date version but has not been
     tested for stability - use at own risk.
