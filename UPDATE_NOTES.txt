# Update Note Summary - Version 0.7.000

Date: 2020-08-14

## Updates since Version 0.6.129

- cal_preprocessing
    - all OBJECTs now upper case

- cal_extract
    - added a quick look which only produces new files
        {odocode}_pp_e2ds_AB.fits --> {odocode}_pp_q2ds_AB.fits
        {odocode}_pp_e2dsff_AB.fits --> {odocode}_pp_q2dsff_AB.fits
    - normal cal_extract:
        - 291.809 s
    - cal_extract --quicklook=True:
        - 118.873 s
    - cal_extract --quicklook=True --fiber=AB:
        - 58.165 s

- cal_shape_master
    - correct ALLOWED_FP_TYPES (didn't break but would on change of input)

- cal_wave_master
    - added header keys to wave res map (NBO, NREGIONS)
    - updated gaussian param header valeus with names

- obj_mk_template
    - copied arrays to close fits files (to stop many fits being open at same
      time while creating template)

- obj_mk_tellu / obj_fit_tellu
    - apply bounds to magic grid for pre-cleaning abso_expo vector
    - when saving pre-clean only mask to exp(-2) not exp(-1)
    - filter trans files by expo H2O and expo OTHERS and use 50 closest to
      fit pca

- Tools
    - update spirou/nirps tool names to follow conventions
    - add first attempt at cal_drift from wave sol CCF
<<<<<<< HEAD
    - processing now skips based on log.fits recipe calls (i.e. will skip
      identical recipe calls)

- General
    - now have an assets directory (on install/reset apero.data moved here for
      local storage/modification) - eventually will get this from e.g. wget

=======
        - located in apero-drs/tools/spirou
>>>>>>> 04ec476d

## Still to do:
    - polar code update
    - Implement database instead of text/fits files for databases
        - index.fits, log.fits, object database, calibDB, telluDB
    - Blacklist odometer codes
    - Move data to user files + download / host not from github
    - move all fits-images to start in extension 1 (not 0)
    - add option to set template for mk_tellu and fit_tellu from args
    - create script to get custom config (larger list of constants)
    - add plot modes 3 and 4
        - `plot== 3` (all debug plots shown) and `plot==4` (all debug plots saved) modes
    - make code to check constants/keywords usage (function usage)
    - separate warning messages into codes 10-000-00000 and 20-000-00000
        - codes 20-000-00000 for trigger to catch
    - go through all summary plots and decide which plots, write figure captions, improve plots, write quality control description, decide which header keys to print
    - add all functions doc strings + display func for all functions
    - make classes picklable and then switch from multiprocessing.pool to spawn
    - NIRPS implementation of cal_wave onwards
    - EA masks from templates

## To do later:
    - implement persistence correction
    - CCF wrapper using weighting/sanitise/bisector etc?
    - propagate uncertainies / flags for NaNs
    - proper SNR calculation
    - integrate CFHT outputs input drs
    - write documentation
    - write paper

## Known issues:
    - Locking of files means using >5 cores slows down a lot (fix with database)
        - if locking is big problem use only 1 core
    - Weird residuals left in order_profile after dark_flat (loc)
    - Calibrations switch over at different points from PM to AM calibrations
        - should really only use "older"
    - NIRPS breaks in shape<|MERGE_RESOLUTION|>--- conflicted
+++ resolved
@@ -1,4 +1,4 @@
-# Update Note Summary - Version 0.7.000
+# Update Note Summary - Version 0.6.130
 
 Date: 2020-08-14
 
@@ -38,7 +38,7 @@
 - Tools
     - update spirou/nirps tool names to follow conventions
     - add first attempt at cal_drift from wave sol CCF
-<<<<<<< HEAD
+        - located in apero-drs/tools/spirou
     - processing now skips based on log.fits recipe calls (i.e. will skip
       identical recipe calls)
 
@@ -46,9 +46,6 @@
     - now have an assets directory (on install/reset apero.data moved here for
       local storage/modification) - eventually will get this from e.g. wget
 
-=======
-        - located in apero-drs/tools/spirou
->>>>>>> 04ec476d
 
 ## Still to do:
     - polar code update
