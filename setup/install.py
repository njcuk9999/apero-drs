#!/usr/bin/env python
# -*- coding: utf-8 -*-
"""
# CODE NAME HERE

# CODE DESCRIPTION HERE

Created on 2019-11-26 at 15:54

@author: cook

Import Rules: Cannot use anything other than standard python 3 packages and apero
(i.e. no numpy, no astropy etc)
"""
import argparse
import importlib
import os
import signal
import sys
<<<<<<< HEAD
from typing import Any, List, Union
=======
from pathlib import Path
from typing import Any, List, Tuple, Union
>>>>>>> 15a72dd7

from apero.tools.module.setup import drs_installation as install
from apero.core import constants
from apero.base import drs_base, base

# TODO: Is this still needed or can we use the DRS (@neil)?
import setup_lang
# TODO: Update after moving files
from utils import catch_sigint

# =============================================================================
# Define variables
# =============================================================================
<<<<<<< HEAD
# TODO: Change after moving file
__NAME__ = 'setup.install.py'
=======
__NAME__ = 'install.py'
>>>>>>> 15a72dd7
__INSTRUMENT__ = 'None'
__PACKAGE__ = base.__PACKAGE__
__version__ = base.__version__
# instruments
INSTRUMENTS = base.INSTRUMENTS[:-1]  # Remove "None"
# define the drs name (and module name)
DRS_PATH = 'apero'
<<<<<<< HEAD
=======
# instruments
INSTRUMENTS = ['SPIROU', 'NIRPS_HA', 'NIRPS_HE']
# define the place where the constant recipes are
CONSTANTS_PATH = 'core.constants'
# define the place where the installation recipes are
INSTALL_PATH = 'tools.module.setup.drs_installation'
# define the drs_base path for language dict
BASE_PATH = 'base.drs_base'
# Requirement files
REQ_USER = 'requirements_current.txt'
REQ_DEV = 'requirements_developer.txt'
VERSION_FILE = 'version.txt'
# explicit args
explicit_args = ['update', 'skip', 'dev', 'gui']
>>>>>>> 15a72dd7
# modules that don't install like their name
module_translation = dict()
module_translation['Pillow'] = 'PIL'
module_translation['PyYAML'] = 'yaml'
module_translation['mysql-connector-python'] = 'mysql.connector'
module_translation['scikit-image'] = 'skimage'
<<<<<<< HEAD
module_translation['importlib-resources'] = 'importlib_resources'
module_translation['pandastable'] = ('pandastable', '0.12.2')
=======
module_translation['pandastable'] = ('pandastable', '0.13.0')
module_translation['GitPython'] = 'git'
module_translation['Bottleneck'] = 'bottleneck'
module_translation['SQLAlchemy'] = 'sqlalchemy'
module_translation['Sphinx'] = 'sphinx'
>>>>>>> 15a72dd7
# start the language dictionary
lang = setup_lang.LangDict()


# need this argument before anything else
def get_sys_arg(name, kind=None):
    """
    A prescreening for arguments needed before argparse

    :param name:
    :param kind:
    :return:
    """
    # get the command line arguments from sys.argv
    args = sys.argv[1:]
    # loop around arguments and look for argument "name"
    for it, arg in enumerate(args):
        # if "name" is in the arguments
        if name in arg:
            # if we have a switch return True
            if kind == 'switch':
                return True
            # if we have an equals the value of the arg is the second half
            elif '=' in arg:
                return arg.split('=')[-1]
            # if we have arguments after the value is the next argument
            elif len(args) > it + 1:
                return args[it + 1]
            # else we return None --> no argument
            else:
                return None
    # if we have a switch and argument not found we return False
    if kind == 'switch':
        return False
    # else we return None --> no argument
    else:
        return None


def validate():
    """
    Check whether users system satisfies all python module requirements

    :raises SystemExit: if modules are not correct
    :return: None
    """
    # python version check
    if sys.version_info.major < 3:
        # log error: Fatal Error: Python 2 is not supported
        print(lang.error('00-000-00009'))
        sys.exit()
    # ------------------------------------------------------------------
    # load requirement files
    # ------------------------------------------------------------------
    # get lists of modules
    main_req = load_requirements(base.RECOMM_USER)
    mode = ["main"] * len(main_req)
    mysql_req = load_requirements(base.RECOMM_MYSQL)
    mode += ["mysql"] * len(mysql_req)
    dev_req = load_requirements(base.RECOMM_DEV)
    mode += ["dev"] * len(dev_req)
    modules = main_req + mysql_req + dev_req
    # storage of checked modules
    checked = []
    # log check: Module check
    print(lang['40-001-00076'])
    # ------------------------------------------------------------------
    # loop around required modules to check
    # ------------------------------------------------------------------
    for m_it, module in enumerate(modules):
        # remove end of lines
        module = module.replace('\n', '')
        # get module name
        try:
            modname = module.split('==')[0]
            modversion = module.split('==')[1].split('.')
        except Exception as e:
            # Module name "{0}" error {1}: {2}'
            emsg = lang.error('00-000-00010')
            eargs = [module, type(e), str(e)]
            raise IndexError(emsg.format(*eargs))
        # get suggested installation module
        suggested = lang['40-001-00077'].format(module)
        # deal with modules with different import name
        if modname in module_translation:
            if isinstance(module_translation[modname], tuple):
                modname, modversion = module_translation[modname]
            else:
                modname = module_translation[modname]
        # deal with checked
        if modname in checked:
            continue
        else:
            checked.append(modname)
        # ------------------------------------------------------------------
        # test importing module
        # noinspection PyBroadException
        try:
            imod = importlib.import_module(modname)
            # --------------------------------------------------------------
            # check the version
            check_version(module, imod, modversion, suggested,
                          required=mode[m_it] == "main")
        # --------------------------------------------------------------
        except Exception as _:
            if mode[m_it] != "main":
                # {0} recommends {1} to be installed (dev only)'
                print(lang['40-001-00078'].format(DRS_PATH, module, suggested))
            else:
                # Fatal Error: {0} requires module {1} to be installed
                eargs = [DRS_PATH, module, suggested]
                print(lang.error('00-000-00011').format(*eargs))
                sys.exit()


<<<<<<< HEAD
=======
def check_install() -> Tuple[Any, Any, Any]:
    """
    Check for apero installation directory

    :raises ImportError: if unable to find apero installation
    :return: tuple, 1. the apero.constants sub-module, 2. the apero.installation
             module
    """
    # get apero
    drs_path = get_apero()
    # construct module names
    constants_mod = '{0}.{1}'.format(DRS_PATH, CONSTANTS_PATH)
    install_mod = '{0}.{1}'.format(DRS_PATH, INSTALL_PATH)
    base_mod = '{0}.{1}'.format(DRS_PATH, BASE_PATH)
    # try to import the modules
    try:
        constants = importlib.import_module(constants_mod)
    except Exception as _:
        # raise error
        raise ImportError(lang.error('00-000-00013').format(constants_mod))
    try:
        install = importlib.import_module(install_mod)
    except Exception as _:
        # raise error
        raise ImportError(lang.error('00-000-00013').format(install_mod))
    try:
        drs_base = importlib.import_module(base_mod)
    except Exception as _:
        # raise error
        raise ImportError(lang.error('00-000-00013').format(base_mod))
    # add apero to the PYTHONPATH
    if 'PYTHONPATH' in os.environ:
        oldpath = os.environ['PYTHONPATH']
        os.environ['PYTHONPATH'] = str(drs_path) + os.pathsep + oldpath
    # else we just add it to current PYTHON PATH
    else:
        os.environ['PYTHONPATH'] = str(drs_path)
        # add to active path
        sys.path = [str(drs_path)] + sys.path
    # if we have reached this point we can break out of the while loop
    return constants, install, drs_base


>>>>>>> 15a72dd7
def get_args() -> argparse.Namespace:
    """
    Define the command line arguments (via argparse) for this recipe
    :return:
    """
    # get parser
    description = lang['INSTALL_DESCRIPTION']
    parser = argparse.ArgumentParser(description=description.format(DRS_PATH))
    # add arguments
    parser.add_argument('--update', '--upgrade', action='store_true',
                        default=False, dest='update',
                        help=lang['INSTALL_UPDATE_HELP'])
    parser.add_argument('--skip', action='store_true', default=False,
                        dest='skip', help=lang['INSTALL_SKIP_HELP'])
    parser.add_argument('--dev', action='store_true', default=False,
                        dest='dev', help=lang['INSTALL_DEV_HELP'])
    parser.add_argument('--gui', action='store_true', default=False, dest='gui',
                        help=lang['INSTALL_GUI_HELP'])
    parser.add_argument('--name', action='store', dest='name',
                        help=lang['INSTALL_NAME_HELP'])
    # add directory args
    parser.add_argument('--root', action='store', dest='root',
                        help=lang['INSTALL_ROOT_HELP'])
    parser.add_argument('--config', action='store', dest='config',
                        help=lang['INSTALL_CONFIG_HELP'])
    parser.add_argument('--instrument', action='store', dest='instrument',
                        help=lang['INSTALL_INSTRUMENT_HELP'],
                        choices=INSTRUMENTS)
    parser.add_argument('--datadir', action='store', dest='datadir',
                        help=lang['INSTALL_DATADIR_HELP'])
    parser.add_argument('--rawdir', action='store', dest='rawdir',
                        help=lang['INSTALL_RAWDIR_HELP'])
    parser.add_argument('--tmpdir', action='store', dest='tmpdir',
                        help=lang['INSTALL_TMPDIR_HELP'])
    parser.add_argument('--reddir', action='store', dest='reddir',
                        help=lang['INSTALL_REDDIR_HELP'])
    parser.add_argument('--outdir', action='store', dest='outdir',
                        help=lang['INSTALL_OUTDIR_HELP'])
    parser.add_argument('--calibdir', action='store', dest='calibdir',
                        help=lang['INSTALL_CALIBDIR_HELP'])
    parser.add_argument('--telludir', action='store', dest='telludir',
                        help=lang['INSTALL_TELLUDIR_HELP'])
    parser.add_argument('--plotdir', action='store', dest='plotdir',
                        help=lang['INSTALL_PLOTDIR_HELP'])
    parser.add_argument('--rundir', action='store', dest='rundir',
                        help=lang['INSTALL_RUNDIR_HELP'])
    parser.add_argument('--assetsdir', action='store', dest='assetsdir',
                        help=lang['INSTALL_ASSETDIR_HELP'])
    parser.add_argument('--logdir', action='store', dest='logdir',
                        help=lang['INSTALL_LOGDIR_HELP'])
    parser.add_argument('--always_create', action='store', dest='always_create',
                        help='Always create directories that do not exist. '
                             'Do not prompt.')
    # add plot mode argument
    parser.add_argument('--plotmode', action='store', dest='plotmode',
                        help=lang['INSTALL_PLOTMODE_HELP'],
                        choices=['0', '1', '2'])
    # add cleaning argument
    parser.add_argument('--clean', action='store', dest='clean',
                        help=lang['INSTALL_CLEAN_HELP'])
    # add argument to skip cleaning check
    parser.add_argument('--clean_no_warning', action='store',
                        dest='clean_no_warning',
                        help=lang['INSTALL_CLEAN_NO_WARNING_HELP'])
    # add database mode argument
    parser.add_argument('--database_mode', action='store', dest='database_mode',
                        help=lang['INSTALL_DBMODE_HELP'], choices=[1, 2],
                        type=int)
    # add MySQL database arguements (database_mode = 2)
    parser.add_argument('--database_host', action='store', dest='database_host',
                        help=lang['INSTALL_DB_HOST_HELP'])
    parser.add_argument('--database_user', action='store', dest='database_user',
                        help=lang['INSTALL_DB_USER_HELP'])
    parser.add_argument('--database_pass', action='store', dest='database_pass',
                        help=lang['INSTALL_DB_PASS_HELP'])
    parser.add_argument('--database_name', action='store', dest='database_name',
                        help=lang['INSTALL_DB_NAME_HELP'])
    parser.add_argument('--calibtable', action='store', dest='calibtable',
                        help=lang['INSTALL_CALIBTABLE_HELP'])
    parser.add_argument('--tellutable', action='store', dest='tellutable',
                        help=lang['INSTALL_TELLUTABLE_HELP'])
    parser.add_argument('--findextable', action='store', dest='findextable',
                        help=lang['INSTALL_INDEXTABLE_HELP'])
    parser.add_argument('--logtable', action='store', dest='logtable',
                        help=lang['INSTALL_LOGTABLE_HELP'])
    parser.add_argument('--astromtable', action='store', dest='astromtable',
                        help=lang['INSTALL_OBJTABLE_HELP'])
    parser.add_argument('--rejecttable', action='store', dest='rejecttable',
                        help=lang['INSTALL_REJECTTABLE_HELP'])
    parser.add_argument('--langtable', action='store', dest='langtable',
                        help=lang['INSTALL_LANGTABLE_HELP'])
    # parse arguments
    args = parser.parse_args()
    return args


def save_args(args: argparse.Namespace):
    """
    Save argument list to file (in the config directory) this allows knowing
    what parameters were used and running the profile again with the same
    settings

    :param args: argparse.Namespace - from argparse (but with updated
                 values after user input)
    :return: None, writes to disk
    """
    # write command
    command = f'python {__NAME__}          \\'
    # set always create to true (even if False)
    args.always_create = True
    # remove profile name from config path (for arguments)
    #   but keep config_path for saving file to
    config_path = str(args.config)
    if str(args.config).endswith(args.name):
        args.config = str(args.config)[:-len(args.name)]
    # convert namespace to dictionary
    argdict = vars(args)
    # add non null arguments
    for it, arg in enumerate(argdict):
        # only add arguments which are not still None
        if argdict[arg] is not None:
            # set up command prefix
            prefix = '\n' + 10 * ' '
            # set up command suffix
            if it != len(argdict) - 1:
                suffix = ' ' * 4 + '\\'
            else:
                suffix = ''
            # add command
            # deal with explicit argument (no value)
            if arg in explicit_args:
                if argdict[arg]:
                    command += prefix + f'--{arg}' + suffix
            # deal with strings (need to worry about white spaces)
            elif isinstance(argdict[arg], (str, Path)):
                command += prefix + f'--{arg}="{argdict[arg]}"' + suffix
            # deal with everything else (just convert to string)
            else:
                command += prefix + f'--{arg}={str(argdict[arg])}' + suffix
    # construct path
    path = os.path.join(config_path, 'install.sh')
    # write to file
    with open(path, 'w') as afile:
        afile.write(command)
    # return the path (for printing)
    return path


def load_requirements(filename: Union[str, Path]) -> List[str]:
    """
    Load requirements from file

    :return: list of strings, return a list of required modules and versions
             (from a pip style requirements.txt)
    """
    # storage for list of modules
    modules = []
    # open requirements file
    with open(filename, 'r') as rfile:
        lines = rfile.readlines()
    # get modules from lines in requirements file
    for line in lines:
        if len(line.strip()) == 0:
            continue
        if line.startswith('#'):
            continue
        else:
            modules.append(line)
    # return modules
    return modules


def check_version(module: str, imod: Any, rversionlist: Union[List[str], None],
                  suggested: str, required: bool = True):
    """
    Check a module version

    :param module: str, module name
    :param imod: Module imported
    :param rversionlist: list of strings, the required version, subversion etc
                         could be ['1'], ['1', '1'], or ['1', '1', '1'] etc
                         for version 1, 1.1, 1.1.1  etc
    :param suggested: str, the suggested version
    :param required: bool, if True this module is required and code will exit
                     if version is not satisfied

    :raises SystemExit: if module is required and not valid

    :return: None, prints if module is valid or suggested
    """
    # test version
    passed = False
    # ------------------------------------------------------------------
    # if we don't have a required version to test don't test passed here
    if rversionlist is None:
        return True, None
    # ------------------------------------------------------------------
    # test minimum version of module
    if hasattr(imod, '__version__'):
        # get the version
        version = getattr(imod, '__version__').split('.')
        # loop around rversion list
        for v_it, rversion in enumerate(rversionlist):
            # convert rversion to int
            # noinspection PyBroadException
            try:
                rversion = int(rversion)
            except Exception as _:
                break
            # if we don't have a level this deep break
            if len(version) < (v_it - 1):
                break
            # try to make an integer
            # noinspection PyBroadException
            try:
                version[v_it] = int(version[v_it])
            except Exception as _:
                break
            # if version is higher pass
            if version[v_it] > rversion:
                passed = True
                break
            # if version is the same skip to lower level
            elif version[v_it] == rversion:
                passed = True
                continue
            # if version is lower fail
            else:
                passed = False
                break
        # --------------------------------------------------------------
        # get string lists
        rstrlist = list(map(lambda x: str(x), rversionlist))
        strlist = list(map(lambda x: str(x), version))
        # --------------------------------------------------------------
        # get args
        args = [DRS_PATH, module, '.'.join(rstrlist), '.'.join(strlist),
                suggested]
        # if we have not passed print fail message
        if not passed and not required:
            # print: {0} recommends {1} to be updated ({3} < {2})
            print(lang['40-001-00079'].format(*args))
        elif not passed:
            # print: Fatal Error: {0} requires module {1} ({3} < {2})
            print(lang.error('40-001-00080').format(*args))
            sys.exit()
        else:
            # print: Passed: {1} ({3} >= {2})
            print(lang['40-001-00081'].format(*args))


# =============================================================================
# Define main function
# =============================================================================
def main():
    """
    Run the installation

    :return:
    """
    global lang
    # -----------------------------------------------------------------------------
    # get language argument
    langarg = get_sys_arg('lang')
    if langarg in setup_lang.LANGUAGES:
        lang = setup_lang.LangDict(langarg)
    else:
        lang = setup_lang.LangDict()
    language = lang.language
    # ----------------------------------------------------------------------
    # deal with validation
    if not get_sys_arg('--skip') and not get_sys_arg('--help', 'switch'):
        validate()
    # catch Ctrl+C
    signal.signal(signal.SIGINT, catch_sigint)
    # update the language dict to use the full proxy database
    lang = drs_base.lang_db_proxy()
    # get text entry for remaining text
    textentry = install.textentry
    # ----------------------------------------------------------------------
    # get arguments
    args = get_args()
    # ----------------------------------------------------------------------
    # start up
    # ----------------------------------------------------------------------
    # get global parameters
    params = constants.load(from_file=False)
    # ----------------------------------------------------------------------
    # Start of user setup
    # ----------------------------------------------------------------------
    # if gui pass for now
    if args.gui:
        install.cprint(textentry('40-001-00066'))
        sys.exit()
    # get parameters from user input
    elif not args.update:
        allparams, args = install.user_interface(params, args, language)
        # save current arguments to disk
        afile = save_args(args)
        install.cprint(f'Saved installation parameters to: {afile}')
    else:
        allparams = install.update(params, args)
    # add environmental variable DRS_UCONFIG
    os.environ['DRS_UCONFIG'] = str(allparams['USERCONFIG'])
    # reload params
    params = constants.load(allparams['INSTRUMENT'], from_file=False)
    # ----------------------------------------------------------------------
    # End of user setup
    # ----------------------------------------------------------------------

    # ----------------------------------------------------------------------
    # Installation
    # ----------------------------------------------------------------------
    # print installing title
    print('\n\n\n')
    install.cprint(install.printheader(), 'm')
    install.cprint(textentry('40-001-00067'), 'm')
    install.cprint(install.printheader(), 'm')
    print('\n')
    # ----------------------------------------------------------------------
    # get binary paths
    # TODO: Update message and add to language database (just root path now)
    install.cprint(textentry('40-001-00068'), 'm')
    allparams = install.root_path(params, allparams)
    # ----------------------------------------------------------------------
    # copy config files to config dir
    install.cprint(textentry('40-001-00069'), 'm')
    allparams = install.create_configs(params, allparams)
    # ----------------------------------------------------------------------
    # Add configuration file in user home to map profile name -> config path
    # TODO: Add message to language database for this step
    allparams = install.update_home_profiles(params, allparams)
    # ----------------------------------------------------------------------
    # update config values from allparams
    install.cprint(textentry('40-001-00070'), 'm')
    allparams = install.update_configs(allparams)
    # ----------------------------------------------------------------------
    # create source files to add environmental variables
    install.cprint(textentry('40-001-00071'), 'm')
    allparams = install.create_shell_scripts(params, allparams)
    # ----------------------------------------------------------------------
    # perform clean install on each instrument if requested
    install.cprint(textentry('40-001-00072'), 'm')
    allparams = install.clean_install(params, allparams)
    if allparams is None:
        print('\n\n\n')
        install.cprint(install.printheader(), 'r')
        install.cprint(textentry('40-001-00075'), 'r')
        install.cprint(install.printheader(), 'r')
        print('\n')
        return
    # ----------------------------------------------------------------------
    # display message
    install.print_options(params, allparams)
    # ----------------------------------------------------------------------
    # log that installation is complete
    print('\n\n\n')
    install.cprint(install.printheader(), 'm')
    install.cprint(textentry('40-001-00074'), 'm')
    install.cprint(install.printheader(), 'm')
    print('\n')


# =============================================================================
# Start of code
# =============================================================================
# Run main code here
if __name__ == '__main__':
    main()

# =============================================================================
# End of code
# =============================================================================<|MERGE_RESOLUTION|>--- conflicted
+++ resolved
@@ -9,20 +9,16 @@
 
 @author: cook
 
-Import Rules: Cannot use anything other than standard python 3 packages and apero
-(i.e. no numpy, no astropy etc)
+Import Rules: Cannot use anything other than standard python 3 packages
+and apero (i.e. no numpy, no astropy etc)
 """
 import argparse
 import importlib
 import os
 import signal
 import sys
-<<<<<<< HEAD
-from typing import Any, List, Union
-=======
 from pathlib import Path
 from typing import Any, List, Tuple, Union
->>>>>>> 15a72dd7
 
 from apero.tools.module.setup import drs_installation as install
 from apero.core import constants
@@ -36,12 +32,8 @@
 # =============================================================================
 # Define variables
 # =============================================================================
-<<<<<<< HEAD
 # TODO: Change after moving file
 __NAME__ = 'setup.install.py'
-=======
-__NAME__ = 'install.py'
->>>>>>> 15a72dd7
 __INSTRUMENT__ = 'None'
 __PACKAGE__ = base.__PACKAGE__
 __version__ = base.__version__
@@ -49,10 +41,6 @@
 INSTRUMENTS = base.INSTRUMENTS[:-1]  # Remove "None"
 # define the drs name (and module name)
 DRS_PATH = 'apero'
-<<<<<<< HEAD
-=======
-# instruments
-INSTRUMENTS = ['SPIROU', 'NIRPS_HA', 'NIRPS_HE']
 # define the place where the constant recipes are
 CONSTANTS_PATH = 'core.constants'
 # define the place where the installation recipes are
@@ -65,23 +53,18 @@
 VERSION_FILE = 'version.txt'
 # explicit args
 explicit_args = ['update', 'skip', 'dev', 'gui']
->>>>>>> 15a72dd7
 # modules that don't install like their name
 module_translation = dict()
+module_translation['importlib-resources'] = 'importlib_resources'
 module_translation['Pillow'] = 'PIL'
 module_translation['PyYAML'] = 'yaml'
 module_translation['mysql-connector-python'] = 'mysql.connector'
 module_translation['scikit-image'] = 'skimage'
-<<<<<<< HEAD
-module_translation['importlib-resources'] = 'importlib_resources'
-module_translation['pandastable'] = ('pandastable', '0.12.2')
-=======
 module_translation['pandastable'] = ('pandastable', '0.13.0')
 module_translation['GitPython'] = 'git'
 module_translation['Bottleneck'] = 'bottleneck'
 module_translation['SQLAlchemy'] = 'sqlalchemy'
 module_translation['Sphinx'] = 'sphinx'
->>>>>>> 15a72dd7
 # start the language dictionary
 lang = setup_lang.LangDict()
 
@@ -197,52 +180,6 @@
                 sys.exit()
 
 
-<<<<<<< HEAD
-=======
-def check_install() -> Tuple[Any, Any, Any]:
-    """
-    Check for apero installation directory
-
-    :raises ImportError: if unable to find apero installation
-    :return: tuple, 1. the apero.constants sub-module, 2. the apero.installation
-             module
-    """
-    # get apero
-    drs_path = get_apero()
-    # construct module names
-    constants_mod = '{0}.{1}'.format(DRS_PATH, CONSTANTS_PATH)
-    install_mod = '{0}.{1}'.format(DRS_PATH, INSTALL_PATH)
-    base_mod = '{0}.{1}'.format(DRS_PATH, BASE_PATH)
-    # try to import the modules
-    try:
-        constants = importlib.import_module(constants_mod)
-    except Exception as _:
-        # raise error
-        raise ImportError(lang.error('00-000-00013').format(constants_mod))
-    try:
-        install = importlib.import_module(install_mod)
-    except Exception as _:
-        # raise error
-        raise ImportError(lang.error('00-000-00013').format(install_mod))
-    try:
-        drs_base = importlib.import_module(base_mod)
-    except Exception as _:
-        # raise error
-        raise ImportError(lang.error('00-000-00013').format(base_mod))
-    # add apero to the PYTHONPATH
-    if 'PYTHONPATH' in os.environ:
-        oldpath = os.environ['PYTHONPATH']
-        os.environ['PYTHONPATH'] = str(drs_path) + os.pathsep + oldpath
-    # else we just add it to current PYTHON PATH
-    else:
-        os.environ['PYTHONPATH'] = str(drs_path)
-        # add to active path
-        sys.path = [str(drs_path)] + sys.path
-    # if we have reached this point we can break out of the while loop
-    return constants, install, drs_base
-
-
->>>>>>> 15a72dd7
 def get_args() -> argparse.Namespace:
     """
     Define the command line arguments (via argparse) for this recipe
